--- conflicted
+++ resolved
@@ -387,22 +387,15 @@
 
 ### Guest: C++-17+
 
-<<<<<<< HEAD
-This fork contains code to generate C++ code which uses the std types 
-=======
 The cpp crate contains code to generate C++ code which uses the std types 
->>>>>>> 6926a23b
 optional, string, string_view, vector, expected to represent generic
 WIT types.
 
 This relies on wasi-SDK for guest compilation.
 
-<<<<<<< HEAD
 A separate subcommand (cpp-host) will generate C++ host code for 
 WebAssembly micro runtime.
 
-=======
->>>>>>> 6926a23b
 ### Guest: MoonBit
 
 MoonBit can be compiled to WebAssembly using [its toolchain](https://moonbitlang.com/download):
