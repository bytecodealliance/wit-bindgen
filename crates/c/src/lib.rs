--- conflicted
+++ resolved
@@ -1459,13 +1459,6 @@
 
     fn anonymous_type_type(&mut self, _id: TypeId, _ty: &Type, _docs: &Docs) {
         todo!("print_anonymous_type for type");
-<<<<<<< HEAD
-    }
-
-    fn anonymous_type_error(&mut self) {
-        todo!()
-=======
->>>>>>> 456e995c
     }
 }
 
