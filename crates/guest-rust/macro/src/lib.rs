use proc_macro2::{Span, TokenStream};
use quote::ToTokens;
use std::collections::HashMap;
use std::path::{Path, PathBuf};
use std::sync::atomic::{AtomicUsize, Ordering::Relaxed};
use syn::parse::{Error, Parse, ParseStream, Result};
use syn::punctuated::Punctuated;
<<<<<<< HEAD
use syn::spanned::Spanned;
use syn::{braced, token, LitStr, Token};
use wit_bindgen_core::wit_parser::{PackageId, Resolve, UnresolvedPackageGroup, WorldId};
use wit_bindgen_rust::{Opts, Ownership, WithOption};
=======
use syn::{braced, token, Token};
use wit_bindgen_core::wit_parser::{PackageId, Resolve, UnresolvedPackage, WorldId};
use wit_bindgen_rust::{AsyncConfig, Opts, Ownership};
>>>>>>> 32c35e99

#[proc_macro]
pub fn generate(input: proc_macro::TokenStream) -> proc_macro::TokenStream {
    syn::parse_macro_input!(input as Config)
        .expand()
        .unwrap_or_else(Error::into_compile_error)
        .into()
}

fn anyhow_to_syn(span: Span, err: anyhow::Error) -> Error {
    let err = attach_with_context(err);
    let mut msg = err.to_string();
    for cause in err.chain().skip(1) {
        msg.push_str(&format!("\n\nCaused by:\n  {cause}"));
    }
    Error::new(span, msg)
}

fn attach_with_context(err: anyhow::Error) -> anyhow::Error {
    if let Some(e) = err.downcast_ref::<wit_bindgen_rust::MissingWith>() {
        let option = e.0.clone();
        return err.context(format!(
            "missing one of:\n\
            * `generate_all` option\n\
            * `with: {{ \"{option}\": path::to::bindings, }}`\n\
            * `with: {{ \"{option}\": generate, }}`\
            "
        ));
    }
    err
}

struct Config {
    opts: Opts,
    resolve: Resolve,
    world: WorldId,
    files: Vec<PathBuf>,
    debug: bool,
}

/// The source of the wit package definition
enum Source {
    /// A path to a wit directory
    Paths(Vec<PathBuf>),
    /// Inline sources have an optional path to a directory of their dependencies
    Inline(String, Option<Vec<PathBuf>>),
}

impl Parse for Config {
    fn parse(input: ParseStream<'_>) -> Result<Self> {
        let call_site = Span::call_site();
        let mut opts = Opts::default();
        let mut world = None;
        let mut source = None;
<<<<<<< HEAD
        let mut features = Vec::new();
=======
        let mut async_configured = false;
        let mut debug = false;
>>>>>>> 32c35e99

        if input.peek(token::Brace) {
            let content;
            syn::braced!(content in input);
            let fields = Punctuated::<Opt, Token![,]>::parse_terminated(&content)?;
            for field in fields.into_pairs() {
                match field.into_value() {
                    Opt::Path(span, p) => {
                        let paths = p.into_iter().map(|f| PathBuf::from(f.value())).collect();

                        source = Some(match source {
                            Some(Source::Paths(_)) | Some(Source::Inline(_, Some(_))) => {
                                return Err(Error::new(span, "cannot specify second source"));
                            }
                            Some(Source::Inline(i, None)) => Source::Inline(i, Some(paths)),
                            None => Source::Paths(paths),
                        })
                    }
                    Opt::World(s) => {
                        if world.is_some() {
                            return Err(Error::new(s.span(), "cannot specify second world"));
                        }
                        world = Some(s.value());
                    }
                    Opt::Inline(s) => {
                        source = Some(match source {
                            Some(Source::Inline(_, _)) => {
                                return Err(Error::new(s.span(), "cannot specify second source"));
                            }
                            Some(Source::Paths(p)) => Source::Inline(s.value(), Some(p)),
                            None => Source::Inline(s.value(), None),
                        })
                    }
                    Opt::UseStdFeature => opts.std_feature = true,
                    Opt::RawStrings => opts.raw_strings = true,
                    Opt::Ownership(ownership) => opts.ownership = ownership,
                    Opt::Skip(list) => opts.skip.extend(list.iter().map(|i| i.value())),
                    Opt::RuntimePath(path) => opts.runtime_path = Some(path.value()),
                    Opt::BitflagsPath(path) => opts.bitflags_path = Some(path.value()),
                    Opt::Stubs => {
                        opts.stubs = true;
                    }
                    Opt::ExportPrefix(prefix) => opts.export_prefix = Some(prefix.value()),
                    Opt::AdditionalDerives(paths) => {
                        opts.additional_derive_attributes = paths
                            .into_iter()
                            .map(|p| p.into_token_stream().to_string())
                            .collect()
                    }
                    Opt::With(with) => opts.with.extend(with),
                    Opt::GenerateAll => {
                        opts.generate_all = true;
                    }
                    Opt::TypeSectionSuffix(suffix) => {
                        opts.type_section_suffix = Some(suffix.value());
                    }
                    Opt::DisableRunCtorsOnceWorkaround(enable) => {
                        opts.disable_run_ctors_once_workaround = enable.value();
                    }
                    Opt::DefaultBindingsModule(enable) => {
                        opts.default_bindings_module = Some(enable.value());
                    }
                    Opt::ExportMacroName(name) => {
                        opts.export_macro_name = Some(name.value());
                    }
                    Opt::PubExportMacro(enable) => {
                        opts.pub_export_macro = enable.value();
                    }
<<<<<<< HEAD
                    Opt::GenerateUnusedTypes(enable) => {
                        opts.generate_unused_types = enable.value();
                    }
                    Opt::Features(f) => {
                        features.extend(f.into_iter().map(|f| f.value()));
=======
                    Opt::Debug(enable) => {
                        debug = enable.value();
                    }
                    Opt::Async(val, span) => {
                        if async_configured {
                            return Err(Error::new(span, "cannot specify second async config"));
                        }
                        async_configured = true;
                        opts.async_ = val;
>>>>>>> 32c35e99
                    }
                }
            }
        } else {
            world = input.parse::<Option<syn::LitStr>>()?.map(|s| s.value());
            if input.parse::<Option<syn::token::In>>()?.is_some() {
                source = Some(Source::Paths(vec![PathBuf::from(
                    input.parse::<syn::LitStr>()?.value(),
                )]));
            }
        }
        let (resolve, pkgs, files) =
            parse_source(&source, &features).map_err(|err| anyhow_to_syn(call_site, err))?;
        let world = resolve
            .select_world(&pkgs, world.as_deref())
            .map_err(|e| anyhow_to_syn(call_site, e))?;
        Ok(Config {
            opts,
            resolve,
            world,
            files,
            debug,
        })
    }
}

/// Parse the source
fn parse_source(
    source: &Option<Source>,
    features: &[String],
) -> anyhow::Result<(Resolve, Vec<PackageId>, Vec<PathBuf>)> {
    let mut resolve = Resolve::default();
    resolve.features.extend(features.iter().cloned());
    let mut files = Vec::new();
    let mut pkgs = Vec::new();
    let root = PathBuf::from(std::env::var("CARGO_MANIFEST_DIR").unwrap());
    let mut parse = |paths: &[PathBuf]| -> anyhow::Result<()> {
        for path in paths {
            let p = root.join(path);
            // Try to normalize the path to make the error message more understandable when
            // the path is not correct. Fallback to the original path if normalization fails
            // (probably return an error somewhere else).
            let normalized_path = match std::fs::canonicalize(&p) {
                Ok(p) => p,
                Err(_) => p.to_path_buf(),
            };
            let (pkg, sources) = resolve.push_path(normalized_path)?;
            pkgs.extend(pkg);
            files.extend(sources);
        }
        Ok(())
    };
    match source {
        Some(Source::Inline(s, path)) => {
            if let Some(p) = path {
                parse(p)?;
            }
            pkgs = resolve.push_group(UnresolvedPackageGroup::parse("macro-input", s)?)?;
        }
        Some(Source::Paths(p)) => parse(p)?,
        None => parse(&vec![root.join("wit")])?,
    };

<<<<<<< HEAD
    Ok((resolve, pkgs, files))
=======
    resolve.add_future_and_stream_results();

    Ok((resolve, pkg, files))
>>>>>>> 32c35e99
}

impl Config {
    fn expand(self) -> Result<TokenStream> {
        let mut files = Default::default();
        let mut generator = self.opts.build();
        generator
            .generate(&self.resolve, self.world, &mut files)
            .map_err(|e| anyhow_to_syn(Span::call_site(), e))?;
        let (_, src) = files.iter().next().unwrap();
        let mut src = std::str::from_utf8(src).unwrap().to_string();

        // If a magical `WIT_BINDGEN_DEBUG` environment variable is set then
        // place a formatted version of the expanded code into a file. This file
        // will then show up in rustc error messages for any codegen issues and can
        // be inspected manually.
        if std::env::var("WIT_BINDGEN_DEBUG").is_ok() || self.debug {
            static INVOCATION: AtomicUsize = AtomicUsize::new(0);
            let root = Path::new(env!("DEBUG_OUTPUT_DIR"));
            let world_name = &self.resolve.worlds[self.world].name;
            let n = INVOCATION.fetch_add(1, Relaxed);
            let path = root.join(format!("{world_name}{n}.rs"));

            // optimistically format the code but don't require success
            let contents = match fmt(&src) {
                Ok(formatted) => formatted,
                Err(_) => src.clone(),
            };
            std::fs::write(&path, contents.as_bytes()).unwrap();

            src = format!("include!({path:?});");
        }
        let mut contents = src.parse::<TokenStream>().unwrap();

        // Include a dummy `include_bytes!` for any files we read so rustc knows that
        // we depend on the contents of those files.
        for file in self.files.iter() {
            contents.extend(
                format!(
                    "const _: &[u8] = include_bytes!(r#\"{}\"#);\n",
                    file.display()
                )
                .parse::<TokenStream>()
                .unwrap(),
            );
        }

        Ok(contents)
    }
}

mod kw {
    syn::custom_keyword!(std_feature);
    syn::custom_keyword!(raw_strings);
    syn::custom_keyword!(skip);
    syn::custom_keyword!(world);
    syn::custom_keyword!(path);
    syn::custom_keyword!(inline);
    syn::custom_keyword!(ownership);
    syn::custom_keyword!(runtime_path);
    syn::custom_keyword!(bitflags_path);
    syn::custom_keyword!(exports);
    syn::custom_keyword!(stubs);
    syn::custom_keyword!(export_prefix);
    syn::custom_keyword!(additional_derives);
    syn::custom_keyword!(with);
    syn::custom_keyword!(generate_all);
    syn::custom_keyword!(type_section_suffix);
    syn::custom_keyword!(disable_run_ctors_once_workaround);
    syn::custom_keyword!(default_bindings_module);
    syn::custom_keyword!(export_macro_name);
    syn::custom_keyword!(pub_export_macro);
<<<<<<< HEAD
    syn::custom_keyword!(generate_unused_types);
    syn::custom_keyword!(features);
=======
    syn::custom_keyword!(imports);
    syn::custom_keyword!(debug);
>>>>>>> 32c35e99
}

#[derive(Clone)]
enum ExportKey {
    World,
    Name(syn::LitStr),
}

impl Parse for ExportKey {
    fn parse(input: ParseStream<'_>) -> Result<Self> {
        let l = input.lookahead1();
        Ok(if l.peek(kw::world) {
            input.parse::<kw::world>()?;
            Self::World
        } else {
            Self::Name(input.parse()?)
        })
    }
}

impl From<ExportKey> for wit_bindgen_rust::ExportKey {
    fn from(key: ExportKey) -> Self {
        match key {
            ExportKey::World => Self::World,
            ExportKey::Name(s) => Self::Name(s.value()),
        }
    }
}

enum AsyncConfigSomeKind {
    Imports,
    Exports,
}

enum Opt {
    World(syn::LitStr),
    Path(Span, Vec<syn::LitStr>),
    Inline(syn::LitStr),
    UseStdFeature,
    RawStrings,
    Skip(Vec<syn::LitStr>),
    Ownership(Ownership),
    RuntimePath(syn::LitStr),
    BitflagsPath(syn::LitStr),
    Stubs,
    ExportPrefix(syn::LitStr),
    // Parse as paths so we can take the concrete types/macro names rather than raw strings
    AdditionalDerives(Vec<syn::Path>),
    With(HashMap<String, WithOption>),
    GenerateAll,
    TypeSectionSuffix(syn::LitStr),
    DisableRunCtorsOnceWorkaround(syn::LitBool),
    DefaultBindingsModule(syn::LitStr),
    ExportMacroName(syn::LitStr),
    PubExportMacro(syn::LitBool),
<<<<<<< HEAD
    GenerateUnusedTypes(syn::LitBool),
    Features(Vec<syn::LitStr>),
=======
    Async(AsyncConfig, Span),
    Debug(syn::LitBool),
>>>>>>> 32c35e99
}

impl Parse for Opt {
    fn parse(input: ParseStream<'_>) -> Result<Self> {
        let l = input.lookahead1();
        if l.peek(kw::path) {
            input.parse::<kw::path>()?;
            input.parse::<Token![:]>()?;
            // the `path` supports two forms:
            // * path: "xxx"
            // * path: ["aaa", "bbb"]
            if input.peek(token::Bracket) {
                let contents;
                syn::bracketed!(contents in input);
                let list = Punctuated::<_, Token![,]>::parse_terminated(&contents)?;
                Ok(Opt::Path(list.span(), list.into_iter().collect()))
            } else {
                let path: LitStr = input.parse()?;
                Ok(Opt::Path(path.span(), vec![path]))
            }
        } else if l.peek(kw::inline) {
            input.parse::<kw::inline>()?;
            input.parse::<Token![:]>()?;
            Ok(Opt::Inline(input.parse()?))
        } else if l.peek(kw::world) {
            input.parse::<kw::world>()?;
            input.parse::<Token![:]>()?;
            Ok(Opt::World(input.parse()?))
        } else if l.peek(kw::std_feature) {
            input.parse::<kw::std_feature>()?;
            Ok(Opt::UseStdFeature)
        } else if l.peek(kw::raw_strings) {
            input.parse::<kw::raw_strings>()?;
            Ok(Opt::RawStrings)
        } else if l.peek(kw::ownership) {
            input.parse::<kw::ownership>()?;
            input.parse::<Token![:]>()?;
            let ownership = input.parse::<syn::Ident>()?;
            Ok(Opt::Ownership(match ownership.to_string().as_str() {
                "Owning" => Ownership::Owning,
                "Borrowing" => Ownership::Borrowing {
                    duplicate_if_necessary: {
                        let contents;
                        braced!(contents in input);
                        let field = contents.parse::<syn::Ident>()?;
                        match field.to_string().as_str() {
                            "duplicate_if_necessary" => {
                                contents.parse::<Token![:]>()?;
                                contents.parse::<syn::LitBool>()?.value
                            }
                            name => {
                                return Err(Error::new(
                                    field.span(),
                                    format!(
                                        "unrecognized `Ownership::Borrowing` field: `{name}`; \
                                         expected `duplicate_if_necessary`"
                                    ),
                                ));
                            }
                        }
                    },
                },
                name => {
                    return Err(Error::new(
                        ownership.span(),
                        format!(
                            "unrecognized ownership: `{name}`; \
                             expected `Owning` or `Borrowing`"
                        ),
                    ));
                }
            }))
        } else if l.peek(kw::skip) {
            input.parse::<kw::skip>()?;
            input.parse::<Token![:]>()?;
            let contents;
            syn::bracketed!(contents in input);
            let list = Punctuated::<_, Token![,]>::parse_terminated(&contents)?;
            Ok(Opt::Skip(list.iter().cloned().collect()))
        } else if l.peek(kw::runtime_path) {
            input.parse::<kw::runtime_path>()?;
            input.parse::<Token![:]>()?;
            Ok(Opt::RuntimePath(input.parse()?))
        } else if l.peek(kw::bitflags_path) {
            input.parse::<kw::bitflags_path>()?;
            input.parse::<Token![:]>()?;
            Ok(Opt::BitflagsPath(input.parse()?))
        } else if l.peek(kw::stubs) {
            input.parse::<kw::stubs>()?;
            Ok(Opt::Stubs)
        } else if l.peek(kw::export_prefix) {
            input.parse::<kw::export_prefix>()?;
            input.parse::<Token![:]>()?;
            Ok(Opt::ExportPrefix(input.parse()?))
        } else if l.peek(kw::additional_derives) {
            input.parse::<kw::additional_derives>()?;
            input.parse::<Token![:]>()?;
            let contents;
            syn::bracketed!(contents in input);
            let list = Punctuated::<_, Token![,]>::parse_terminated(&contents)?;
            Ok(Opt::AdditionalDerives(list.iter().cloned().collect()))
        } else if l.peek(kw::with) {
            input.parse::<kw::with>()?;
            input.parse::<Token![:]>()?;
            let contents;
            let _lbrace = braced!(contents in input);
            let fields: Punctuated<_, Token![,]> =
                contents.parse_terminated(with_field_parse, Token![,])?;
            Ok(Opt::With(HashMap::from_iter(fields.into_iter())))
        } else if l.peek(kw::generate_all) {
            input.parse::<kw::generate_all>()?;
            Ok(Opt::GenerateAll)
        } else if l.peek(kw::type_section_suffix) {
            input.parse::<kw::type_section_suffix>()?;
            input.parse::<Token![:]>()?;
            Ok(Opt::TypeSectionSuffix(input.parse()?))
        } else if l.peek(kw::disable_run_ctors_once_workaround) {
            input.parse::<kw::disable_run_ctors_once_workaround>()?;
            input.parse::<Token![:]>()?;
            Ok(Opt::DisableRunCtorsOnceWorkaround(input.parse()?))
        } else if l.peek(kw::default_bindings_module) {
            input.parse::<kw::default_bindings_module>()?;
            input.parse::<Token![:]>()?;
            Ok(Opt::DefaultBindingsModule(input.parse()?))
        } else if l.peek(kw::export_macro_name) {
            input.parse::<kw::export_macro_name>()?;
            input.parse::<Token![:]>()?;
            Ok(Opt::ExportMacroName(input.parse()?))
        } else if l.peek(kw::pub_export_macro) {
            input.parse::<kw::pub_export_macro>()?;
            input.parse::<Token![:]>()?;
            Ok(Opt::PubExportMacro(input.parse()?))
<<<<<<< HEAD
        } else if l.peek(kw::generate_unused_types) {
            input.parse::<kw::generate_unused_types>()?;
            input.parse::<Token![:]>()?;
            Ok(Opt::GenerateUnusedTypes(input.parse()?))
        } else if l.peek(kw::features) {
            input.parse::<kw::features>()?;
            input.parse::<Token![:]>()?;
            let contents;
            syn::bracketed!(contents in input);
            let list = Punctuated::<_, Token![,]>::parse_terminated(&contents)?;
            Ok(Opt::Features(list.into_iter().collect()))
=======
        } else if l.peek(kw::debug) {
            input.parse::<kw::debug>()?;
            input.parse::<Token![:]>()?;
            Ok(Opt::Debug(input.parse()?))
        } else if l.peek(Token![async]) {
            let span = input.parse::<Token![async]>()?.span;
            input.parse::<Token![:]>()?;
            if input.peek(syn::LitBool) {
                if input.parse::<syn::LitBool>()?.value {
                    Ok(Opt::Async(AsyncConfig::All, span))
                } else {
                    Ok(Opt::Async(AsyncConfig::None, span))
                }
            } else {
                let mut imports = Vec::new();
                let mut exports = Vec::new();
                let contents;
                syn::braced!(contents in input);
                for (kind, values) in
                    contents.parse_terminated(parse_async_some_field, Token![,])?
                {
                    match kind {
                        AsyncConfigSomeKind::Imports => imports = values,
                        AsyncConfigSomeKind::Exports => exports = values,
                    }
                }
                Ok(Opt::Async(AsyncConfig::Some { imports, exports }, span))
            }
>>>>>>> 32c35e99
        } else {
            Err(l.error())
        }
    }
}

fn with_field_parse(input: ParseStream<'_>) -> Result<(String, WithOption)> {
    let interface = input.parse::<syn::LitStr>()?.value();
    input.parse::<Token![:]>()?;
    let start = input.span();
    let path = input.parse::<syn::Path>()?;

    // It's not possible for the segments of a path to be empty
    let span = start
        .join(path.segments.last().unwrap().ident.span())
        .unwrap_or(start);

    if path.is_ident("generate") {
        return Ok((interface, WithOption::Generate));
    }

    let mut buf = String::new();
    let append = |buf: &mut String, segment: syn::PathSegment| -> Result<()> {
        if !segment.arguments.is_none() {
            return Err(Error::new(
                span,
                "Module path must not contain angles or parens",
            ));
        }

        buf.push_str(&segment.ident.to_string());

        Ok(())
    };

    if path.leading_colon.is_some() {
        buf.push_str("::");
    }

    let mut segments = path.segments.into_iter();

    if let Some(segment) = segments.next() {
        append(&mut buf, segment)?;
    }

    for segment in segments {
        buf.push_str("::");
        append(&mut buf, segment)?;
    }

<<<<<<< HEAD
    Ok((interface, WithOption::Path(buf)))
}

/// Format a valid Rust string
fn fmt(input: &str) -> Result<String> {
    let syntax_tree = syn::parse_file(&input)?;
    Ok(prettyplease::unparse(&syntax_tree))
=======
    Ok((interface, buf))
}

fn parse_async_some_field(input: ParseStream<'_>) -> Result<(AsyncConfigSomeKind, Vec<String>)> {
    let lookahead = input.lookahead1();
    let kind = if lookahead.peek(kw::imports) {
        input.parse::<kw::imports>()?;
        input.parse::<Token![:]>()?;
        AsyncConfigSomeKind::Imports
    } else if lookahead.peek(kw::exports) {
        input.parse::<kw::exports>()?;
        input.parse::<Token![:]>()?;
        AsyncConfigSomeKind::Exports
    } else {
        return Err(lookahead.error());
    };

    let list;
    syn::bracketed!(list in input);
    let fields = list.parse_terminated(Parse::parse, Token![,])?;

    Ok((
        kind,
        fields.iter().map(|s: &syn::LitStr| s.value()).collect(),
    ))
>>>>>>> 32c35e99
}<|MERGE_RESOLUTION|>--- conflicted
+++ resolved
@@ -5,16 +5,10 @@
 use std::sync::atomic::{AtomicUsize, Ordering::Relaxed};
 use syn::parse::{Error, Parse, ParseStream, Result};
 use syn::punctuated::Punctuated;
-<<<<<<< HEAD
 use syn::spanned::Spanned;
 use syn::{braced, token, LitStr, Token};
 use wit_bindgen_core::wit_parser::{PackageId, Resolve, UnresolvedPackageGroup, WorldId};
-use wit_bindgen_rust::{Opts, Ownership, WithOption};
-=======
-use syn::{braced, token, Token};
-use wit_bindgen_core::wit_parser::{PackageId, Resolve, UnresolvedPackage, WorldId};
-use wit_bindgen_rust::{AsyncConfig, Opts, Ownership};
->>>>>>> 32c35e99
+use wit_bindgen_rust::{AsyncConfig, Opts, Ownership, WithOption};
 
 #[proc_macro]
 pub fn generate(input: proc_macro::TokenStream) -> proc_macro::TokenStream {
@@ -69,12 +63,9 @@
         let mut opts = Opts::default();
         let mut world = None;
         let mut source = None;
-<<<<<<< HEAD
         let mut features = Vec::new();
-=======
         let mut async_configured = false;
         let mut debug = false;
->>>>>>> 32c35e99
 
         if input.peek(token::Brace) {
             let content;
@@ -143,13 +134,12 @@
                     Opt::PubExportMacro(enable) => {
                         opts.pub_export_macro = enable.value();
                     }
-<<<<<<< HEAD
                     Opt::GenerateUnusedTypes(enable) => {
                         opts.generate_unused_types = enable.value();
                     }
                     Opt::Features(f) => {
                         features.extend(f.into_iter().map(|f| f.value()));
-=======
+                    }
                     Opt::Debug(enable) => {
                         debug = enable.value();
                     }
@@ -159,7 +149,6 @@
                         }
                         async_configured = true;
                         opts.async_ = val;
->>>>>>> 32c35e99
                     }
                 }
             }
@@ -223,13 +212,9 @@
         None => parse(&vec![root.join("wit")])?,
     };
 
-<<<<<<< HEAD
+    resolve.add_future_and_stream_results();
+
     Ok((resolve, pkgs, files))
-=======
-    resolve.add_future_and_stream_results();
-
-    Ok((resolve, pkg, files))
->>>>>>> 32c35e99
 }
 
 impl Config {
@@ -302,13 +287,10 @@
     syn::custom_keyword!(default_bindings_module);
     syn::custom_keyword!(export_macro_name);
     syn::custom_keyword!(pub_export_macro);
-<<<<<<< HEAD
     syn::custom_keyword!(generate_unused_types);
     syn::custom_keyword!(features);
-=======
     syn::custom_keyword!(imports);
     syn::custom_keyword!(debug);
->>>>>>> 32c35e99
 }
 
 #[derive(Clone)]
@@ -364,13 +346,10 @@
     DefaultBindingsModule(syn::LitStr),
     ExportMacroName(syn::LitStr),
     PubExportMacro(syn::LitBool),
-<<<<<<< HEAD
     GenerateUnusedTypes(syn::LitBool),
     Features(Vec<syn::LitStr>),
-=======
     Async(AsyncConfig, Span),
     Debug(syn::LitBool),
->>>>>>> 32c35e99
 }
 
 impl Parse for Opt {
@@ -503,7 +482,6 @@
             input.parse::<kw::pub_export_macro>()?;
             input.parse::<Token![:]>()?;
             Ok(Opt::PubExportMacro(input.parse()?))
-<<<<<<< HEAD
         } else if l.peek(kw::generate_unused_types) {
             input.parse::<kw::generate_unused_types>()?;
             input.parse::<Token![:]>()?;
@@ -515,7 +493,6 @@
             syn::bracketed!(contents in input);
             let list = Punctuated::<_, Token![,]>::parse_terminated(&contents)?;
             Ok(Opt::Features(list.into_iter().collect()))
-=======
         } else if l.peek(kw::debug) {
             input.parse::<kw::debug>()?;
             input.parse::<Token![:]>()?;
@@ -544,7 +521,6 @@
                 }
                 Ok(Opt::Async(AsyncConfig::Some { imports, exports }, span))
             }
->>>>>>> 32c35e99
         } else {
             Err(l.error())
         }
@@ -595,7 +571,6 @@
         append(&mut buf, segment)?;
     }
 
-<<<<<<< HEAD
     Ok((interface, WithOption::Path(buf)))
 }
 
@@ -603,8 +578,6 @@
 fn fmt(input: &str) -> Result<String> {
     let syntax_tree = syn::parse_file(&input)?;
     Ok(prettyplease::unparse(&syntax_tree))
-=======
-    Ok((interface, buf))
 }
 
 fn parse_async_some_field(input: ParseStream<'_>) -> Result<(AsyncConfigSomeKind, Vec<String>)> {
@@ -629,5 +602,4 @@
         kind,
         fields.iter().map(|s: &syn::LitStr| s.value()).collect(),
     ))
->>>>>>> 32c35e99
 }