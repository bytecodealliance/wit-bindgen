--- conflicted
+++ resolved
@@ -18,23 +18,6 @@
     globals: Vec<Global>,
 }
 
-<<<<<<< HEAD
-=======
-#[derive(PartialEq, Eq, Hash)]
-enum Key {
-    Variant(Vec<(String, Type)>),
-    Record(Vec<(String, Type)>),
-    Flags(Vec<String>),
-    Tuple(Vec<Type>),
-    Enum(Vec<String>),
-    List(Type),
-    Option(Type),
-    Expected(Type, Type),
-    Union(Vec<Type>),
-    Stream(Type, Type),
-}
-
->>>>>>> de91e00e
 impl Resolver {
     pub(super) fn resolve(
         &mut self,
@@ -213,8 +196,11 @@
                         .map(|ty| self.copy_type(dep_name, dep, *ty))
                         .collect(),
                 }),
-<<<<<<< HEAD
                 AnonymousType::List(t) => AnonymousType::List(self.copy_type(dep_name, dep, *t)),
+                AnonymousType::Stream(e) => AnonymousType::Stream(Stream {
+                    element: self.copy_type(dep_name, dep, e.element),
+                    end: self.copy_type(dep_name, dep, e.end),
+                }),
             }),
             CustomType::Named(ty) => CustomType::Named(NamedType {
                 docs: ty.docs.clone(),
@@ -266,43 +252,6 @@
                     }),
                 },
             }),
-=======
-                TypeDefKind::Variant(v) => TypeDefKind::Variant(Variant {
-                    cases: v
-                        .cases
-                        .iter()
-                        .map(|case| Case {
-                            docs: case.docs.clone(),
-                            name: case.name.clone(),
-                            ty: self.copy_type(dep_name, dep, case.ty),
-                        })
-                        .collect(),
-                }),
-                TypeDefKind::Enum(e) => TypeDefKind::Enum(Enum {
-                    cases: e.cases.clone(),
-                }),
-                TypeDefKind::List(t) => TypeDefKind::List(self.copy_type(dep_name, dep, *t)),
-                TypeDefKind::Option(t) => TypeDefKind::Option(self.copy_type(dep_name, dep, *t)),
-                TypeDefKind::Expected(e) => TypeDefKind::Expected(Expected {
-                    ok: self.copy_type(dep_name, dep, e.ok),
-                    err: self.copy_type(dep_name, dep, e.err),
-                }),
-                TypeDefKind::Union(u) => TypeDefKind::Union(Union {
-                    cases: u
-                        .cases
-                        .iter()
-                        .map(|c| UnionCase {
-                            docs: c.docs.clone(),
-                            ty: self.copy_type(dep_name, dep, c.ty),
-                        })
-                        .collect(),
-                }),
-                TypeDefKind::Stream(e) => TypeDefKind::Stream(Stream {
-                    element: self.copy_type(dep_name, dep, e.element),
-                    end: self.copy_type(dep_name, dep, e.end),
-                }),
-            },
->>>>>>> de91e00e
         };
         let id = self.types.alloc(ty);
         self.types_copied.insert((dep_name.to_string(), dep_id), id);
@@ -483,10 +432,6 @@
                     .collect::<Result<Vec<_>>>()?;
                 NamedTypeKind::Union(Union { cases })
             }
-            super::Type::Stream(s) => TypeDefKind::Stream(Stream {
-                element: self.resolve_type(&s.element)?,
-                end: self.resolve_type(&s.end)?,
-            }),
         })
     }
 
@@ -553,19 +498,15 @@
                 let ty = self.resolve_type(ty)?;
                 self.resolve_anon_type(AnonymousType::List(ty))
             }
-<<<<<<< HEAD
+            super::Type::Stream(s) => {
+                let element = self.resolve_type(&s.element)?;
+                let end = self.resolve_type(&s.end)?;
+                self.resolve_anon_type(AnonymousType::Stream(Stream { element, end }))
+            }
         })
     }
 
     fn resolve_anon_type(&mut self, ty: AnonymousType) -> Type {
-=======
-            TypeDefKind::List(ty) => Key::List(*ty),
-            TypeDefKind::Option(t) => Key::Option(*t),
-            TypeDefKind::Expected(e) => Key::Expected(e.ok, e.err),
-            TypeDefKind::Union(u) => Key::Union(u.cases.iter().map(|c| c.ty).collect()),
-            TypeDefKind::Stream(s) => Key::Stream(s.element, s.end),
-        };
->>>>>>> de91e00e
         let types = &mut self.types;
         let id = self
             .anon_types
@@ -732,6 +673,14 @@
                         self.validate_type_not_recursive(span, *id, visiting, valid)?
                     }
                 }
+                AnonymousType::Stream(s) => {
+                    if let Type::Id(id) = s.element {
+                        self.validate_type_not_recursive(span, id, visiting, valid)?
+                    }
+                    if let Type::Id(id) = s.end {
+                        self.validate_type_not_recursive(span, id, visiting, valid)?
+                    }
+                }
             },
             CustomType::Named(ty) => match &ty.kind {
                 NamedTypeKind::Alias(Type::Id(id)) => {
@@ -744,7 +693,6 @@
                         }
                     }
                 }
-<<<<<<< HEAD
                 NamedTypeKind::Record(r) => {
                     for case in r.fields.iter() {
                         if let Type::Id(id) = case.ty {
@@ -757,21 +705,6 @@
                         if let Type::Id(id) = c.ty {
                             self.validate_type_not_recursive(span, id, visiting, valid)?
                         }
-=======
-            }
-            TypeDefKind::Stream(s) => {
-                if let Type::Id(id) = s.element {
-                    self.validate_type_not_recursive(span, id, visiting, valid)?
-                }
-                if let Type::Id(id) = s.end {
-                    self.validate_type_not_recursive(span, id, visiting, valid)?
-                }
-            }
-            TypeDefKind::Union(u) => {
-                for c in u.cases.iter() {
-                    if let Type::Id(id) = c.ty {
-                        self.validate_type_not_recursive(span, id, visiting, valid)?
->>>>>>> de91e00e
                     }
                 }
 
