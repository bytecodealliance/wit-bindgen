--- conflicted
+++ resolved
@@ -28,17 +28,9 @@
 
 [dev-dependencies]
 futures = { workspace = true }
-<<<<<<< HEAD
-wit-bindgen = { path = '../guest-rust' }
-=======
 wit-bindgen = { path = '../guest-rust', features = ['async'] }
->>>>>>> 3f6096b8
 wit-bindgen-rt = { path = '../guest-rust/rt' }
 test-helpers = { path = '../test-helpers' }
 # For use with the custom attributes test
 serde = { version = "1.0", features = ["derive"] }
-serde_json = "1"
-
-[features]
-default = ["async"]
-async = ["wit-bindgen-core/async"]+serde_json = "1"