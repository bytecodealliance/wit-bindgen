--- conflicted
+++ resolved
@@ -1151,14 +1151,12 @@
         id: InterfaceId,
         _files: &mut Files,
     ) -> Result<()> {
-<<<<<<< HEAD
         if let Some(prefix) = self
             .interface_prefixes
             .get(&(Direction::Import, name.clone()))
         {
             self.import_prefix = Some(prefix.clone());
         }
-=======
         let mut to_define = Vec::new();
         for (name, ty_id) in resolve.interfaces[id].types.iter() {
             let full_name = full_wit_type_name(resolve, *ty_id);
@@ -1173,7 +1171,6 @@
             self.generated_types.insert(full_name);
         }
 
->>>>>>> 81ae4c06
         self.interface_last_seen_as_import.insert(id, true);
         let wasm_import_module = resolve.name_world_key(name);
         let mut gen = self.interface(
@@ -1225,7 +1222,6 @@
         id: InterfaceId,
         _files: &mut Files,
     ) -> Result<()> {
-<<<<<<< HEAD
         let old_prefix = self.opts.export_prefix.clone();
         if let Some(prefix) = self
             .interface_prefixes
@@ -1234,7 +1230,6 @@
             self.opts.export_prefix =
                 Some(prefix.clone() + old_prefix.as_ref().unwrap_or(&String::new()));
         }
-=======
         let mut to_define = Vec::new();
         for (name, ty_id) in resolve.interfaces[id].types.iter() {
             let full_name = full_wit_type_name(resolve, *ty_id);
@@ -1249,7 +1244,6 @@
             self.generated_types.insert(full_name);
         }
 
->>>>>>> 81ae4c06
         self.interface_last_seen_as_import.insert(id, false);
         let wasm_import_module = format!("[export]{}", resolve.name_world_key(name));
         let mut gen = self.interface(
