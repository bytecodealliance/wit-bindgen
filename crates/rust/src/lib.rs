--- conflicted
+++ resolved
@@ -709,17 +709,10 @@
 
 impl<T: WasmResource> Resource<T> {{
     #[doc(hidden)]
-<<<<<<< HEAD
     pub unsafe fn from_handle(handle: {handle_type}) -> Self {{
-        debug_assert!(handle != {invalid_value});
+        debug_assert!(handle != 0 && handle != {invalid_value});
         Self {{
             handle: {atomic_type}::new(handle),
-=======
-    pub unsafe fn from_handle(handle: u32) -> Self {
-        debug_assert!(handle != 0 && handle != u32::MAX);
-        Self {
-            handle: AtomicU32::new(handle),
->>>>>>> cfb16fdd
             _marker: marker::PhantomData,
         }}
     }}
