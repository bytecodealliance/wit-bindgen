--- conflicted
+++ resolved
@@ -968,15 +968,12 @@
         };
         let export_prefix = self.gen.opts.export_prefix.as_deref().unwrap_or("");
         let export_name = func.core_export_name(wasm_module_export_name.as_deref());
-<<<<<<< HEAD
-        let external_name = make_external_component(&(String::from(export_prefix) + &export_name));
-=======
         let export_name = if async_ {
             format!("[async]{export_name}")
         } else {
             export_name.to_string()
         };
->>>>>>> 6c46c39e
+        let external_name = make_external_component(&(String::from(export_prefix) + &export_name));
         uwrite!(
             self.src,
             "\
@@ -1000,13 +997,6 @@
         );
         self.push_str("}\n");
 
-<<<<<<< HEAD
-        if abi::guest_export_needs_post_return(self.resolve, func) {
-            let export_prefix = self.gen.opts.export_prefix.as_deref().unwrap_or("");
-            let external_name = make_external_component(export_prefix)
-                + "cabi_post_"
-                + &make_external_component(&export_name);
-=======
         let export_prefix = self.gen.opts.export_prefix.as_deref().unwrap_or("");
         if async_ {
             uwrite!(
@@ -1019,7 +1009,10 @@
                 "
             );
         } else if abi::guest_export_needs_post_return(self.resolve, func) {
->>>>>>> 6c46c39e
+            let export_prefix = self.gen.opts.export_prefix.as_deref().unwrap_or("");
+            let external_name = make_external_component(export_prefix)
+                + "cabi_post_"
+                + &make_external_component(&export_name);
             uwrite!(
                 self.src,
                 "\
