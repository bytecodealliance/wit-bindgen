use crate::{int_repr, to_rust_ident, wasm_type, InterfaceGenerator, RustFlagsRepr};
use heck::*;
use std::fmt::Write as _;
use std::mem;
use wit_bindgen_core::abi::{AbiVariant, Bindgen, Instruction, LiftLower, WasmType};
use wit_bindgen_core::{dealias, make_external_symbol, uwrite, uwriteln, wit_parser::*, Source};

pub(super) struct FunctionBindgen<'a, 'b> {
    pub gen: &'b mut InterfaceGenerator<'a>,
    params: Vec<String>,
    async_: bool,
    wasm_import_module: &'b str,
    pub src: Source,
    blocks: Vec<String>,
    block_storage: Vec<(Source, Vec<(String, String)>)>,
    tmp: usize,
    pub needs_cleanup_list: bool,
    cleanup: Vec<(String, String)>,
    pub import_return_pointer_area_size: ArchitectureSize,
    pub import_return_pointer_area_align: Alignment,
    pub handle_decls: Vec<String>,
}

pub const POINTER_SIZE_EXPRESSION: &str = "core::mem::size_of::<*const u8>()";

impl<'a, 'b> FunctionBindgen<'a, 'b> {
    pub(super) fn new(
        gen: &'b mut InterfaceGenerator<'a>,
        params: Vec<String>,
        async_: bool,
        wasm_import_module: &'b str,
    ) -> FunctionBindgen<'a, 'b> {
        FunctionBindgen {
            gen,
            params,
            async_,
            wasm_import_module,
            src: Default::default(),
            blocks: Vec::new(),
            block_storage: Vec::new(),
            tmp: 0,
            needs_cleanup_list: false,
            cleanup: Vec::new(),
            import_return_pointer_area_size: Default::default(),
            import_return_pointer_area_align: Default::default(),
            handle_decls: Vec::new(),
        }
    }

    fn emit_cleanup(&mut self) {
        for (ptr, layout) in mem::take(&mut self.cleanup) {
            let alloc = self.gen.path_to_std_alloc_module();
            self.push_str(&format!(
                "if {layout}.size() != 0 {{\n{alloc}::dealloc({ptr}.cast(), {layout});\n}}\n"
            ));
        }
        if self.needs_cleanup_list {
            let alloc = self.gen.path_to_std_alloc_module();
            self.push_str(&format!(
                "for (ptr, layout) in cleanup_list {{\n
                    if layout.size() != 0 {{\n
                        {alloc}::dealloc(ptr.cast(), layout);\n
                    }}\n
                }}\n",
            ));
        }
    }

<<<<<<< HEAD
    fn declare_import(
        &mut self,
        module_prefix: &str,
        name: &str,
        params: &[WasmType],
        results: &[WasmType],
    ) -> String {
        // Define the actual function we're calling inline
        // let tmp = self.tmp();
=======
    fn declare_import(&mut self, name: &str, params: &[WasmType], results: &[WasmType]) -> String {
        // Define the actual function we're calling inline
        let tmp = self.tmp();
>>>>>>> 456e995c
        let mut sig = "(".to_owned();
        for param in params.iter() {
            sig.push_str("_: ");
            sig.push_str(wasm_type(*param));
            sig.push_str(", ");
        }
        sig.push(')');
        assert!(results.len() < 2);
        for result in results.iter() {
            sig.push_str(" -> ");
            sig.push_str(wasm_type(*result));
        }
        let module_name = self.wasm_import_module;
<<<<<<< HEAD
        let export_name = String::from(module_prefix)
            + &make_external_symbol(module_name, name, AbiVariant::GuestImport);
=======
>>>>>>> 456e995c
        uwrite!(
            self.src,
            "
                #[link(wasm_import_module = \"{module_prefix}{module_name}\")]
                extern \"C\" {{
<<<<<<< HEAD
                    #[cfg_attr(target_arch = \"wasm32\", link_name = \"{name}\")]
                    fn {export_name}{sig};
                }}
            "
        );
        export_name
=======
                    #[link_name = \"{name}\"]
                    fn wit_import{tmp}{sig};
                }}

                #[cfg(not(target_arch = \"wasm32\"))]
                extern \"C\" fn wit_import{tmp}{sig} {{ unreachable!() }}
            "
        );
        format!("wit_import{tmp}")
>>>>>>> 456e995c
    }

    fn let_results(&mut self, amt: usize, results: &mut Vec<String>) {
        match amt {
            0 => {}
            1 => {
                let tmp = self.tmp();
                let res = format!("result{}", tmp);
                self.push_str("let ");
                self.push_str(&res);
                results.push(res);
                self.push_str(" = ");
            }
            n => {
                let tmp = self.tmp();
                self.push_str("let (");
                for i in 0..n {
                    let arg = format!("result{}_{}", tmp, i);
                    self.push_str(&arg);
                    self.push_str(",");
                    results.push(arg);
                }
                self.push_str(") = ");
            }
        }
    }

    fn record_lower(
        &mut self,
        id: TypeId,
        record: &Record,
        operand: &str,
        results: &mut Vec<String>,
    ) {
        let tmp = self.tmp();
        self.push_str("let ");
        let name = self.typename_lower(id);
        self.push_str(&name);
        self.push_str("{ ");
        for field in record.fields.iter() {
            let name = to_rust_ident(&field.name);
            let arg = format!("{}{}", name, tmp);
            self.push_str(&name);
            self.push_str(":");
            self.push_str(&arg);
            self.push_str(", ");
            results.push(arg);
        }
        self.push_str("} = ");
        self.push_str(operand);
        self.push_str(";\n");
    }

    fn record_lift(
        &mut self,
        id: TypeId,
        ty: &Record,
        operands: &[String],
        results: &mut Vec<String>,
    ) {
        let mut result = self.typename_lift(id);
        result.push_str("{\n");
        for (field, val) in ty.fields.iter().zip(operands) {
            result.push_str(&to_rust_ident(&field.name));
            result.push_str(": ");
            result.push_str(val);
            result.push_str(",\n");
        }
        result.push('}');
        results.push(result);
    }

    fn tuple_lower(&mut self, tuple: &Tuple, operand: &str, results: &mut Vec<String>) {
        let tmp = self.tmp();
        self.push_str("let (");
        for i in 0..tuple.types.len() {
            let arg = format!("t{}_{}", tmp, i);
            self.push_str(&arg);
            self.push_str(", ");
            results.push(arg);
        }
        self.push_str(") = ");
        self.push_str(operand);
        self.push_str(";\n");
    }

    fn tuple_lift(&mut self, operands: &[String], results: &mut Vec<String>) {
        if operands.len() == 1 {
            results.push(format!("({},)", operands[0]));
        } else {
            results.push(format!("({})", operands.join(", ")));
        }
    }

    fn typename_lower(&self, id: TypeId) -> String {
        let owned = match self.lift_lower() {
            LiftLower::LowerArgsLiftResults => false,
            LiftLower::LiftArgsLowerResults => true,
            LiftLower::Symmetric => todo!(),
        };
        self.gen.type_path(id, owned)
    }

    fn typename_lift(&self, id: TypeId) -> String {
        self.gen.type_path(id, true)
    }

    fn push_str(&mut self, s: &str) {
        self.src.push_str(s);
    }

    fn tmp(&mut self) -> usize {
        let ret = self.tmp;
        self.tmp += 1;
        ret
    }

    fn lift_lower(&self) -> LiftLower {
        if self.gen.in_import {
            LiftLower::LowerArgsLiftResults
        } else {
            LiftLower::LiftArgsLowerResults
        }
    }
}

impl Bindgen for FunctionBindgen<'_, '_> {
    type Operand = String;

    fn push_block(&mut self) {
        let prev_src = mem::take(&mut self.src);
        let prev_cleanup = mem::take(&mut self.cleanup);
        self.block_storage.push((prev_src, prev_cleanup));
    }

    fn finish_block(&mut self, operands: &mut Vec<String>) {
        if !self.cleanup.is_empty() {
            self.needs_cleanup_list = true;
            self.push_str("cleanup_list.extend_from_slice(&[");
            for (ptr, layout) in mem::take(&mut self.cleanup) {
                self.push_str("(");
                self.push_str(&ptr);
                self.push_str(", ");
                self.push_str(&layout);
                self.push_str("),");
            }
            self.push_str("]);\n");
        }
        let (prev_src, prev_cleanup) = self.block_storage.pop().unwrap();
        let src = mem::replace(&mut self.src, prev_src);
        self.cleanup = prev_cleanup;
        let expr = match operands.len() {
            0 => "()".to_string(),
            1 => operands[0].clone(),
            _ => format!("({})", operands.join(", ")),
        };
        if src.is_empty() {
            self.blocks.push(expr);
        } else if operands.is_empty() {
            self.blocks.push(format!("{{\n{}}}", &src[..]));
        } else {
            self.blocks.push(format!("{{\n{}\n{}\n}}", &src[..], expr));
        }
    }

    fn return_pointer(&mut self, size: ArchitectureSize, align: Alignment) -> String {
        let tmp = self.tmp();

        // Imports get a per-function return area to facilitate using the
        // stack whereas exports use a per-module return area to cut down on
        // stack usage. Note that for imports this also facilitates "adapter
        // modules" for components to not have data segments.
        if self.gen.in_import {
            self.import_return_pointer_area_size = self.import_return_pointer_area_size.max(size);
            self.import_return_pointer_area_align =
                self.import_return_pointer_area_align.max(align);
            uwrite!(
                self.src,
                "let ptr{tmp} = ret_area.0.as_mut_ptr().cast::<u8>();"
            );
        } else {
            self.gen.return_pointer_area_size = self.gen.return_pointer_area_size.max(size);
            self.gen.return_pointer_area_align = self.gen.return_pointer_area_align.max(align);
            uwriteln!(
                self.src,
                "let ptr{tmp} = _RET_AREA.0.as_mut_ptr().cast::<u8>();"
            );
        }
        format!("ptr{}", tmp)
    }

    fn sizes(&self) -> &SizeAlign {
        &self.gen.sizes
    }

    fn is_list_canonical(&self, resolve: &Resolve, ty: &Type) -> bool {
        if !resolve.all_bits_valid(ty) {
            return false;
        }
        match ty {
            Type::Id(id) => !self.gen.gen.types.get(*id).has_resource,
            _ => true,
        }
    }

    fn emit(
        &mut self,
        resolve: &Resolve,
        inst: &Instruction<'_>,
        operands: &mut Vec<String>,
        results: &mut Vec<String>,
    ) {
        let mut top_as = |cvt: &str| {
            let mut s = operands.pop().unwrap();
            s.push_str(" as ");
            s.push_str(cvt);
            results.push(s);
        };

        match inst {
            Instruction::GetArg { nth } => results.push(self.params[*nth].clone()),
            Instruction::I32Const { val } => results.push(format!("{}i32", val)),
            Instruction::ConstZero { tys } => {
                for ty in tys.iter() {
                    match ty {
                        WasmType::I32 => results.push("0i32".to_string()),
                        WasmType::I64 => results.push("0i64".to_string()),
                        WasmType::F32 => results.push("0.0f32".to_string()),
                        WasmType::F64 => results.push("0.0f64".to_string()),
                        WasmType::Pointer => results.push("::core::ptr::null_mut()".to_string()),
                        WasmType::PointerOrI64 => {
                            results.push("::core::mem::MaybeUninit::<u64>::zeroed()".to_string())
                        }
                        WasmType::Length => results.push("0usize".to_string()),
                    }
                }
            }

            Instruction::I64FromU64 | Instruction::I64FromS64 => {
                let s = operands.pop().unwrap();
                results.push(format!("{}({s})", self.gen.path_to_as_i64()));
            }
            Instruction::I32FromChar
            | Instruction::I32FromU8
            | Instruction::I32FromS8
            | Instruction::I32FromU16
            | Instruction::I32FromS16
            | Instruction::I32FromU32
            | Instruction::I32FromS32 => {
                let s = operands.pop().unwrap();
                results.push(format!("{}({s})", self.gen.path_to_as_i32()));
            }

            Instruction::CoreF32FromF32 => {
                let s = operands.pop().unwrap();
                results.push(format!("{}({s})", self.gen.path_to_as_f32()));
            }
            Instruction::CoreF64FromF64 => {
                let s = operands.pop().unwrap();
                results.push(format!("{}({s})", self.gen.path_to_as_f64()));
            }
            Instruction::F32FromCoreF32
            | Instruction::F64FromCoreF64
            | Instruction::S32FromI32
            | Instruction::S64FromI64 => {
                results.push(operands.pop().unwrap());
            }
            Instruction::S8FromI32 => top_as("i8"),
            Instruction::U8FromI32 => top_as("u8"),
            Instruction::S16FromI32 => top_as("i16"),
            Instruction::U16FromI32 => top_as("u16"),
            Instruction::U32FromI32 => top_as("u32"),
            Instruction::U64FromI64 => top_as("u64"),
            Instruction::CharFromI32 => {
                results.push(format!(
                    "{}({} as u32)",
                    self.gen.path_to_char_lift(),
                    operands[0]
                ));
            }

            Instruction::Bitcasts { casts } => crate::bitcast(casts, operands, results),

            Instruction::I32FromBool => {
                results.push(format!("match {} {{ true => 1, false => 0 }}", operands[0]));
            }
            Instruction::BoolFromI32 => {
                results.push(format!(
                    "{}({} as u8)",
                    self.gen.path_to_bool_lift(),
                    operands[0]
                ));
            }

            Instruction::FlagsLower { flags, .. } => {
                let tmp = self.tmp();
                self.push_str(&format!("let flags{} = {};\n", tmp, operands[0]));
                for i in 0..flags.repr().count() {
                    results.push(format!("(flags{}.bits() >> {}) as i32", tmp, i * 32));
                }
            }
            Instruction::FlagsLift { flags, ty, .. } => {
                let repr = RustFlagsRepr::new(flags);
                let name = self.gen.type_path(*ty, true);
                let mut result = format!("{name}::empty()");
                for (i, op) in operands.iter().enumerate() {
                    result.push_str(&format!(
                        " | {name}::from_bits_retain((({op} as {repr}) << {}) as _)",
                        i * 32
                    ));
                }
                results.push(result);
            }

            Instruction::HandleLower {
                handle: Handle::Own(_),
                ..
            } => {
                let op = &operands[0];
                let result = format!(
                    "({op}).take_handle(){cast}",
                    cast = if self.gen.gen.opts.symmetric {
                        " as *mut u8"
                    } else {
                        " as i32"
                    }
                );
                results.push(result);
            }

            Instruction::HandleLower {
                handle: Handle::Borrow(_),
                ..
            } => {
                let op = &operands[0];
                results.push(format!(
                    "({op}).handle(){cast}",
                    cast = if self.gen.gen.opts.symmetric {
                        " as *mut u8"
                    } else {
                        " as i32"
                    }
                ))
            }

            Instruction::HandleLift { handle, .. } => {
                let op = &operands[0];
                let (is_own, resource) = match handle {
                    Handle::Borrow(resource) => (false, resource),
                    Handle::Own(resource) => (true, resource),
                };

                let dealiased_resource = dealias(resolve, *resource);

                let result = if is_own {
                    let name = self.gen.type_path(dealiased_resource, true);

                    format!(
                        "{name}::from_handle({op}{cast})",
                        cast = if self.gen.gen.opts.symmetric {
                            " as usize"
                        } else {
                            " as u32"
                        }
                    )
                } else if self.gen.is_exported_resource(*resource) {
                    let name = resolve.types[*resource]
                        .name
                        .as_deref()
                        .unwrap()
                        .to_upper_camel_case();
                    format!("{name}Borrow::lift({op} as usize)")
                } else {
                    let tmp = format!("handle{}", self.tmp());
                    self.handle_decls.push(format!("let {tmp};"));
                    let name = self.gen.type_path(dealiased_resource, true);
                    format!(
                        "{{\n
                            {tmp} = {name}::from_handle({op}{cast});
                            &{tmp}
                        }}",
                        cast = if self.gen.gen.opts.symmetric {
                            ""
                        } else {
                            " as u32"
                        }
                    )
                };
                results.push(result);
            }

            Instruction::FutureLower { .. } => {
                let op = &operands[0];
                results.push(format!("({op}).into_handle() as i32"))
            }

            Instruction::FutureLift { .. } => {
                let stream_and_future_support = self.gen.path_to_stream_and_future_support();
                let op = &operands[0];
                results.push(format!(
                    "{stream_and_future_support}::FutureReader::from_handle({op} as u32)"
                ))
            }

            Instruction::StreamLower { .. } => {
                let op = &operands[0];
                results.push(format!("({op}).into_handle() as i32"))
            }

            Instruction::StreamLift { .. } => {
                let stream_and_future_support = self.gen.path_to_stream_and_future_support();
                let op = &operands[0];
                results.push(format!(
                    "{stream_and_future_support}::StreamReader::from_handle({op} as u32)"
                ))
            }

            Instruction::ErrorContextLower { .. } => {
                let op = &operands[0];
                results.push(format!("({op}).handle() as i32"))
            }

            Instruction::ErrorContextLift { .. } => {
                let async_support = self.gen.path_to_async_support();
                let op = &operands[0];
                results.push(format!(
                    "{async_support}::ErrorContext::from_handle({op} as u32)"
                ))
            }

            Instruction::RecordLower { ty, record, .. } => {
                self.record_lower(*ty, record, &operands[0], results);
            }
            Instruction::RecordLift { ty, record, .. } => {
                self.record_lift(*ty, record, operands, results);
            }

            Instruction::TupleLower { tuple, .. } => {
                self.tuple_lower(tuple, &operands[0], results);
            }
            Instruction::TupleLift { .. } => {
                self.tuple_lift(operands, results);
            }

            Instruction::VariantPayloadName => results.push("e".to_string()),

            Instruction::VariantLower {
                variant,
                results: result_types,
                ty,
                ..
            } => {
                let blocks = self
                    .blocks
                    .drain(self.blocks.len() - variant.cases.len()..)
                    .collect::<Vec<_>>();
                let name = self.typename_lower(*ty);
                let name = if name.contains("::") {
                    let tmp = self.tmp();
                    uwriteln!(self.src, "use {name} as V{tmp};");
                    format!("V{tmp}")
                } else {
                    name
                };
                self.let_results(result_types.len(), results);
                let op0 = &operands[0];
                self.push_str(&format!("match {op0} {{\n"));
                for (case, block) in variant.cases.iter().zip(blocks) {
                    let case_name = case.name.to_upper_camel_case();
                    self.push_str(&format!("{name}::{case_name}"));
                    if case.ty.is_some() {
                        self.push_str(&format!("(e) => {block},\n"));
                    } else {
                        self.push_str(&format!(" => {{\n{block}\n}}\n"));
                    }
                }
                if results.is_empty() {
                    self.push_str("}\n");
                } else {
                    self.push_str("};\n");
                }
            }

            Instruction::VariantLift { variant, ty, .. } => {
                let blocks = self
                    .blocks
                    .drain(self.blocks.len() - variant.cases.len()..)
                    .collect::<Vec<_>>();
                let op0 = &operands[0];
                let tmp = self.tmp();
                let name = self.typename_lift(*ty);
                let name = if name.contains("::") {
                    uwriteln!(self.src, "use {name} as V{tmp};");
                    format!("V{tmp}")
                } else {
                    name
                };
                uwriteln!(self.src, "let v{tmp} = match {op0} {{");
                for (i, (case, block)) in variant.cases.iter().zip(blocks).enumerate() {
                    if i == variant.cases.len() - 1 {
                        uwriteln!(
                            self.src,
                            "n => {{
                                debug_assert_eq!(n, {i}, \"invalid enum discriminant\");\
                            "
                        );
                    } else {
                        uwriteln!(self.src, "{i} => {{");
                    }
                    let case_name = case.name.to_upper_camel_case();
                    if case.ty.is_none() {
                        uwriteln!(self.src, "{name}::{case_name}");
                    } else {
                        uwriteln!(self.src, "let e{tmp} = {block};");
                        uwriteln!(self.src, "{name}::{case_name}(e{tmp})");
                    }
                    uwriteln!(self.src, "}}");
                }
                uwriteln!(self.src, "}};");
                results.push(format!("v{tmp}"));
            }

            Instruction::OptionLower {
                results: result_types,
                ..
            } => {
                let some = self.blocks.pop().unwrap();
                let none = self.blocks.pop().unwrap();
                self.let_results(result_types.len(), results);
                let operand = &operands[0];
                self.push_str(&format!(
                    "match {operand} {{
                        Some(e) => {some},
                        None => {{\n{none}\n}},
                    }};"
                ));
            }

            Instruction::OptionLift { .. } => {
                let some = self.blocks.pop().unwrap();
                let none = self.blocks.pop().unwrap();
                assert_eq!(none, "()");
                let operand = &operands[0];
                results.push(format!(
                    "match {operand} {{
                        0 => None,
                        1 => {{
                            let e = {some};
                            Some(e)
                        }}
                        _ => {invalid}(),
                    }}",
                    invalid = self.gen.path_to_invalid_enum_discriminant(),
                ));
            }

            Instruction::ResultLower {
                results: result_types,
                result,
                ..
            } => {
                let err = self.blocks.pop().unwrap();
                let ok = self.blocks.pop().unwrap();
                self.let_results(result_types.len(), results);
                let operand = &operands[0];
                let ok_binding = if result.ok.is_some() { "e" } else { "_" };
                let err_binding = if result.err.is_some() { "e" } else { "_" };
                self.push_str(&format!(
                    "match {operand} {{
                        Ok({ok_binding}) => {{ {ok} }},
                        Err({err_binding}) => {{ {err} }},
                    }};"
                ));
            }

            Instruction::ResultLift { .. } => {
                let err = self.blocks.pop().unwrap();
                let ok = self.blocks.pop().unwrap();
                let operand = &operands[0];
                results.push(format!(
                    "match {operand} {{
                        0 => {{
                            let e = {ok};
                            Ok(e)
                        }}
                        1 => {{
                            let e = {err};
                            Err(e)
                        }}
                        _ => {invalid}(),
                    }}",
                    invalid = self.gen.path_to_invalid_enum_discriminant(),
                ));
            }

            Instruction::EnumLower { .. } => {
                results.push(format!("{}.clone() as i32", operands[0]));
            }

            Instruction::EnumLift { enum_, ty, .. } => {
                let name = self.gen.type_path(*ty, true);
                let repr = int_repr(enum_.tag());
                let op = &operands[0];
                let result = format!("{name}::_lift({op} as {repr})");
                results.push(result);
            }

            Instruction::ListCanonLower { realloc, .. } => {
                let tmp = self.tmp();
                let val = format!("vec{}", tmp);
                let ptr = format!("ptr{}", tmp);
                let len = format!("len{}", tmp);
                if realloc.is_none() || (self.gen.in_import && self.gen.gen.opts.symmetric) {
                    self.push_str(&format!("let {} = {};\n", val, operands[0]));
                } else {
                    let op0 = operands.pop().unwrap();
                    self.push_str(&format!("let {} = ({}).into_boxed_slice();\n", val, op0));
                }
                self.push_str(&format!("let {} = {}.as_ptr().cast::<u8>();\n", ptr, val));
                self.push_str(&format!("let {} = {}.len();\n", len, val));
                if realloc.is_some() && !(self.gen.in_import && self.gen.gen.opts.symmetric) {
                    self.push_str(&format!("::core::mem::forget({});\n", val));
                }
                results.push(format!("{ptr}.cast_mut()"));
                results.push(len);
            }

            Instruction::ListCanonLift { .. } => {
                let tmp = self.tmp();
                let len = format!("len{}", tmp);
                self.push_str(&format!("let {} = {};\n", len, operands[1]));
                let vec = self.gen.path_to_vec();
                let result = if !self.gen.gen.opts.symmetric || self.gen.in_import {
                    format!(
                        "{vec}::from_raw_parts({}.cast(), {1}, {1})",
                        operands[0], len
                    )
                } else {
                    format!(
                        "unsafe {{ std::slice::from_raw_parts({}.cast(), {1}) }}.to_vec()",
                        operands[0], len
                    )
                };
                results.push(result);
            }

            Instruction::StringLower { realloc } => {
                let tmp = self.tmp();
                let val = format!("vec{}", tmp);
                let ptr = format!("ptr{}", tmp);
                let len = format!("len{}", tmp);
                if realloc.is_none() || (self.gen.in_import && self.gen.gen.opts.symmetric) {
                    self.push_str(&format!("let {} = {};\n", val, operands[0]));
                } else {
                    let op0 = format!("{}.into_bytes()", operands[0]);
                    self.push_str(&format!("let {} = ({}).into_boxed_slice();\n", val, op0));
                }
                self.push_str(&format!("let {} = {}.as_ptr().cast::<u8>();\n", ptr, val));
                self.push_str(&format!("let {} = {}.len();\n", len, val));
                if realloc.is_some() && !(self.gen.in_import && self.gen.gen.opts.symmetric) {
                    self.push_str(&format!("::core::mem::forget({});\n", val));
                }
                results.push(format!("{ptr}.cast_mut()"));
                results.push(len);
            }

            Instruction::StringLift => {
                let vec = self.gen.path_to_vec();
                let tmp = self.tmp();
                let len = format!("len{}", tmp);
                uwriteln!(self.src, "let {len} = {};", operands[1]);
                if self.gen.gen.opts.symmetric && !self.gen.in_import {
                    uwriteln!(
                        self.src,
                        "let string{tmp} = String::from(std::str::from_utf8(std::slice::from_raw_parts({}, {len})).unwrap());",
                        operands[0],
                    );
                    results.push(format!("string{tmp}"));
                } else {
                    if self.gen.gen.opts.symmetric {
                        // symmetric must not access zero page memory
                        uwriteln!(
                            self.src,
                            "let bytes{tmp} = if {len}>0 {{
                               {vec}::from_raw_parts({}.cast(), {len}, {len})
                            }} else {{ Default::default() }};",
                            operands[0]
                        );
                    } else {
                        uwriteln!(
                            self.src,
                            "let bytes{tmp} = {vec}::from_raw_parts({}.cast(), {len}, {len});",
                            operands[0],
                        );
                    }
                    if self.gen.gen.opts.raw_strings {
                        results.push(format!("bytes{tmp}"));
                    } else {
                        results.push(format!("{}(bytes{tmp})", self.gen.path_to_string_lift()));
                    }
                }
            }

            Instruction::ListLower { element, realloc } => {
                let alloc = self.gen.path_to_std_alloc_module();
                let body = self.blocks.pop().unwrap();
                let tmp = self.tmp();
                let vec = format!("vec{tmp}");
                let result = format!("result{tmp}");
                let layout = format!("layout{tmp}");
                let len = format!("len{tmp}");
                self.push_str(&format!(
                    "let {vec} = {operand0};\n",
                    operand0 = operands[0]
                ));
                self.push_str(&format!("let {len} = {vec}.len();\n"));
                let size = self.gen.sizes.size(element);
                let align = self.gen.sizes.align(element);
                self.push_str(&format!(
                    "let {layout} = {alloc}::Layout::from_size_align_unchecked({vec}.len() * {}, {});\n",
                    size.format(POINTER_SIZE_EXPRESSION), align.format(POINTER_SIZE_EXPRESSION),
                ));
                self.push_str(&format!("let {result} = if {layout}.size() != 0 {{\n"));
                self.push_str(&format!(
                    "let ptr = {alloc}::alloc({layout}).cast::<u8>();\n",
                ));
                if self.gen.gen.opts.symmetric && self.gen.in_import {
                    //if !self.gen.needs_deallocate {
                    //    self.push_str("// ");
                    //} else {
                    assert!(self.gen.needs_deallocate);
                    //}
                    self.push_str(&format!(
                        "if !ptr.is_null() {{ _deallocate.push((ptr, {layout})); }}\n"
                    ));
                }
                self.push_str(&format!(
                    "if ptr.is_null()\n{{\n{alloc}::handle_alloc_error({layout});\n}}\nptr\n}}",
                ));
                self.push_str("else {\n::core::ptr::null_mut()\n};\n");
                self.push_str(&format!("for (i, e) in {vec}.into_iter().enumerate() {{\n",));
                self.push_str(&format!(
                    "let base = {result}.add(i * {});\n",
                    size.format(POINTER_SIZE_EXPRESSION)
                ));
                self.push_str(&body);
                self.push_str("\n}\n");
                results.push(format!("{result}"));
                results.push(len);

                if realloc.is_none() {
                    // If an allocator isn't requested then we must clean up the
                    // allocation ourselves since our callee isn't taking
                    // ownership.
                    self.cleanup.push((result, layout));
                }
            }

            Instruction::ListLift { element, .. } => {
                let body = self.blocks.pop().unwrap();
                let tmp = self.tmp();
                let size = self.gen.sizes.size(element);
                let align = self.gen.sizes.align(element);
                let len = format!("len{tmp}");
                let base = format!("base{tmp}");
                let result = format!("result{tmp}");
                self.push_str(&format!(
                    "let {base} = {operand0};\n",
                    operand0 = operands[0]
                ));
                self.push_str(&format!(
                    "let {len} = {operand1};\n",
                    operand1 = operands[1]
                ));
                let vec = self.gen.path_to_vec();
                self.push_str(&format!(
                    "let mut {result} = {vec}::with_capacity({len});\n",
                ));

                uwriteln!(self.src, "for i in 0..{len} {{");
                uwriteln!(
                    self.src,
                    "let base = {base}.add(i * {size});",
                    size = size.format(POINTER_SIZE_EXPRESSION)
                );
                uwriteln!(self.src, "let e{tmp} = {body};");
                uwriteln!(self.src, "{result}.push(e{tmp});");
                uwriteln!(self.src, "}}");
                results.push(result);
                if !self.gen.gen.opts.symmetric || self.gen.in_import {
                    let dealloc = self.gen.path_to_cabi_dealloc();
                    self.push_str(&format!(
                        "{dealloc}({base}, {len} * {size}, {align});\n",
                        size = size.format(POINTER_SIZE_EXPRESSION),
                        align = align.format(POINTER_SIZE_EXPRESSION)
                    ));
                }
            }

            Instruction::IterElem { .. } => results.push("e".to_string()),

            Instruction::IterBasePointer => results.push("base".to_string()),

<<<<<<< HEAD
            Instruction::CallWasm {
                name,
                sig,
                module_prefix,
                ..
            } => {
                let module_prefix = if let Some(prefix) = self.gen.gen.import_prefix.as_ref() {
                    let combined_prefix = prefix.clone() + module_prefix;
                    std::borrow::Cow::Owned(combined_prefix)
                } else {
                    std::borrow::Cow::Borrowed(*module_prefix)
                };
                let func =
                    self.declare_import(module_prefix.as_ref(), name, &sig.params, &sig.results);
=======
            Instruction::CallWasm { name, sig, .. } => {
                let func = self.declare_import(name, &sig.params, &sig.results);
>>>>>>> 456e995c

                // ... then call the function with all our operands
                if !sig.results.is_empty() {
                    self.push_str("let ret = ");
                    results.push("ret".to_string());
                }
                self.push_str(&func);
                self.push_str("(");
                self.push_str(&operands.join(", "));
                self.push_str(");\n");
                if self.gen.needs_deallocate {
                    self.push_str(&format!("for (ptr,layout) in _deallocate.drain(..) {{ _rt::alloc::dealloc(ptr, layout); }}\n"));
                    self.gen.needs_deallocate = false;
                }
            }

            Instruction::AsyncCallWasm { name, size, align } => {
                let func = self.declare_import("", name, &[WasmType::Pointer; 3], &[WasmType::I32]);

                let async_support = self.gen.path_to_async_support();
                let tmp = self.tmp();
                let layout = format!("layout{tmp}");
                let alloc = self.gen.path_to_std_alloc_module();
                self.push_str(&format!(
                    "let {layout} = {alloc}::Layout::from_size_align_unchecked({size}, {align});\n",
                    size = size.format(POINTER_SIZE_EXPRESSION),
                    align = align.format(POINTER_SIZE_EXPRESSION)
                ));
                let operands = operands.join(", ");
                uwriteln!(
                    self.src,
                    "{async_support}::await_result({func}, {layout}, {operands}).await;"
                );
            }

            Instruction::AsyncCallWasm { name, size, align } => {
                let func = self.declare_import(name, &[WasmType::Pointer; 2], &[WasmType::I32]);

                let async_support = self.gen.path_to_async_support();
                let tmp = self.tmp();
                let layout = format!("layout{tmp}");
                let alloc = self.gen.path_to_std_alloc_module();
                self.push_str(&format!(
                    "let {layout} = {alloc}::Layout::from_size_align_unchecked({size}, {align});\n",
                ));
                let operands = operands.join(", ");
                uwriteln!(
                    self.src,
                    "{async_support}::await_result({func}, {layout}, {operands}).await;"
                );
            }

            Instruction::AsyncCallWasm { name, size, align } => {
                let func = self.declare_import(name, &[WasmType::Pointer; 2], &[WasmType::I32]);

                let async_support = self.gen.path_to_async_support();
                let tmp = self.tmp();
                let layout = format!("layout{tmp}");
                let alloc = self.gen.path_to_std_alloc_module();
                self.push_str(&format!(
                    "let {layout} = {alloc}::Layout::from_size_align_unchecked({size}, {align});\n",
                ));
                let operands = operands.join(", ");
                uwriteln!(
                    self.src,
                    "{async_support}::await_result({func}, {layout}, {operands}).await;"
                );
            }

            Instruction::CallInterface { func, .. } => {
                if self.async_ {
                    let tmp = self.tmp();
                    let result = format!("result{tmp}");
                    self.push_str(&format!("let {result} = "));
                    results.push(result);
                } else {
                    self.let_results(func.results.len(), results);
                };
                let constructor_type = match &func.kind {
                    FunctionKind::Freestanding => {
                        self.push_str(&format!("T::{}", to_rust_ident(&func.name)));
                        None
                    }
                    FunctionKind::Method(_) | FunctionKind::Static(_) => {
                        self.push_str(&format!("T::{}", to_rust_ident(func.item_name())));
                        None
                    }
                    FunctionKind::Constructor(ty) => {
                        let ty = resolve.types[*ty]
                            .name
                            .as_deref()
                            .unwrap()
                            .to_upper_camel_case();
                        let call = if self.async_ {
                            let async_support = self.gen.path_to_async_support();
                            format!("{async_support}::futures::FutureExt::map(T::new")
                        } else {
                            format!("{ty}::new(T::new",)
                        };
                        self.push_str(&call);
                        Some(ty)
                    }
                };
                self.push_str("(");
                for (i, operand) in operands.iter().enumerate() {
                    if i > 0 {
                        self.push_str(", ");
                    }

                    self.push_str(operand);

                    // Automatically convert `Borrow<'_, AResource>` to
                    // `&Self` since traits have `&self` as their
                    // first arguments.
                    if i == 0 && matches!(func.kind, FunctionKind::Method(_)) {
                        self.push_str(".get()")
                    }
                }
                self.push_str(")");
                if let Some(ty) = constructor_type {
                    self.push_str(&if self.async_ {
                        format!(", {ty}::new)")
                    } else {
                        ")".into()
                    });
                }
                self.push_str(";\n");
            }

            Instruction::AsyncMalloc { size, align } => {
                let alloc = self.gen.path_to_std_alloc_module();
                let tmp = self.tmp();
                let ptr = format!("ptr{tmp}");
                let layout = format!("layout{tmp}");
                uwriteln!(
                    self.src,
                    "let {layout} = {alloc}::Layout::from_size_align_unchecked({size}, {align});
<<<<<<< HEAD
                     let {ptr} = {alloc}::alloc({layout});",
                    size = size.format(POINTER_SIZE_EXPRESSION),
                    align = align.format(POINTER_SIZE_EXPRESSION)
=======
                     let {ptr} = {alloc}::alloc({layout});"
>>>>>>> 456e995c
                );
                results.push(ptr);
            }

            Instruction::AsyncPostCallInterface { func } => {
                let result = &operands[0];
                results.push("result".into());
                let params = (0..func.results.len())
                    .map(|_| {
                        let tmp = self.tmp();
                        let param = format!("result{}", tmp);
                        results.push(param.clone());
                        param
                    })
                    .collect::<Vec<_>>()
                    .join(", ");
                let params = if func.results.len() != 1 {
                    format!("({params})")
                } else {
                    params
                };
                let async_support = self.gen.path_to_async_support();
                // TODO: This relies on `abi::Generator` emitting
                // `AsyncCallReturn` immediately after this instruction to
                // complete the incomplete expression we generate here.  We
                // should refactor this so it's less fragile (e.g. have
                // `abi::Generator` emit a `AsyncCallReturn` first, which would
                // push a closure expression we can consume here).
                //
                // The async-specific `Instruction`s will probably need to be
                // refactored anyway once we start implementing support for
                // other languages besides Rust.
                uwriteln!(
                    self.src,
                    "\
                        let result = {async_support}::first_poll({result}, |{params}| {{
                    "
                );
            }

            Instruction::AsyncCallReturn { name, params } => {
<<<<<<< HEAD
                let func = self.declare_import("", name, params, &[]);
=======
                let func = self.declare_import(name, params, &[]);
>>>>>>> 456e995c

                uwriteln!(
                    self.src,
                    "\
                            {func}({});
                        }});
                    ",
                    operands.join(", ")
                );
            }

            Instruction::Flush { amt } => {
                for i in 0..*amt {
                    let tmp = self.tmp();
                    let result = format!("result{}", tmp);
                    uwriteln!(self.src, "let {result} = {};", operands[i]);
                    results.push(result);
                }
            }

            Instruction::Return { amt, .. } => {
                self.emit_cleanup();
                match amt {
                    0 => {}
                    1 => {
                        self.push_str(&operands[0]);
                        self.push_str("\n");
                    }
                    _ => {
                        self.push_str("(");
                        self.push_str(&operands.join(", "));
                        self.push_str(")\n");
                    }
                }
            }

            Instruction::I32Load { offset } => {
                let tmp = self.tmp();
                uwriteln!(
                    self.src,
                    "let l{tmp} = *{}.add({offset}).cast::<i32>();",
                    operands[0],
                    offset = offset.format_term(POINTER_SIZE_EXPRESSION, true)
                );
                results.push(format!("l{tmp}"));
            }
            Instruction::I32Load8U { offset } => {
                let tmp = self.tmp();
                uwriteln!(
                    self.src,
                    "let l{tmp} = i32::from(*{0}.add({offset}).cast::<u8>());",
<<<<<<< HEAD
                    operands[0],
                    offset = offset.format_term(POINTER_SIZE_EXPRESSION, true)
=======
                    operands[0]
>>>>>>> 456e995c
                );
                results.push(format!("l{tmp}"));
            }
            Instruction::I32Load8S { offset } => {
                let tmp = self.tmp();
                uwriteln!(
                    self.src,
                    "let l{tmp} = i32::from(*{}.add({offset}).cast::<i8>());",
                    operands[0],
                    offset = offset.format_term(POINTER_SIZE_EXPRESSION, true)
                );
                results.push(format!("l{tmp}"));
            }
            Instruction::I32Load16U { offset } => {
                let tmp = self.tmp();
                uwriteln!(
                    self.src,
                    "let l{tmp} = i32::from(*{}.add({offset}).cast::<u16>());",
                    operands[0],
                    offset = offset.format_term(POINTER_SIZE_EXPRESSION, true)
                );
                results.push(format!("l{tmp}"));
            }
            Instruction::I32Load16S { offset } => {
                let tmp = self.tmp();
                uwriteln!(
                    self.src,
                    "let l{tmp} = i32::from(*{}.add({offset}).cast::<i16>());",
                    operands[0],
                    offset = offset.format_term(POINTER_SIZE_EXPRESSION, true)
                );
                results.push(format!("l{tmp}"));
            }
            Instruction::I64Load { offset } => {
                let tmp = self.tmp();
                uwriteln!(
                    self.src,
                    "let l{tmp} = *{}.add({offset}).cast::<i64>();",
                    operands[0],
                    offset = offset.format_term(POINTER_SIZE_EXPRESSION, true)
                );
                results.push(format!("l{tmp}"));
            }
            Instruction::F32Load { offset } => {
                let tmp = self.tmp();
                uwriteln!(
                    self.src,
                    "let l{tmp} = *{}.add({offset}).cast::<f32>();",
                    operands[0],
                    offset = offset.format_term(POINTER_SIZE_EXPRESSION, true)
                );
                results.push(format!("l{tmp}"));
            }
            Instruction::F64Load { offset } => {
                let tmp = self.tmp();
                uwriteln!(
                    self.src,
                    "let l{tmp} = *{}.add({offset}).cast::<f64>();",
                    operands[0],
                    offset = offset.format_term(POINTER_SIZE_EXPRESSION, true)
                );
                results.push(format!("l{tmp}"));
            }

            Instruction::PointerLoad { offset } => {
                let tmp = self.tmp();
                uwriteln!(
                    self.src,
                    "let l{tmp} = *{}.add({offset}).cast::<*mut u8>();",
                    operands[0],
                    offset = offset.format_term(POINTER_SIZE_EXPRESSION, true)
                );
                results.push(format!("l{tmp}"));
            }
            Instruction::LengthLoad { offset } => {
                let tmp = self.tmp();
                uwriteln!(
                    self.src,
                    "let l{tmp} = *{}.add({}).cast::<usize>();",
                    operands[0],
                    offset.format_term(POINTER_SIZE_EXPRESSION, true)
                );
                results.push(format!("l{tmp}"));
            }

            Instruction::I32Store { offset } => {
                self.push_str(&format!(
                    "*{}.add({}).cast::<i32>() = {};\n",
                    operands[1],
                    offset.format_term(POINTER_SIZE_EXPRESSION, true),
                    operands[0]
                ));
            }
            Instruction::I32Store8 { offset } => {
                self.push_str(&format!(
                    "*{}.add({}).cast::<u8>() = ({}) as u8;\n",
                    operands[1],
                    offset.format_term(POINTER_SIZE_EXPRESSION, true),
                    operands[0]
                ));
            }
            Instruction::I32Store16 { offset } => {
                self.push_str(&format!(
                    "*{}.add({}).cast::<u16>() = ({}) as u16;\n",
                    operands[1],
                    offset.format_term(POINTER_SIZE_EXPRESSION, true),
                    operands[0]
                ));
            }
            Instruction::I64Store { offset } => {
                self.push_str(&format!(
                    "*{}.add({}).cast::<i64>() = {};\n",
                    operands[1],
                    offset.format_term(POINTER_SIZE_EXPRESSION, true),
                    operands[0]
                ));
            }
            Instruction::F32Store { offset } => {
                self.push_str(&format!(
                    "*{}.add({}).cast::<f32>() = {};\n",
                    operands[1],
                    offset.format_term(POINTER_SIZE_EXPRESSION, true),
                    operands[0]
                ));
            }
            Instruction::F64Store { offset } => {
                self.push_str(&format!(
                    "*{}.add({}).cast::<f64>() = {};\n",
                    operands[1],
                    offset.format_term(POINTER_SIZE_EXPRESSION, true),
                    operands[0]
                ));
            }

            Instruction::PointerStore { offset } => {
                self.push_str(&format!(
                    "*{}.add({}).cast::<*mut u8>() = {};\n",
                    operands[1],
                    offset.format_term(POINTER_SIZE_EXPRESSION, true),
                    operands[0]
                ));
            }
            Instruction::LengthStore { offset } => {
                self.push_str(&format!(
                    "*{}.add({}).cast::<usize>() = {};\n",
                    operands[1],
                    offset.format_term(POINTER_SIZE_EXPRESSION, true),
                    operands[0]
                ));
            }

            Instruction::Malloc { .. } => unimplemented!(),

            Instruction::GuestDeallocate { size, align } => {
                let dealloc = self.gen.path_to_cabi_dealloc();
                self.push_str(&format!(
                    "{dealloc}({op}, {size}, {align});\n",
                    op = operands[0],
                    size = size.format_term(POINTER_SIZE_EXPRESSION, true),
                    align = align.format(POINTER_SIZE_EXPRESSION)
                ));
            }

            Instruction::GuestDeallocateString => {
                let dealloc = self.gen.path_to_cabi_dealloc();
                self.push_str(&format!(
                    "{dealloc}({op0}, {op1}, 1);\n",
                    op0 = operands[0],
                    op1 = operands[1],
                ));
            }

            Instruction::GuestDeallocateVariant { blocks } => {
                let max = blocks - 1;
                let blocks = self
                    .blocks
                    .drain(self.blocks.len() - blocks..)
                    .collect::<Vec<_>>();
                let op0 = &operands[0];
                self.src.push_str(&format!("match {op0} {{\n"));
                for (i, block) in blocks.into_iter().enumerate() {
                    let pat = if i == max {
                        String::from("_")
                    } else {
                        i.to_string()
                    };
                    self.src.push_str(&format!("{pat} => {block},\n"));
                }
                self.src.push_str("}\n");
            }

            Instruction::GuestDeallocateList { element } => {
                let body = self.blocks.pop().unwrap();
                let tmp = self.tmp();
                let size = self.gen.sizes.size(element);
                let align = self.gen.sizes.align(element);
                let len = format!("len{tmp}");
                let base = format!("base{tmp}");
                self.push_str(&format!(
                    "let {base} = {operand0};\n",
                    operand0 = operands[0]
                ));
                self.push_str(&format!(
                    "let {len} = {operand1};\n",
                    operand1 = operands[1]
                ));

                if body != "()" {
                    self.push_str("for i in 0..");
                    self.push_str(&len);
                    self.push_str(" {\n");
                    self.push_str("let base = ");
                    self.push_str(&base);
                    self.push_str(".add(i * ");
                    self.push_str(&size.format(POINTER_SIZE_EXPRESSION));
                    self.push_str(");\n");
                    self.push_str(&body);
                    self.push_str("\n}\n");
                }
                let dealloc = self.gen.path_to_cabi_dealloc();
                self.push_str(&format!(
                    "{dealloc}({base}, {len} * {size}, {align});\n",
                    size = size.format(POINTER_SIZE_EXPRESSION),
                    align = align.format(POINTER_SIZE_EXPRESSION)
                ));
            }
        }
    }
}<|MERGE_RESOLUTION|>--- conflicted
+++ resolved
@@ -66,7 +66,6 @@
         }
     }
 
-<<<<<<< HEAD
     fn declare_import(
         &mut self,
         module_prefix: &str,
@@ -76,11 +75,6 @@
     ) -> String {
         // Define the actual function we're calling inline
         // let tmp = self.tmp();
-=======
-    fn declare_import(&mut self, name: &str, params: &[WasmType], results: &[WasmType]) -> String {
-        // Define the actual function we're calling inline
-        let tmp = self.tmp();
->>>>>>> 456e995c
         let mut sig = "(".to_owned();
         for param in params.iter() {
             sig.push_str("_: ");
@@ -94,34 +88,19 @@
             sig.push_str(wasm_type(*result));
         }
         let module_name = self.wasm_import_module;
-<<<<<<< HEAD
         let export_name = String::from(module_prefix)
             + &make_external_symbol(module_name, name, AbiVariant::GuestImport);
-=======
->>>>>>> 456e995c
         uwrite!(
             self.src,
             "
                 #[link(wasm_import_module = \"{module_prefix}{module_name}\")]
                 extern \"C\" {{
-<<<<<<< HEAD
                     #[cfg_attr(target_arch = \"wasm32\", link_name = \"{name}\")]
                     fn {export_name}{sig};
                 }}
             "
         );
         export_name
-=======
-                    #[link_name = \"{name}\"]
-                    fn wit_import{tmp}{sig};
-                }}
-
-                #[cfg(not(target_arch = \"wasm32\"))]
-                extern \"C\" fn wit_import{tmp}{sig} {{ unreachable!() }}
-            "
-        );
-        format!("wit_import{tmp}")
->>>>>>> 456e995c
     }
 
     fn let_results(&mut self, amt: usize, results: &mut Vec<String>) {
@@ -925,7 +904,6 @@
 
             Instruction::IterBasePointer => results.push("base".to_string()),
 
-<<<<<<< HEAD
             Instruction::CallWasm {
                 name,
                 sig,
@@ -940,10 +918,6 @@
                 };
                 let func =
                     self.declare_import(module_prefix.as_ref(), name, &sig.params, &sig.results);
-=======
-            Instruction::CallWasm { name, sig, .. } => {
-                let func = self.declare_import(name, &sig.params, &sig.results);
->>>>>>> 456e995c
 
                 // ... then call the function with all our operands
                 if !sig.results.is_empty() {
@@ -1081,13 +1055,9 @@
                 uwriteln!(
                     self.src,
                     "let {layout} = {alloc}::Layout::from_size_align_unchecked({size}, {align});
-<<<<<<< HEAD
                      let {ptr} = {alloc}::alloc({layout});",
                     size = size.format(POINTER_SIZE_EXPRESSION),
                     align = align.format(POINTER_SIZE_EXPRESSION)
-=======
-                     let {ptr} = {alloc}::alloc({layout});"
->>>>>>> 456e995c
                 );
                 results.push(ptr);
             }
@@ -1129,11 +1099,7 @@
             }
 
             Instruction::AsyncCallReturn { name, params } => {
-<<<<<<< HEAD
                 let func = self.declare_import("", name, params, &[]);
-=======
-                let func = self.declare_import(name, params, &[]);
->>>>>>> 456e995c
 
                 uwriteln!(
                     self.src,
@@ -1185,12 +1151,8 @@
                 uwriteln!(
                     self.src,
                     "let l{tmp} = i32::from(*{0}.add({offset}).cast::<u8>());",
-<<<<<<< HEAD
                     operands[0],
                     offset = offset.format_term(POINTER_SIZE_EXPRESSION, true)
-=======
-                    operands[0]
->>>>>>> 456e995c
                 );
                 results.push(format!("l{tmp}"));
             }
