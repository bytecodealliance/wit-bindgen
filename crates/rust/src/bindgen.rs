use crate::{int_repr, to_rust_ident, wasm_type, InterfaceGenerator, RustFlagsRepr};
use heck::*;
use std::fmt::Write as _;
use std::mem;
use wit_bindgen_core::abi::{AbiVariant, Bindgen, Instruction, LiftLower, WasmType};
use wit_bindgen_core::{dealias, make_external_symbol, uwrite, uwriteln, wit_parser::*, Source};

pub(super) struct FunctionBindgen<'a, 'b> {
    pub gen: &'b mut InterfaceGenerator<'a>,
    params: Vec<String>,
    async_: bool,
    wasm_import_module: &'b str,
    pub src: Source,
    blocks: Vec<String>,
    block_storage: Vec<(Source, Vec<(String, String)>)>,
    tmp: usize,
    pub needs_cleanup_list: bool,
    cleanup: Vec<(String, String)>,
    pub import_return_pointer_area_size: ArchitectureSize,
    pub import_return_pointer_area_align: Alignment,
    pub handle_decls: Vec<String>,
}

pub const POINTER_SIZE_EXPRESSION: &str = "core::mem::size_of::<*const u8>()";

impl<'a, 'b> FunctionBindgen<'a, 'b> {
    pub(super) fn new(
        gen: &'b mut InterfaceGenerator<'a>,
        params: Vec<String>,
        async_: bool,
        wasm_import_module: &'b str,
    ) -> FunctionBindgen<'a, 'b> {
        FunctionBindgen {
            gen,
            params,
            async_,
            wasm_import_module,
            src: Default::default(),
            blocks: Vec::new(),
            block_storage: Vec::new(),
            tmp: 0,
            needs_cleanup_list: false,
            cleanup: Vec::new(),
            import_return_pointer_area_size: Default::default(),
            import_return_pointer_area_align: Default::default(),
            handle_decls: Vec::new(),
        }
    }

    fn emit_cleanup(&mut self) {
        for (ptr, layout) in mem::take(&mut self.cleanup) {
            let alloc = self.gen.path_to_std_alloc_module();
            self.push_str(&format!(
                "if {layout}.size() != 0 {{\n{alloc}::dealloc({ptr}.cast(), {layout});\n}}\n"
            ));
        }
        if self.needs_cleanup_list {
            let alloc = self.gen.path_to_std_alloc_module();
            self.push_str(&format!(
                "for (ptr, layout) in cleanup_list {{\n
                    if layout.size() != 0 {{\n
                        {alloc}::dealloc(ptr.cast(), layout);\n
                    }}\n
                }}\n",
            ));
        }
    }

<<<<<<< HEAD
    fn declare_import(
        &mut self,
        module_prefix: &str,
        name: &str,
        params: &[WasmType],
        results: &[WasmType],
    ) -> String {
        // Define the actual function we're calling inline
        // let tmp = self.tmp();
=======
    fn declare_import(&mut self, name: &str, params: &[WasmType], results: &[WasmType]) -> String {
        // Define the actual function we're calling inline
        let tmp = self.tmp();
>>>>>>> 2f37f79a
        let mut sig = "(".to_owned();
        for param in params.iter() {
            sig.push_str("_: ");
            sig.push_str(wasm_type(*param));
            sig.push_str(", ");
        }
        sig.push(')');
        assert!(results.len() < 2);
        for result in results.iter() {
            sig.push_str(" -> ");
            sig.push_str(wasm_type(*result));
        }
        let module_name = self.wasm_import_module;
<<<<<<< HEAD
        let export_name = String::from(module_prefix)
            + &make_external_symbol(module_name, name, AbiVariant::GuestImport);
=======
>>>>>>> 2f37f79a
        uwrite!(
            self.src,
            "
                #[link(wasm_import_module = \"{module_prefix}{module_name}\")]
                extern \"C\" {{
<<<<<<< HEAD
                    #[cfg_attr(target_arch = \"wasm32\", link_name = \"{name}\")]
                    fn {export_name}{sig};
                }}
            "
        );
        export_name
=======
                    #[link_name = \"{name}\"]
                    fn wit_import{tmp}{sig};
                }}

                #[cfg(not(target_arch = \"wasm32\"))]
                extern \"C\" fn wit_import{tmp}{sig} {{ unreachable!() }}
            "
        );
        format!("wit_import{tmp}")
>>>>>>> 2f37f79a
    }

    fn let_results(&mut self, amt: usize, results: &mut Vec<String>) {
        match amt {
            0 => {}
            1 => {
                let tmp = self.tmp();
                let res = format!("result{}", tmp);
                self.push_str("let ");
                self.push_str(&res);
                results.push(res);
                self.push_str(" = ");
            }
            n => {
                let tmp = self.tmp();
                self.push_str("let (");
                for i in 0..n {
                    let arg = format!("result{}_{}", tmp, i);
                    self.push_str(&arg);
                    self.push_str(",");
                    results.push(arg);
                }
                self.push_str(") = ");
            }
        }
    }

    fn record_lower(
        &mut self,
        id: TypeId,
        record: &Record,
        operand: &str,
        results: &mut Vec<String>,
    ) {
        let tmp = self.tmp();
        self.push_str("let ");
        let name = self.typename_lower(id);
        self.push_str(&name);
        self.push_str("{ ");
        for field in record.fields.iter() {
            let name = to_rust_ident(&field.name);
            let arg = format!("{}{}", name, tmp);
            self.push_str(&name);
            self.push_str(":");
            self.push_str(&arg);
            self.push_str(", ");
            results.push(arg);
        }
        self.push_str("} = ");
        self.push_str(operand);
        self.push_str(";\n");
    }

    fn record_lift(
        &mut self,
        id: TypeId,
        ty: &Record,
        operands: &[String],
        results: &mut Vec<String>,
    ) {
        let mut result = self.typename_lift(id);
        result.push_str("{\n");
        for (field, val) in ty.fields.iter().zip(operands) {
            result.push_str(&to_rust_ident(&field.name));
            result.push_str(": ");
            result.push_str(val);
            result.push_str(",\n");
        }
        result.push('}');
        results.push(result);
    }

    fn tuple_lower(&mut self, tuple: &Tuple, operand: &str, results: &mut Vec<String>) {
        let tmp = self.tmp();
        self.push_str("let (");
        for i in 0..tuple.types.len() {
            let arg = format!("t{}_{}", tmp, i);
            self.push_str(&arg);
            self.push_str(", ");
            results.push(arg);
        }
        self.push_str(") = ");
        self.push_str(operand);
        self.push_str(";\n");
    }

    fn tuple_lift(&mut self, operands: &[String], results: &mut Vec<String>) {
        if operands.len() == 1 {
            results.push(format!("({},)", operands[0]));
        } else {
            results.push(format!("({})", operands.join(", ")));
        }
    }

    fn typename_lower(&self, id: TypeId) -> String {
        let owned = match self.lift_lower() {
            LiftLower::LowerArgsLiftResults => false,
            LiftLower::LiftArgsLowerResults => true,
            LiftLower::Symmetric => todo!(),
        };
        self.gen.type_path(id, owned)
    }

    fn typename_lift(&self, id: TypeId) -> String {
        self.gen.type_path(id, true)
    }

    fn push_str(&mut self, s: &str) {
        self.src.push_str(s);
    }

    fn tmp(&mut self) -> usize {
        let ret = self.tmp;
        self.tmp += 1;
        ret
    }

    fn lift_lower(&self) -> LiftLower {
        if self.gen.in_import {
            LiftLower::LowerArgsLiftResults
        } else {
            LiftLower::LiftArgsLowerResults
        }
    }
}

impl Bindgen for FunctionBindgen<'_, '_> {
    type Operand = String;

    fn push_block(&mut self) {
        let prev_src = mem::take(&mut self.src);
        let prev_cleanup = mem::take(&mut self.cleanup);
        self.block_storage.push((prev_src, prev_cleanup));
    }

    fn finish_block(&mut self, operands: &mut Vec<String>) {
        if !self.cleanup.is_empty() {
            self.needs_cleanup_list = true;
            self.push_str("cleanup_list.extend_from_slice(&[");
            for (ptr, layout) in mem::take(&mut self.cleanup) {
                self.push_str("(");
                self.push_str(&ptr);
                self.push_str(", ");
                self.push_str(&layout);
                self.push_str("),");
            }
            self.push_str("]);\n");
        }
        let (prev_src, prev_cleanup) = self.block_storage.pop().unwrap();
        let src = mem::replace(&mut self.src, prev_src);
        self.cleanup = prev_cleanup;
        let expr = match operands.len() {
            0 => "()".to_string(),
            1 => operands[0].clone(),
            _ => format!("({})", operands.join(", ")),
        };
        if src.is_empty() {
            self.blocks.push(expr);
        } else if operands.is_empty() {
            self.blocks.push(format!("{{\n{}}}", &src[..]));
        } else {
            self.blocks.push(format!("{{\n{}\n{}\n}}", &src[..], expr));
        }
    }

    fn return_pointer(&mut self, size: ArchitectureSize, align: Alignment) -> String {
        let tmp = self.tmp();

        // Imports get a per-function return area to facilitate using the
        // stack whereas exports use a per-module return area to cut down on
        // stack usage. Note that for imports this also facilitates "adapter
        // modules" for components to not have data segments.
        if self.gen.in_import {
            self.import_return_pointer_area_size = self.import_return_pointer_area_size.max(size);
            self.import_return_pointer_area_align =
                self.import_return_pointer_area_align.max(align);
            uwrite!(
                self.src,
                "let ptr{tmp} = ret_area.0.as_mut_ptr().cast::<u8>();"
            );
        } else {
            self.gen.return_pointer_area_size = self.gen.return_pointer_area_size.max(size);
            self.gen.return_pointer_area_align = self.gen.return_pointer_area_align.max(align);
            uwriteln!(
                self.src,
                "let ptr{tmp} = _RET_AREA.0.as_mut_ptr().cast::<u8>();"
            );
        }
        format!("ptr{}", tmp)
    }

    fn sizes(&self) -> &SizeAlign {
        &self.gen.sizes
    }

    fn is_list_canonical(&self, resolve: &Resolve, ty: &Type) -> bool {
        if !resolve.all_bits_valid(ty) {
            return false;
        }
        match ty {
            Type::Id(id) => !self.gen.gen.types.get(*id).has_resource,
            _ => true,
        }
    }

    fn emit(
        &mut self,
        resolve: &Resolve,
        inst: &Instruction<'_>,
        operands: &mut Vec<String>,
        results: &mut Vec<String>,
    ) {
        let mut top_as = |cvt: &str| {
            let mut s = operands.pop().unwrap();
            s.push_str(" as ");
            s.push_str(cvt);
            results.push(s);
        };

        match inst {
            Instruction::GetArg { nth } => results.push(self.params[*nth].clone()),
            Instruction::I32Const { val } => results.push(format!("{}i32", val)),
            Instruction::ConstZero { tys } => {
                for ty in tys.iter() {
                    match ty {
                        WasmType::I32 => results.push("0i32".to_string()),
                        WasmType::I64 => results.push("0i64".to_string()),
                        WasmType::F32 => results.push("0.0f32".to_string()),
                        WasmType::F64 => results.push("0.0f64".to_string()),
                        WasmType::Pointer => results.push("::core::ptr::null_mut()".to_string()),
                        WasmType::PointerOrI64 => {
                            results.push("::core::mem::MaybeUninit::<u64>::zeroed()".to_string())
                        }
                        WasmType::Length => results.push("0usize".to_string()),
                    }
                }
            }

            Instruction::I64FromU64 | Instruction::I64FromS64 => {
                let s = operands.pop().unwrap();
                results.push(format!("{}({s})", self.gen.path_to_as_i64()));
            }
            Instruction::I32FromChar
            | Instruction::I32FromU8
            | Instruction::I32FromS8
            | Instruction::I32FromU16
            | Instruction::I32FromS16
            | Instruction::I32FromU32
            | Instruction::I32FromS32 => {
                let s = operands.pop().unwrap();
                results.push(format!("{}({s})", self.gen.path_to_as_i32()));
            }

            Instruction::CoreF32FromF32 => {
                let s = operands.pop().unwrap();
                results.push(format!("{}({s})", self.gen.path_to_as_f32()));
            }
            Instruction::CoreF64FromF64 => {
                let s = operands.pop().unwrap();
                results.push(format!("{}({s})", self.gen.path_to_as_f64()));
            }
            Instruction::F32FromCoreF32
            | Instruction::F64FromCoreF64
            | Instruction::S32FromI32
            | Instruction::S64FromI64 => {
                results.push(operands.pop().unwrap());
            }
            Instruction::S8FromI32 => top_as("i8"),
            Instruction::U8FromI32 => top_as("u8"),
            Instruction::S16FromI32 => top_as("i16"),
            Instruction::U16FromI32 => top_as("u16"),
            Instruction::U32FromI32 => top_as("u32"),
            Instruction::U64FromI64 => top_as("u64"),
            Instruction::CharFromI32 => {
                results.push(format!(
                    "{}({} as u32)",
                    self.gen.path_to_char_lift(),
                    operands[0]
                ));
            }

            Instruction::Bitcasts { casts } => crate::bitcast(casts, operands, results),

            Instruction::I32FromBool => {
                results.push(format!("match {} {{ true => 1, false => 0 }}", operands[0]));
            }
            Instruction::BoolFromI32 => {
                results.push(format!(
                    "{}({} as u8)",
                    self.gen.path_to_bool_lift(),
                    operands[0]
                ));
            }

            Instruction::FlagsLower { flags, .. } => {
                let tmp = self.tmp();
                self.push_str(&format!("let flags{} = {};\n", tmp, operands[0]));
                for i in 0..flags.repr().count() {
                    results.push(format!("(flags{}.bits() >> {}) as i32", tmp, i * 32));
                }
            }
            Instruction::FlagsLift { flags, ty, .. } => {
                let repr = RustFlagsRepr::new(flags);
                let name = self.gen.type_path(*ty, true);
                let mut result = format!("{name}::empty()");
                for (i, op) in operands.iter().enumerate() {
                    result.push_str(&format!(
                        " | {name}::from_bits_retain((({op} as {repr}) << {}) as _)",
                        i * 32
                    ));
                }
                results.push(result);
            }

            Instruction::HandleLower {
                handle: Handle::Own(_),
                ..
            } => {
                let op = &operands[0];
                let result = format!(
                    "({op}).take_handle(){cast}",
                    cast = if self.gen.gen.opts.symmetric {
                        " as *mut u8"
                    } else {
                        " as i32"
                    }
                );
                results.push(result);
            }

            Instruction::HandleLower {
                handle: Handle::Borrow(_),
                ..
            } => {
                let op = &operands[0];
                results.push(format!(
                    "({op}).handle(){cast}",
                    cast = if self.gen.gen.opts.symmetric {
                        " as *mut u8"
                    } else {
                        " as i32"
                    }
                ))
            }

            Instruction::HandleLift { handle, .. } => {
                let op = &operands[0];
                let (is_own, resource) = match handle {
                    Handle::Borrow(resource) => (false, resource),
                    Handle::Own(resource) => (true, resource),
                };

                let dealiased_resource = dealias(resolve, *resource);

                let result = if is_own {
                    let name = self.gen.type_path(dealiased_resource, true);

                    format!(
                        "{name}::from_handle({op}{cast})",
                        cast = if self.gen.gen.opts.symmetric {
                            " as usize"
                        } else {
                            " as u32"
                        }
                    )
                } else if self.gen.is_exported_resource(*resource) {
                    let name = resolve.types[*resource]
                        .name
                        .as_deref()
                        .unwrap()
                        .to_upper_camel_case();
                    format!("{name}Borrow::lift({op} as usize)")
                } else {
                    let tmp = format!("handle{}", self.tmp());
                    self.handle_decls.push(format!("let {tmp};"));
                    let name = self.gen.type_path(dealiased_resource, true);
                    format!(
                        "{{\n
                            {tmp} = {name}::from_handle({op}{cast});
                            &{tmp}
                        }}",
                        cast = if self.gen.gen.opts.symmetric {
                            ""
                        } else {
                            " as u32"
                        }
                    )
                };
                results.push(result);
            }

            Instruction::FutureLower { .. } => {
                let op = &operands[0];
                results.push(format!("({op}).into_handle() as i32"))
            }

            Instruction::FutureLift { .. } => {
<<<<<<< HEAD
                let async_support = self.gen.path_to_async_support();
                let op = &operands[0];
                results.push(format!(
                    "{async_support}::FutureReader::from_handle({op} as u32)"
=======
                let stream_and_future_support = self.gen.path_to_stream_and_future_support();
                let op = &operands[0];
                results.push(format!(
                    "{stream_and_future_support}::FutureReader::from_handle({op} as u32)"
>>>>>>> 2f37f79a
                ))
            }

            Instruction::StreamLower { .. } => {
                let op = &operands[0];
                results.push(format!("({op}).into_handle() as i32"))
            }

            Instruction::StreamLift { .. } => {
<<<<<<< HEAD
                let async_support = self.gen.path_to_async_support();
                let op = &operands[0];
                results.push(format!(
                    "{async_support}::StreamReader::from_handle({op} as u32)"
                ))
            }

            Instruction::ErrorLower { .. } => {
=======
                let stream_and_future_support = self.gen.path_to_stream_and_future_support();
                let op = &operands[0];
                results.push(format!(
                    "{stream_and_future_support}::StreamReader::from_handle({op} as u32)"
                ))
            }

            Instruction::ErrorContextLower { .. } => {
>>>>>>> 2f37f79a
                let op = &operands[0];
                results.push(format!("({op}).handle() as i32"))
            }

<<<<<<< HEAD
            Instruction::ErrorLift { .. } => {
                let async_support = self.gen.path_to_async_support();
                let op = &operands[0];
                results.push(format!("{async_support}::Error::from_handle({op} as u32)"))
=======
            Instruction::ErrorContextLift { .. } => {
                let async_support = self.gen.path_to_async_support();
                let op = &operands[0];
                results.push(format!(
                    "{async_support}::ErrorContext::from_handle({op} as u32)"
                ))
>>>>>>> 2f37f79a
            }

            Instruction::RecordLower { ty, record, .. } => {
                self.record_lower(*ty, record, &operands[0], results);
            }
            Instruction::RecordLift { ty, record, .. } => {
                self.record_lift(*ty, record, operands, results);
            }

            Instruction::TupleLower { tuple, .. } => {
                self.tuple_lower(tuple, &operands[0], results);
            }
            Instruction::TupleLift { .. } => {
                self.tuple_lift(operands, results);
            }

            Instruction::VariantPayloadName => results.push("e".to_string()),

            Instruction::VariantLower {
                variant,
                results: result_types,
                ty,
                ..
            } => {
                let blocks = self
                    .blocks
                    .drain(self.blocks.len() - variant.cases.len()..)
                    .collect::<Vec<_>>();
                let name = self.typename_lower(*ty);
                let name = if name.contains("::") {
                    let tmp = self.tmp();
                    uwriteln!(self.src, "use {name} as V{tmp};");
                    format!("V{tmp}")
                } else {
                    name
                };
                self.let_results(result_types.len(), results);
                let op0 = &operands[0];
                self.push_str(&format!("match {op0} {{\n"));
                for (case, block) in variant.cases.iter().zip(blocks) {
                    let case_name = case.name.to_upper_camel_case();
                    self.push_str(&format!("{name}::{case_name}"));
                    if case.ty.is_some() {
                        self.push_str(&format!("(e) => {block},\n"));
                    } else {
                        self.push_str(&format!(" => {{\n{block}\n}}\n"));
                    }
                }
                if results.is_empty() {
                    self.push_str("}\n");
                } else {
                    self.push_str("};\n");
                }
            }

            Instruction::VariantLift { variant, ty, .. } => {
                let blocks = self
                    .blocks
                    .drain(self.blocks.len() - variant.cases.len()..)
                    .collect::<Vec<_>>();
                let op0 = &operands[0];
                let tmp = self.tmp();
                let name = self.typename_lift(*ty);
                let name = if name.contains("::") {
                    uwriteln!(self.src, "use {name} as V{tmp};");
                    format!("V{tmp}")
                } else {
                    name
                };
                uwriteln!(self.src, "let v{tmp} = match {op0} {{");
                for (i, (case, block)) in variant.cases.iter().zip(blocks).enumerate() {
                    if i == variant.cases.len() - 1 {
                        uwriteln!(
                            self.src,
                            "n => {{
                                debug_assert_eq!(n, {i}, \"invalid enum discriminant\");\
                            "
                        );
                    } else {
                        uwriteln!(self.src, "{i} => {{");
                    }
                    let case_name = case.name.to_upper_camel_case();
                    if case.ty.is_none() {
                        uwriteln!(self.src, "{name}::{case_name}");
                    } else {
                        uwriteln!(self.src, "let e{tmp} = {block};");
                        uwriteln!(self.src, "{name}::{case_name}(e{tmp})");
                    }
                    uwriteln!(self.src, "}}");
                }
                uwriteln!(self.src, "}};");
                results.push(format!("v{tmp}"));
            }

            Instruction::OptionLower {
                results: result_types,
                ..
            } => {
                let some = self.blocks.pop().unwrap();
                let none = self.blocks.pop().unwrap();
                self.let_results(result_types.len(), results);
                let operand = &operands[0];
                self.push_str(&format!(
                    "match {operand} {{
                        Some(e) => {some},
                        None => {{\n{none}\n}},
                    }};"
                ));
            }

            Instruction::OptionLift { .. } => {
                let some = self.blocks.pop().unwrap();
                let none = self.blocks.pop().unwrap();
                assert_eq!(none, "()");
                let operand = &operands[0];
                results.push(format!(
                    "match {operand} {{
                        0 => None,
                        1 => {{
                            let e = {some};
                            Some(e)
                        }}
                        _ => {invalid}(),
                    }}",
                    invalid = self.gen.path_to_invalid_enum_discriminant(),
                ));
            }

            Instruction::ResultLower {
                results: result_types,
                result,
                ..
            } => {
                let err = self.blocks.pop().unwrap();
                let ok = self.blocks.pop().unwrap();
                self.let_results(result_types.len(), results);
                let operand = &operands[0];
                let ok_binding = if result.ok.is_some() { "e" } else { "_" };
                let err_binding = if result.err.is_some() { "e" } else { "_" };
                self.push_str(&format!(
                    "match {operand} {{
                        Ok({ok_binding}) => {{ {ok} }},
                        Err({err_binding}) => {{ {err} }},
                    }};"
                ));
            }

            Instruction::ResultLift { .. } => {
                let err = self.blocks.pop().unwrap();
                let ok = self.blocks.pop().unwrap();
                let operand = &operands[0];
                results.push(format!(
                    "match {operand} {{
                        0 => {{
                            let e = {ok};
                            Ok(e)
                        }}
                        1 => {{
                            let e = {err};
                            Err(e)
                        }}
                        _ => {invalid}(),
                    }}",
                    invalid = self.gen.path_to_invalid_enum_discriminant(),
                ));
            }

            Instruction::EnumLower { .. } => {
                results.push(format!("{}.clone() as i32", operands[0]));
            }

            Instruction::EnumLift { enum_, ty, .. } => {
                let name = self.gen.type_path(*ty, true);
                let repr = int_repr(enum_.tag());
                let op = &operands[0];
                let result = format!("{name}::_lift({op} as {repr})");
                results.push(result);
            }

            Instruction::ListCanonLower { realloc, .. } => {
                let tmp = self.tmp();
                let val = format!("vec{}", tmp);
                let ptr = format!("ptr{}", tmp);
                let len = format!("len{}", tmp);
                if realloc.is_none() || (self.gen.in_import && self.gen.gen.opts.symmetric) {
                    self.push_str(&format!("let {} = {};\n", val, operands[0]));
                } else {
                    let op0 = operands.pop().unwrap();
                    self.push_str(&format!("let {} = ({}).into_boxed_slice();\n", val, op0));
                }
                self.push_str(&format!("let {} = {}.as_ptr().cast::<u8>();\n", ptr, val));
                self.push_str(&format!("let {} = {}.len();\n", len, val));
                if realloc.is_some() && !(self.gen.in_import && self.gen.gen.opts.symmetric) {
                    self.push_str(&format!("::core::mem::forget({});\n", val));
                }
                results.push(format!("{ptr}.cast_mut()"));
                results.push(len);
            }

            Instruction::ListCanonLift { .. } => {
                let tmp = self.tmp();
                let len = format!("len{}", tmp);
                self.push_str(&format!("let {} = {};\n", len, operands[1]));
                let vec = self.gen.path_to_vec();
                let result = if !self.gen.gen.opts.symmetric || self.gen.in_import {
                    format!(
                        "{vec}::from_raw_parts({}.cast(), {1}, {1})",
                        operands[0], len
                    )
                } else {
                    format!(
                        "unsafe {{ std::slice::from_raw_parts({}.cast(), {1}) }}.to_vec()",
                        operands[0], len
                    )
                };
                results.push(result);
            }

            Instruction::StringLower { realloc } => {
                let tmp = self.tmp();
                let val = format!("vec{}", tmp);
                let ptr = format!("ptr{}", tmp);
                let len = format!("len{}", tmp);
                if realloc.is_none() || (self.gen.in_import && self.gen.gen.opts.symmetric) {
                    self.push_str(&format!("let {} = {};\n", val, operands[0]));
                } else {
                    let op0 = format!("{}.into_bytes()", operands[0]);
                    self.push_str(&format!("let {} = ({}).into_boxed_slice();\n", val, op0));
                }
                self.push_str(&format!("let {} = {}.as_ptr().cast::<u8>();\n", ptr, val));
                self.push_str(&format!("let {} = {}.len();\n", len, val));
                if realloc.is_some() && !(self.gen.in_import && self.gen.gen.opts.symmetric) {
                    self.push_str(&format!("::core::mem::forget({});\n", val));
                }
                results.push(format!("{ptr}.cast_mut()"));
                results.push(len);
            }

            Instruction::StringLift => {
                let vec = self.gen.path_to_vec();
                let tmp = self.tmp();
                let len = format!("len{}", tmp);
                uwriteln!(self.src, "let {len} = {};", operands[1]);
                if self.gen.gen.opts.symmetric && !self.gen.in_import {
                    uwriteln!(
                        self.src,
                        "let string{tmp} = String::from(std::str::from_utf8(std::slice::from_raw_parts({}, {len})).unwrap());",
                        operands[0],
                    );
                    results.push(format!("string{tmp}"));
                } else {
                    if self.gen.gen.opts.symmetric {
                        // symmetric must not access zero page memory
                        uwriteln!(
                            self.src,
                            "let bytes{tmp} = if {len}>0 {{
                               {vec}::from_raw_parts({}.cast(), {len}, {len})
                            }} else {{ Default::default() }};",
                            operands[0]
                        );
                    } else {
                        uwriteln!(
                            self.src,
                            "let bytes{tmp} = {vec}::from_raw_parts({}.cast(), {len}, {len});",
                            operands[0],
                        );
                    }
                    if self.gen.gen.opts.raw_strings {
                        results.push(format!("bytes{tmp}"));
                    } else {
                        results.push(format!("{}(bytes{tmp})", self.gen.path_to_string_lift()));
                    }
                }
            }

            Instruction::ListLower { element, realloc } => {
                let alloc = self.gen.path_to_std_alloc_module();
                let body = self.blocks.pop().unwrap();
                let tmp = self.tmp();
                let vec = format!("vec{tmp}");
                let result = format!("result{tmp}");
                let layout = format!("layout{tmp}");
                let len = format!("len{tmp}");
                self.push_str(&format!(
                    "let {vec} = {operand0};\n",
                    operand0 = operands[0]
                ));
                self.push_str(&format!("let {len} = {vec}.len();\n"));
                let size = self.gen.sizes.size(element);
                let align = self.gen.sizes.align(element);
                self.push_str(&format!(
                    "let {layout} = {alloc}::Layout::from_size_align_unchecked({vec}.len() * {}, {});\n",
                    size.format(POINTER_SIZE_EXPRESSION), align.format(POINTER_SIZE_EXPRESSION),
                ));
                self.push_str(&format!("let {result} = if {layout}.size() != 0 {{\n"));
                self.push_str(&format!(
                    "let ptr = {alloc}::alloc({layout}).cast::<u8>();\n",
                ));
                if self.gen.gen.opts.symmetric && self.gen.in_import {
                    //if !self.gen.needs_deallocate {
                    //    self.push_str("// ");
                    //} else {
                    assert!(self.gen.needs_deallocate);
                    //}
                    self.push_str(&format!(
                        "if !ptr.is_null() {{ _deallocate.push((ptr, {layout})); }}\n"
                    ));
                }
                self.push_str(&format!(
                    "if ptr.is_null()\n{{\n{alloc}::handle_alloc_error({layout});\n}}\nptr\n}}",
                ));
                self.push_str("else {\n::core::ptr::null_mut()\n};\n");
                self.push_str(&format!("for (i, e) in {vec}.into_iter().enumerate() {{\n",));
                self.push_str(&format!(
                    "let base = {result}.add(i * {});\n",
                    size.format(POINTER_SIZE_EXPRESSION)
                ));
                self.push_str(&body);
                self.push_str("\n}\n");
                results.push(format!("{result}"));
                results.push(len);

                if realloc.is_none() {
                    // If an allocator isn't requested then we must clean up the
                    // allocation ourselves since our callee isn't taking
                    // ownership.
                    self.cleanup.push((result, layout));
                }
            }

            Instruction::ListLift { element, .. } => {
                let body = self.blocks.pop().unwrap();
                let tmp = self.tmp();
                let size = self.gen.sizes.size(element);
                let align = self.gen.sizes.align(element);
                let len = format!("len{tmp}");
                let base = format!("base{tmp}");
                let result = format!("result{tmp}");
                self.push_str(&format!(
                    "let {base} = {operand0};\n",
                    operand0 = operands[0]
                ));
                self.push_str(&format!(
                    "let {len} = {operand1};\n",
                    operand1 = operands[1]
                ));
                let vec = self.gen.path_to_vec();
                self.push_str(&format!(
                    "let mut {result} = {vec}::with_capacity({len});\n",
                ));

                uwriteln!(self.src, "for i in 0..{len} {{");
                uwriteln!(
                    self.src,
                    "let base = {base}.add(i * {size});",
                    size = size.format(POINTER_SIZE_EXPRESSION)
                );
                uwriteln!(self.src, "let e{tmp} = {body};");
                uwriteln!(self.src, "{result}.push(e{tmp});");
                uwriteln!(self.src, "}}");
                results.push(result);
                if !self.gen.gen.opts.symmetric || self.gen.in_import {
                    let dealloc = self.gen.path_to_cabi_dealloc();
                    self.push_str(&format!(
                        "{dealloc}({base}, {len} * {size}, {align});\n",
                        size = size.format(POINTER_SIZE_EXPRESSION),
                        align = align.format(POINTER_SIZE_EXPRESSION)
                    ));
                }
            }

            Instruction::IterElem { .. } => results.push("e".to_string()),

            Instruction::IterBasePointer => results.push("base".to_string()),

<<<<<<< HEAD
            Instruction::CallWasm {
                name,
                sig,
                module_prefix,
                ..
            } => {
                let module_prefix = if let Some(prefix) = self.gen.gen.import_prefix.as_ref() {
                    let combined_prefix = prefix.clone() + module_prefix;
                    std::borrow::Cow::Owned(combined_prefix)
                } else {
                    std::borrow::Cow::Borrowed(*module_prefix)
                };
                let func =
                    self.declare_import(module_prefix.as_ref(), name, &sig.params, &sig.results);
=======
            Instruction::CallWasm { name, sig, .. } => {
                let func = self.declare_import(name, &sig.params, &sig.results);
>>>>>>> 2f37f79a

                // ... then call the function with all our operands
                if !sig.results.is_empty() {
                    self.push_str("let ret = ");
                    results.push("ret".to_string());
                }
                self.push_str(&func);
                self.push_str("(");
                self.push_str(&operands.join(", "));
                self.push_str(");\n");
                if self.gen.needs_deallocate {
                    self.push_str(&format!("for (ptr,layout) in _deallocate.drain(..) {{ _rt::alloc::dealloc(ptr, layout); }}\n"));
                    self.gen.needs_deallocate = false;
                }
            }

            Instruction::AsyncCallWasm { name, size, align } => {
                let func = self.declare_import("", name, &[WasmType::Pointer; 3], &[WasmType::I32]);

                let async_support = self.gen.path_to_async_support();
                let tmp = self.tmp();
                let layout = format!("layout{tmp}");
                let alloc = self.gen.path_to_std_alloc_module();
                self.push_str(&format!(
                    "let {layout} = {alloc}::Layout::from_size_align_unchecked({size}, {align});\n",
                    size = size.format(POINTER_SIZE_EXPRESSION),
                    align = align.format(POINTER_SIZE_EXPRESSION)
                ));
                let operands = operands.join(", ");
                uwriteln!(
                    self.src,
                    "{async_support}::await_result({func}, {layout}, {operands}).await;"
                );
            }

            Instruction::AsyncCallWasm { name, size, align } => {
                let func = self.declare_import(name, &[WasmType::Pointer; 2], &[WasmType::I32]);

                let async_support = self.gen.path_to_async_support();
                let tmp = self.tmp();
                let layout = format!("layout{tmp}");
                let alloc = self.gen.path_to_std_alloc_module();
                self.push_str(&format!(
                    "let {layout} = {alloc}::Layout::from_size_align_unchecked({size}, {align});\n",
                ));
                let operands = operands.join(", ");
                uwriteln!(
                    self.src,
                    "{async_support}::await_result({func}, {layout}, {operands}).await;"
                );
            }

            Instruction::CallInterface { func, .. } => {
                if self.async_ {
                    let tmp = self.tmp();
                    let result = format!("result{tmp}");
                    self.push_str(&format!("let {result} = "));
                    results.push(result);
                } else {
                    self.let_results(func.results.len(), results);
                };
<<<<<<< HEAD
                match &func.kind {
=======
                let constructor_type = match &func.kind {
>>>>>>> 2f37f79a
                    FunctionKind::Freestanding => {
                        self.push_str(&format!("T::{}", to_rust_ident(&func.name)));
                        None
                    }
                    FunctionKind::Method(_) | FunctionKind::Static(_) => {
                        self.push_str(&format!("T::{}", to_rust_ident(func.item_name())));
                        None
                    }
                    FunctionKind::Constructor(ty) => {
                        let ty = resolve.types[*ty]
                            .name
                            .as_deref()
                            .unwrap()
                            .to_upper_camel_case();
                        let call = if self.async_ {
                            let async_support = self.gen.path_to_async_support();
                            format!("{async_support}::futures::FutureExt::map(T::new")
                        } else {
                            format!("{ty}::new(T::new",)
                        };
                        self.push_str(&call);
                        Some(ty)
                    }
                };
                self.push_str("(");
                for (i, operand) in operands.iter().enumerate() {
                    if i > 0 {
                        self.push_str(", ");
                    }

                    self.push_str(operand);

                    // Automatically convert `Borrow<'_, AResource>` to
                    // `&Self` since traits have `&self` as their
                    // first arguments.
                    if i == 0 && matches!(func.kind, FunctionKind::Method(_)) {
                        self.push_str(".get()")
                    }
                }
                self.push_str(")");
                if let Some(ty) = constructor_type {
                    self.push_str(&if self.async_ {
                        format!(", {ty}::new)")
                    } else {
                        ")".into()
                    });
                }
                self.push_str(";\n");
            }

            Instruction::AsyncMalloc { size, align } => {
                let alloc = self.gen.path_to_std_alloc_module();
                let tmp = self.tmp();
                let ptr = format!("ptr{tmp}");
                let layout = format!("layout{tmp}");
                uwriteln!(
                    self.src,
                    "let {layout} = {alloc}::Layout::from_size_align_unchecked({size}, {align});
<<<<<<< HEAD
                     let {ptr} = {alloc}::alloc({layout});",
                    size = size.format(POINTER_SIZE_EXPRESSION),
                    align = align.format(POINTER_SIZE_EXPRESSION)
=======
                     let {ptr} = {alloc}::alloc({layout});"
>>>>>>> 2f37f79a
                );
                results.push(ptr);
            }

<<<<<<< HEAD
            Instruction::AsyncCallStart {
                name,
                params,
                results: call_results,
            } => {
                let func = self.declare_import("", name, params, call_results);

                if !call_results.is_empty() {
                    self.push_str("let ret = ");
                    results.push("ret".to_string());
                }
                uwriteln!(self.src, "{func}({});", operands.join(", "));
            }

=======
>>>>>>> 2f37f79a
            Instruction::AsyncPostCallInterface { func } => {
                let result = &operands[0];
                results.push("result".into());
                let params = (0..func.results.len())
                    .map(|_| {
                        let tmp = self.tmp();
                        let param = format!("result{}", tmp);
                        results.push(param.clone());
                        param
                    })
                    .collect::<Vec<_>>()
                    .join(", ");
<<<<<<< HEAD
                let async_support = self.gen.path_to_async_support();
=======
                let params = if func.results.len() != 1 {
                    format!("({params})")
                } else {
                    params
                };
                let async_support = self.gen.path_to_async_support();
                // TODO: This relies on `abi::Generator` emitting
                // `AsyncCallReturn` immediately after this instruction to
                // complete the incomplete expression we generate here.  We
                // should refactor this so it's less fragile (e.g. have
                // `abi::Generator` emit a `AsyncCallReturn` first, which would
                // push a closure expression we can consume here).
                //
                // The async-specific `Instruction`s will probably need to be
                // refactored anyway once we start implementing support for
                // other languages besides Rust.
>>>>>>> 2f37f79a
                uwriteln!(
                    self.src,
                    "\
                        let result = {async_support}::first_poll({result}, |{params}| {{
                    "
                );
            }

            Instruction::AsyncCallReturn { name, params } => {
<<<<<<< HEAD
                let func = self.declare_import("", name, params, &[]);
=======
                let func = self.declare_import(name, params, &[]);
>>>>>>> 2f37f79a

                uwriteln!(
                    self.src,
                    "\
                            {func}({});
                        }});
                    ",
                    operands.join(", ")
                );
            }

            Instruction::Flush { amt } => {
                for i in 0..*amt {
                    let tmp = self.tmp();
                    let result = format!("result{}", tmp);
                    uwriteln!(self.src, "let {result} = {};", operands[i]);
                    results.push(result);
                }
            }

            Instruction::Return { amt, .. } => {
                self.emit_cleanup();
                match amt {
                    0 => {}
                    1 => {
                        self.push_str(&operands[0]);
                        self.push_str("\n");
                    }
                    _ => {
                        self.push_str("(");
                        self.push_str(&operands.join(", "));
                        self.push_str(")\n");
                    }
                }
            }

            Instruction::I32Load { offset } => {
                let tmp = self.tmp();
                uwriteln!(
                    self.src,
                    "let l{tmp} = *{}.add({offset}).cast::<i32>();",
                    operands[0],
                    offset = offset.format_term(POINTER_SIZE_EXPRESSION, true)
                );
                results.push(format!("l{tmp}"));
            }
            Instruction::I32Load8U { offset } => {
                let tmp = self.tmp();
                uwriteln!(
                    self.src,
                    "let l{tmp} = i32::from(*{0}.add({offset}).cast::<u8>());",
<<<<<<< HEAD
                    operands[0],
                    offset = offset.format_term(POINTER_SIZE_EXPRESSION, true)
=======
                    operands[0]
>>>>>>> 2f37f79a
                );
                results.push(format!("l{tmp}"));
            }
            Instruction::I32Load8S { offset } => {
                let tmp = self.tmp();
                uwriteln!(
                    self.src,
                    "let l{tmp} = i32::from(*{}.add({offset}).cast::<i8>());",
                    operands[0],
                    offset = offset.format_term(POINTER_SIZE_EXPRESSION, true)
                );
                results.push(format!("l{tmp}"));
            }
            Instruction::I32Load16U { offset } => {
                let tmp = self.tmp();
                uwriteln!(
                    self.src,
                    "let l{tmp} = i32::from(*{}.add({offset}).cast::<u16>());",
                    operands[0],
                    offset = offset.format_term(POINTER_SIZE_EXPRESSION, true)
                );
                results.push(format!("l{tmp}"));
            }
            Instruction::I32Load16S { offset } => {
                let tmp = self.tmp();
                uwriteln!(
                    self.src,
                    "let l{tmp} = i32::from(*{}.add({offset}).cast::<i16>());",
                    operands[0],
                    offset = offset.format_term(POINTER_SIZE_EXPRESSION, true)
                );
                results.push(format!("l{tmp}"));
            }
            Instruction::I64Load { offset } => {
                let tmp = self.tmp();
                uwriteln!(
                    self.src,
                    "let l{tmp} = *{}.add({offset}).cast::<i64>();",
                    operands[0],
                    offset = offset.format_term(POINTER_SIZE_EXPRESSION, true)
                );
                results.push(format!("l{tmp}"));
            }
            Instruction::F32Load { offset } => {
                let tmp = self.tmp();
                uwriteln!(
                    self.src,
                    "let l{tmp} = *{}.add({offset}).cast::<f32>();",
                    operands[0],
                    offset = offset.format_term(POINTER_SIZE_EXPRESSION, true)
                );
                results.push(format!("l{tmp}"));
            }
            Instruction::F64Load { offset } => {
                let tmp = self.tmp();
                uwriteln!(
                    self.src,
                    "let l{tmp} = *{}.add({offset}).cast::<f64>();",
                    operands[0],
                    offset = offset.format_term(POINTER_SIZE_EXPRESSION, true)
                );
                results.push(format!("l{tmp}"));
            }

            Instruction::PointerLoad { offset } => {
                let tmp = self.tmp();
                uwriteln!(
                    self.src,
                    "let l{tmp} = *{}.add({offset}).cast::<*mut u8>();",
                    operands[0],
                    offset = offset.format_term(POINTER_SIZE_EXPRESSION, true)
                );
                results.push(format!("l{tmp}"));
            }
            Instruction::LengthLoad { offset } => {
                let tmp = self.tmp();
                uwriteln!(
                    self.src,
                    "let l{tmp} = *{}.add({}).cast::<usize>();",
                    operands[0],
                    offset.format_term(POINTER_SIZE_EXPRESSION, true)
                );
                results.push(format!("l{tmp}"));
            }

            Instruction::I32Store { offset } => {
                self.push_str(&format!(
                    "*{}.add({}).cast::<i32>() = {};\n",
                    operands[1],
                    offset.format_term(POINTER_SIZE_EXPRESSION, true),
                    operands[0]
                ));
            }
            Instruction::I32Store8 { offset } => {
                self.push_str(&format!(
                    "*{}.add({}).cast::<u8>() = ({}) as u8;\n",
                    operands[1],
                    offset.format_term(POINTER_SIZE_EXPRESSION, true),
                    operands[0]
                ));
            }
            Instruction::I32Store16 { offset } => {
                self.push_str(&format!(
                    "*{}.add({}).cast::<u16>() = ({}) as u16;\n",
                    operands[1],
                    offset.format_term(POINTER_SIZE_EXPRESSION, true),
                    operands[0]
                ));
            }
            Instruction::I64Store { offset } => {
                self.push_str(&format!(
                    "*{}.add({}).cast::<i64>() = {};\n",
                    operands[1],
                    offset.format_term(POINTER_SIZE_EXPRESSION, true),
                    operands[0]
                ));
            }
            Instruction::F32Store { offset } => {
                self.push_str(&format!(
                    "*{}.add({}).cast::<f32>() = {};\n",
                    operands[1],
                    offset.format_term(POINTER_SIZE_EXPRESSION, true),
                    operands[0]
                ));
            }
            Instruction::F64Store { offset } => {
                self.push_str(&format!(
                    "*{}.add({}).cast::<f64>() = {};\n",
                    operands[1],
                    offset.format_term(POINTER_SIZE_EXPRESSION, true),
                    operands[0]
                ));
            }

            Instruction::PointerStore { offset } => {
                self.push_str(&format!(
                    "*{}.add({}).cast::<*mut u8>() = {};\n",
                    operands[1],
                    offset.format_term(POINTER_SIZE_EXPRESSION, true),
                    operands[0]
                ));
            }
            Instruction::LengthStore { offset } => {
                self.push_str(&format!(
                    "*{}.add({}).cast::<usize>() = {};\n",
                    operands[1],
                    offset.format_term(POINTER_SIZE_EXPRESSION, true),
                    operands[0]
                ));
            }

            Instruction::Malloc { .. } => unimplemented!(),

            Instruction::GuestDeallocate { size, align } => {
                let dealloc = self.gen.path_to_cabi_dealloc();
                self.push_str(&format!(
                    "{dealloc}({op}, {size}, {align});\n",
                    op = operands[0],
                    size = size.format_term(POINTER_SIZE_EXPRESSION, true),
                    align = align.format(POINTER_SIZE_EXPRESSION)
                ));
            }

            Instruction::GuestDeallocateString => {
                let dealloc = self.gen.path_to_cabi_dealloc();
                self.push_str(&format!(
                    "{dealloc}({op0}, {op1}, 1);\n",
                    op0 = operands[0],
                    op1 = operands[1],
                ));
            }

            Instruction::GuestDeallocateVariant { blocks } => {
                let max = blocks - 1;
                let blocks = self
                    .blocks
                    .drain(self.blocks.len() - blocks..)
                    .collect::<Vec<_>>();
                let op0 = &operands[0];
                self.src.push_str(&format!("match {op0} {{\n"));
                for (i, block) in blocks.into_iter().enumerate() {
                    let pat = if i == max {
                        String::from("_")
                    } else {
                        i.to_string()
                    };
                    self.src.push_str(&format!("{pat} => {block},\n"));
                }
                self.src.push_str("}\n");
            }

            Instruction::GuestDeallocateList { element } => {
                let body = self.blocks.pop().unwrap();
                let tmp = self.tmp();
                let size = self.gen.sizes.size(element);
                let align = self.gen.sizes.align(element);
                let len = format!("len{tmp}");
                let base = format!("base{tmp}");
                self.push_str(&format!(
                    "let {base} = {operand0};\n",
                    operand0 = operands[0]
                ));
                self.push_str(&format!(
                    "let {len} = {operand1};\n",
                    operand1 = operands[1]
                ));

                if body != "()" {
                    self.push_str("for i in 0..");
                    self.push_str(&len);
                    self.push_str(" {\n");
                    self.push_str("let base = ");
                    self.push_str(&base);
                    self.push_str(".add(i * ");
                    self.push_str(&size.format(POINTER_SIZE_EXPRESSION));
                    self.push_str(");\n");
                    self.push_str(&body);
                    self.push_str("\n}\n");
                }
                let dealloc = self.gen.path_to_cabi_dealloc();
                self.push_str(&format!(
                    "{dealloc}({base}, {len} * {size}, {align});\n",
                    size = size.format(POINTER_SIZE_EXPRESSION),
                    align = align.format(POINTER_SIZE_EXPRESSION)
                ));
            }
        }
    }
}<|MERGE_RESOLUTION|>--- conflicted
+++ resolved
@@ -66,7 +66,6 @@
         }
     }
 
-<<<<<<< HEAD
     fn declare_import(
         &mut self,
         module_prefix: &str,
@@ -76,11 +75,6 @@
     ) -> String {
         // Define the actual function we're calling inline
         // let tmp = self.tmp();
-=======
-    fn declare_import(&mut self, name: &str, params: &[WasmType], results: &[WasmType]) -> String {
-        // Define the actual function we're calling inline
-        let tmp = self.tmp();
->>>>>>> 2f37f79a
         let mut sig = "(".to_owned();
         for param in params.iter() {
             sig.push_str("_: ");
@@ -94,34 +88,19 @@
             sig.push_str(wasm_type(*result));
         }
         let module_name = self.wasm_import_module;
-<<<<<<< HEAD
         let export_name = String::from(module_prefix)
             + &make_external_symbol(module_name, name, AbiVariant::GuestImport);
-=======
->>>>>>> 2f37f79a
         uwrite!(
             self.src,
             "
                 #[link(wasm_import_module = \"{module_prefix}{module_name}\")]
                 extern \"C\" {{
-<<<<<<< HEAD
                     #[cfg_attr(target_arch = \"wasm32\", link_name = \"{name}\")]
                     fn {export_name}{sig};
                 }}
             "
         );
         export_name
-=======
-                    #[link_name = \"{name}\"]
-                    fn wit_import{tmp}{sig};
-                }}
-
-                #[cfg(not(target_arch = \"wasm32\"))]
-                extern \"C\" fn wit_import{tmp}{sig} {{ unreachable!() }}
-            "
-        );
-        format!("wit_import{tmp}")
->>>>>>> 2f37f79a
     }
 
     fn let_results(&mut self, amt: usize, results: &mut Vec<String>) {
@@ -519,17 +498,10 @@
             }
 
             Instruction::FutureLift { .. } => {
-<<<<<<< HEAD
-                let async_support = self.gen.path_to_async_support();
-                let op = &operands[0];
-                results.push(format!(
-                    "{async_support}::FutureReader::from_handle({op} as u32)"
-=======
                 let stream_and_future_support = self.gen.path_to_stream_and_future_support();
                 let op = &operands[0];
                 results.push(format!(
                     "{stream_and_future_support}::FutureReader::from_handle({op} as u32)"
->>>>>>> 2f37f79a
                 ))
             }
 
@@ -539,16 +511,6 @@
             }
 
             Instruction::StreamLift { .. } => {
-<<<<<<< HEAD
-                let async_support = self.gen.path_to_async_support();
-                let op = &operands[0];
-                results.push(format!(
-                    "{async_support}::StreamReader::from_handle({op} as u32)"
-                ))
-            }
-
-            Instruction::ErrorLower { .. } => {
-=======
                 let stream_and_future_support = self.gen.path_to_stream_and_future_support();
                 let op = &operands[0];
                 results.push(format!(
@@ -557,24 +519,16 @@
             }
 
             Instruction::ErrorContextLower { .. } => {
->>>>>>> 2f37f79a
                 let op = &operands[0];
                 results.push(format!("({op}).handle() as i32"))
             }
 
-<<<<<<< HEAD
-            Instruction::ErrorLift { .. } => {
-                let async_support = self.gen.path_to_async_support();
-                let op = &operands[0];
-                results.push(format!("{async_support}::Error::from_handle({op} as u32)"))
-=======
             Instruction::ErrorContextLift { .. } => {
                 let async_support = self.gen.path_to_async_support();
                 let op = &operands[0];
                 results.push(format!(
                     "{async_support}::ErrorContext::from_handle({op} as u32)"
                 ))
->>>>>>> 2f37f79a
             }
 
             Instruction::RecordLower { ty, record, .. } => {
@@ -950,7 +904,6 @@
 
             Instruction::IterBasePointer => results.push("base".to_string()),
 
-<<<<<<< HEAD
             Instruction::CallWasm {
                 name,
                 sig,
@@ -965,10 +918,6 @@
                 };
                 let func =
                     self.declare_import(module_prefix.as_ref(), name, &sig.params, &sig.results);
-=======
-            Instruction::CallWasm { name, sig, .. } => {
-                let func = self.declare_import(name, &sig.params, &sig.results);
->>>>>>> 2f37f79a
 
                 // ... then call the function with all our operands
                 if !sig.results.is_empty() {
@@ -1030,11 +979,7 @@
                 } else {
                     self.let_results(func.results.len(), results);
                 };
-<<<<<<< HEAD
-                match &func.kind {
-=======
                 let constructor_type = match &func.kind {
->>>>>>> 2f37f79a
                     FunctionKind::Freestanding => {
                         self.push_str(&format!("T::{}", to_rust_ident(&func.name)));
                         None
@@ -1093,34 +1038,13 @@
                 uwriteln!(
                     self.src,
                     "let {layout} = {alloc}::Layout::from_size_align_unchecked({size}, {align});
-<<<<<<< HEAD
                      let {ptr} = {alloc}::alloc({layout});",
                     size = size.format(POINTER_SIZE_EXPRESSION),
                     align = align.format(POINTER_SIZE_EXPRESSION)
-=======
-                     let {ptr} = {alloc}::alloc({layout});"
->>>>>>> 2f37f79a
                 );
                 results.push(ptr);
             }
 
-<<<<<<< HEAD
-            Instruction::AsyncCallStart {
-                name,
-                params,
-                results: call_results,
-            } => {
-                let func = self.declare_import("", name, params, call_results);
-
-                if !call_results.is_empty() {
-                    self.push_str("let ret = ");
-                    results.push("ret".to_string());
-                }
-                uwriteln!(self.src, "{func}({});", operands.join(", "));
-            }
-
-=======
->>>>>>> 2f37f79a
             Instruction::AsyncPostCallInterface { func } => {
                 let result = &operands[0];
                 results.push("result".into());
@@ -1133,9 +1057,6 @@
                     })
                     .collect::<Vec<_>>()
                     .join(", ");
-<<<<<<< HEAD
-                let async_support = self.gen.path_to_async_support();
-=======
                 let params = if func.results.len() != 1 {
                     format!("({params})")
                 } else {
@@ -1152,7 +1073,6 @@
                 // The async-specific `Instruction`s will probably need to be
                 // refactored anyway once we start implementing support for
                 // other languages besides Rust.
->>>>>>> 2f37f79a
                 uwriteln!(
                     self.src,
                     "\
@@ -1162,11 +1082,7 @@
             }
 
             Instruction::AsyncCallReturn { name, params } => {
-<<<<<<< HEAD
                 let func = self.declare_import("", name, params, &[]);
-=======
-                let func = self.declare_import(name, params, &[]);
->>>>>>> 2f37f79a
 
                 uwriteln!(
                     self.src,
@@ -1218,12 +1134,8 @@
                 uwriteln!(
                     self.src,
                     "let l{tmp} = i32::from(*{0}.add({offset}).cast::<u8>());",
-<<<<<<< HEAD
                     operands[0],
                     offset = offset.format_term(POINTER_SIZE_EXPRESSION, true)
-=======
-                    operands[0]
->>>>>>> 2f37f79a
                 );
                 results.push(format!("l{tmp}"));
             }
