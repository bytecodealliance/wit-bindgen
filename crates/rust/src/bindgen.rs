use crate::{int_repr, to_rust_ident, wasm_type, InterfaceGenerator, RustFlagsRepr};
use heck::*;
use std::fmt::Write as _;
use std::mem;
use wit_bindgen_core::abi::{AbiVariant, Bindgen, Instruction, LiftLower, WasmType};
use wit_bindgen_core::{dealias, make_external_symbol, uwrite, uwriteln, wit_parser::*, Source};

pub(super) struct FunctionBindgen<'a, 'b> {
    pub gen: &'b mut InterfaceGenerator<'a>,
    params: Vec<String>,
    async_: bool,
    wasm_import_module: &'b str,
    pub src: Source,
    blocks: Vec<String>,
    block_storage: Vec<(Source, Vec<(String, String)>)>,
    tmp: usize,
    pub needs_cleanup_list: bool,
    cleanup: Vec<(String, String)>,
    pub import_return_pointer_area_size: usize,
    pub import_return_pointer_area_align: usize,
    pub handle_decls: Vec<String>,
}

impl<'a, 'b> FunctionBindgen<'a, 'b> {
    pub(super) fn new(
        gen: &'b mut InterfaceGenerator<'a>,
        params: Vec<String>,
        async_: bool,
        wasm_import_module: &'b str,
    ) -> FunctionBindgen<'a, 'b> {
        FunctionBindgen {
            gen,
            params,
            async_,
            wasm_import_module,
            src: Default::default(),
            blocks: Vec::new(),
            block_storage: Vec::new(),
            tmp: 0,
            needs_cleanup_list: false,
            cleanup: Vec::new(),
            import_return_pointer_area_size: 0,
            import_return_pointer_area_align: 0,
            handle_decls: Vec::new(),
        }
    }

    fn emit_cleanup(&mut self) {
        for (ptr, layout) in mem::take(&mut self.cleanup) {
            let alloc = self.gen.path_to_std_alloc_module();
            self.push_str(&format!(
                "if {layout}.size() != 0 {{\n{alloc}::dealloc({ptr}.cast(), {layout});\n}}\n"
            ));
        }
        if self.needs_cleanup_list {
            let alloc = self.gen.path_to_std_alloc_module();
            self.push_str(&format!(
                "for (ptr, layout) in cleanup_list {{\n
                    if layout.size() != 0 {{\n
                        {alloc}::dealloc(ptr.cast(), layout);\n
                    }}\n
                }}\n",
            ));
        }
    }

    fn declare_import(&mut self, name: &str, params: &[WasmType], results: &[WasmType]) -> String {
        // Define the actual function we're calling inline
        let tmp = self.tmp();
        let mut sig = "(".to_owned();
        for param in params.iter() {
            sig.push_str("_: ");
            sig.push_str(wasm_type(*param));
            sig.push_str(", ");
        }
        sig.push(')');
        assert!(results.len() < 2);
        for result in results.iter() {
            sig.push_str(" -> ");
            sig.push_str(wasm_type(*result));
        }
<<<<<<< HEAD
        let export_name = make_external_symbol(module_name, name, AbiVariant::GuestImport);
=======
        let module_name = self.wasm_import_module;
>>>>>>> 6c46c39e
        uwrite!(
            self.src,
            "
                #[link(wasm_import_module = \"{module_name}\")]
                extern \"C\" {{
<<<<<<< HEAD
                    #[cfg_attr(target_arch = \"wasm32\", link_name = \"{name}\")]
                    fn {export_name}{sig};
                }}
            "
        );
        export_name
=======
                    #[link_name = \"{name}\"]
                    fn wit_import{tmp}{sig};
                }}

                #[cfg(not(target_arch = \"wasm32\"))]
                extern \"C\" fn wit_import{tmp}{sig} {{ unreachable!() }}
            "
        );
        format!("wit_import{tmp}")
>>>>>>> 6c46c39e
    }

    fn let_results(&mut self, amt: usize, results: &mut Vec<String>) {
        match amt {
            0 => {}
            1 => {
                let tmp = self.tmp();
                let res = format!("result{}", tmp);
                self.push_str("let ");
                self.push_str(&res);
                results.push(res);
                self.push_str(" = ");
            }
            n => {
                let tmp = self.tmp();
                self.push_str("let (");
                for i in 0..n {
                    let arg = format!("result{}_{}", tmp, i);
                    self.push_str(&arg);
                    self.push_str(",");
                    results.push(arg);
                }
                self.push_str(") = ");
            }
        }
    }

    fn record_lower(
        &mut self,
        id: TypeId,
        record: &Record,
        operand: &str,
        results: &mut Vec<String>,
    ) {
        let tmp = self.tmp();
        self.push_str("let ");
        let name = self.typename_lower(id);
        self.push_str(&name);
        self.push_str("{ ");
        for field in record.fields.iter() {
            let name = to_rust_ident(&field.name);
            let arg = format!("{}{}", name, tmp);
            self.push_str(&name);
            self.push_str(":");
            self.push_str(&arg);
            self.push_str(", ");
            results.push(arg);
        }
        self.push_str("} = ");
        self.push_str(operand);
        self.push_str(";\n");
    }

    fn record_lift(
        &mut self,
        id: TypeId,
        ty: &Record,
        operands: &[String],
        results: &mut Vec<String>,
    ) {
        let mut result = self.typename_lift(id);
        result.push_str("{\n");
        for (field, val) in ty.fields.iter().zip(operands) {
            result.push_str(&to_rust_ident(&field.name));
            result.push_str(": ");
            result.push_str(val);
            result.push_str(",\n");
        }
        result.push('}');
        results.push(result);
    }

    fn tuple_lower(&mut self, tuple: &Tuple, operand: &str, results: &mut Vec<String>) {
        let tmp = self.tmp();
        self.push_str("let (");
        for i in 0..tuple.types.len() {
            let arg = format!("t{}_{}", tmp, i);
            self.push_str(&arg);
            self.push_str(", ");
            results.push(arg);
        }
        self.push_str(") = ");
        self.push_str(operand);
        self.push_str(";\n");
    }

    fn tuple_lift(&mut self, operands: &[String], results: &mut Vec<String>) {
        if operands.len() == 1 {
            results.push(format!("({},)", operands[0]));
        } else {
            results.push(format!("({})", operands.join(", ")));
        }
    }

    fn typename_lower(&self, id: TypeId) -> String {
        let owned = match self.lift_lower() {
            LiftLower::LowerArgsLiftResults => false,
            LiftLower::LiftArgsLowerResults => true,
            LiftLower::Symmetric => todo!(),
        };
        self.gen.type_path(id, owned)
    }

    fn typename_lift(&self, id: TypeId) -> String {
        self.gen.type_path(id, true)
    }

    fn push_str(&mut self, s: &str) {
        self.src.push_str(s);
    }

    fn tmp(&mut self) -> usize {
        let ret = self.tmp;
        self.tmp += 1;
        ret
    }

    fn lift_lower(&self) -> LiftLower {
        if self.gen.in_import {
            LiftLower::LowerArgsLiftResults
        } else {
            LiftLower::LiftArgsLowerResults
        }
    }
}

impl Bindgen for FunctionBindgen<'_, '_> {
    type Operand = String;

    fn push_block(&mut self) {
        let prev_src = mem::take(&mut self.src);
        let prev_cleanup = mem::take(&mut self.cleanup);
        self.block_storage.push((prev_src, prev_cleanup));
    }

    fn finish_block(&mut self, operands: &mut Vec<String>) {
        if !self.cleanup.is_empty() {
            self.needs_cleanup_list = true;
            self.push_str("cleanup_list.extend_from_slice(&[");
            for (ptr, layout) in mem::take(&mut self.cleanup) {
                self.push_str("(");
                self.push_str(&ptr);
                self.push_str(", ");
                self.push_str(&layout);
                self.push_str("),");
            }
            self.push_str("]);\n");
        }
        let (prev_src, prev_cleanup) = self.block_storage.pop().unwrap();
        let src = mem::replace(&mut self.src, prev_src);
        self.cleanup = prev_cleanup;
        let expr = match operands.len() {
            0 => "()".to_string(),
            1 => operands[0].clone(),
            _ => format!("({})", operands.join(", ")),
        };
        if src.is_empty() {
            self.blocks.push(expr);
        } else if operands.is_empty() {
            self.blocks.push(format!("{{\n{}}}", &src[..]));
        } else {
            self.blocks.push(format!("{{\n{}\n{}\n}}", &src[..], expr));
        }
    }

    fn return_pointer(&mut self, size: usize, align: usize) -> String {
        let tmp = self.tmp();

        // Imports get a per-function return area to facilitate using the
        // stack whereas exports use a per-module return area to cut down on
        // stack usage. Note that for imports this also facilitates "adapter
        // modules" for components to not have data segments.
        if self.gen.in_import {
            self.import_return_pointer_area_size = self.import_return_pointer_area_size.max(size);
            self.import_return_pointer_area_align =
                self.import_return_pointer_area_align.max(align);
            uwrite!(
                self.src,
                "let ptr{tmp} = ret_area.0.as_mut_ptr().cast::<u8>();"
            );
        } else {
            self.gen.return_pointer_area_size = self.gen.return_pointer_area_size.max(size);
            self.gen.return_pointer_area_align = self.gen.return_pointer_area_align.max(align);
            uwriteln!(
                self.src,
                "let ptr{tmp} = _RET_AREA.0.as_mut_ptr().cast::<u8>();"
            );
        }
        format!("ptr{}", tmp)
    }

    fn sizes(&self) -> &SizeAlign {
        &self.gen.sizes
    }

    fn is_list_canonical(&self, resolve: &Resolve, ty: &Type) -> bool {
        if !resolve.all_bits_valid(ty) {
            return false;
        }
        match ty {
            Type::Id(id) => !self.gen.gen.types.get(*id).has_resource,
            _ => true,
        }
    }

    fn emit(
        &mut self,
        resolve: &Resolve,
        inst: &Instruction<'_>,
        operands: &mut Vec<String>,
        results: &mut Vec<String>,
    ) {
        let mut top_as = |cvt: &str| {
            let mut s = operands.pop().unwrap();
            s.push_str(" as ");
            s.push_str(cvt);
            results.push(s);
        };

        match inst {
            Instruction::GetArg { nth } => results.push(self.params[*nth].clone()),
            Instruction::I32Const { val } => results.push(format!("{}i32", val)),
            Instruction::ConstZero { tys } => {
                for ty in tys.iter() {
                    match ty {
                        WasmType::I32 => results.push("0i32".to_string()),
                        WasmType::I64 => results.push("0i64".to_string()),
                        WasmType::F32 => results.push("0.0f32".to_string()),
                        WasmType::F64 => results.push("0.0f64".to_string()),
                        WasmType::Pointer => results.push("::core::ptr::null_mut()".to_string()),
                        WasmType::PointerOrI64 => {
                            results.push("::core::mem::MaybeUninit::<u64>::zeroed()".to_string())
                        }
                        WasmType::Length => results.push("0usize".to_string()),
                    }
                }
            }

            Instruction::I64FromU64 | Instruction::I64FromS64 => {
                let s = operands.pop().unwrap();
                results.push(format!("{}({s})", self.gen.path_to_as_i64()));
            }
            Instruction::I32FromChar
            | Instruction::I32FromU8
            | Instruction::I32FromS8
            | Instruction::I32FromU16
            | Instruction::I32FromS16
            | Instruction::I32FromU32
            | Instruction::I32FromS32 => {
                let s = operands.pop().unwrap();
                results.push(format!("{}({s})", self.gen.path_to_as_i32()));
            }

            Instruction::CoreF32FromF32 => {
                let s = operands.pop().unwrap();
                results.push(format!("{}({s})", self.gen.path_to_as_f32()));
            }
            Instruction::CoreF64FromF64 => {
                let s = operands.pop().unwrap();
                results.push(format!("{}({s})", self.gen.path_to_as_f64()));
            }
            Instruction::F32FromCoreF32
            | Instruction::F64FromCoreF64
            | Instruction::S32FromI32
            | Instruction::S64FromI64 => {
                results.push(operands.pop().unwrap());
            }
            Instruction::S8FromI32 => top_as("i8"),
            Instruction::U8FromI32 => top_as("u8"),
            Instruction::S16FromI32 => top_as("i16"),
            Instruction::U16FromI32 => top_as("u16"),
            Instruction::U32FromI32 => top_as("u32"),
            Instruction::U64FromI64 => top_as("u64"),
            Instruction::CharFromI32 => {
                results.push(format!(
                    "{}({} as u32)",
                    self.gen.path_to_char_lift(),
                    operands[0]
                ));
            }

            Instruction::Bitcasts { casts } => crate::bitcast(casts, operands, results),

            Instruction::I32FromBool => {
                results.push(format!("match {} {{ true => 1, false => 0 }}", operands[0]));
            }
            Instruction::BoolFromI32 => {
                results.push(format!(
                    "{}({} as u8)",
                    self.gen.path_to_bool_lift(),
                    operands[0]
                ));
            }

            Instruction::FlagsLower { flags, .. } => {
                let tmp = self.tmp();
                self.push_str(&format!("let flags{} = {};\n", tmp, operands[0]));
                for i in 0..flags.repr().count() {
                    results.push(format!("(flags{}.bits() >> {}) as i32", tmp, i * 32));
                }
            }
            Instruction::FlagsLift { flags, ty, .. } => {
                let repr = RustFlagsRepr::new(flags);
                let name = self.gen.type_path(*ty, true);
                let mut result = format!("{name}::empty()");
                for (i, op) in operands.iter().enumerate() {
                    result.push_str(&format!(
                        " | {name}::from_bits_retain((({op} as {repr}) << {}) as _)",
                        i * 32
                    ));
                }
                results.push(result);
            }

            Instruction::HandleLower {
                handle: Handle::Own(_),
                ..
            } => {
                let op = &operands[0];
                let result = format!("({op}).take_handle() as i32");
                results.push(result);
            }

            Instruction::HandleLower {
                handle: Handle::Borrow(_),
                ..
            } => {
                let op = &operands[0];
                results.push(format!("({op}).handle() as i32"))
            }

            Instruction::HandleLift { handle, .. } => {
                let op = &operands[0];
                let (is_own, resource) = match handle {
                    Handle::Borrow(resource) => (false, resource),
                    Handle::Own(resource) => (true, resource),
                };

                let dealiased_resource = dealias(resolve, *resource);

                let result = if is_own {
                    let name = self.gen.type_path(dealiased_resource, true);
                    format!("{name}::from_handle({op} as u32)")
                } else if self.gen.is_exported_resource(*resource) {
                    let name = resolve.types[*resource]
                        .name
                        .as_deref()
                        .unwrap()
                        .to_upper_camel_case();
                    format!("{name}Borrow::lift({op} as usize)")
                } else {
                    let tmp = format!("handle{}", self.tmp());
                    self.handle_decls.push(format!("let {tmp};"));
                    let name = self.gen.type_path(dealiased_resource, true);
                    format!(
                        "{{\n
                            {tmp} = {name}::from_handle({op} as u32);
                            &{tmp}
                        }}"
                    )
                };
                results.push(result);
            }

            Instruction::FutureLower { .. } => {
                let op = &operands[0];
                results.push(format!("({op}).into_handle() as i32"))
            }

            Instruction::FutureLift { .. } => {
                let async_support = self.gen.path_to_async_support();
                let op = &operands[0];
                results.push(format!(
                    "{async_support}::FutureReceiver::from_handle({op} as u32)"
                ))
            }

            Instruction::StreamLower { .. } => {
                let op = &operands[0];
                results.push(format!("({op}).into_handle() as i32"))
            }

            Instruction::StreamLift { .. } => {
                let async_support = self.gen.path_to_async_support();
                let op = &operands[0];
                results.push(format!(
                    "{async_support}::StreamReceiver::from_handle({op} as u32)"
                ))
            }

            Instruction::ErrorLower { .. } => {
                let op = &operands[0];
                results.push(format!("({op}).handle() as i32"))
            }

            Instruction::ErrorLift { .. } => {
                let async_support = self.gen.path_to_async_support();
                let op = &operands[0];
                results.push(format!("{async_support}::Error::from_handle({op} as u32)"))
            }

            Instruction::RecordLower { ty, record, .. } => {
                self.record_lower(*ty, record, &operands[0], results);
            }
            Instruction::RecordLift { ty, record, .. } => {
                self.record_lift(*ty, record, operands, results);
            }

            Instruction::TupleLower { tuple, .. } => {
                self.tuple_lower(tuple, &operands[0], results);
            }
            Instruction::TupleLift { .. } => {
                self.tuple_lift(operands, results);
            }

            Instruction::VariantPayloadName => results.push("e".to_string()),

            Instruction::VariantLower {
                variant,
                results: result_types,
                ty,
                ..
            } => {
                let blocks = self
                    .blocks
                    .drain(self.blocks.len() - variant.cases.len()..)
                    .collect::<Vec<_>>();
                let name = self.typename_lower(*ty);
                let name = if name.contains("::") {
                    let tmp = self.tmp();
                    uwriteln!(self.src, "use {name} as V{tmp};");
                    format!("V{tmp}")
                } else {
                    name
                };
                self.let_results(result_types.len(), results);
                let op0 = &operands[0];
                self.push_str(&format!("match {op0} {{\n"));
                for (case, block) in variant.cases.iter().zip(blocks) {
                    let case_name = case.name.to_upper_camel_case();
                    self.push_str(&format!("{name}::{case_name}"));
                    if case.ty.is_some() {
                        self.push_str(&format!("(e) => {block},\n"));
                    } else {
                        self.push_str(&format!(" => {{\n{block}\n}}\n"));
                    }
                }
                if results.is_empty() {
                    self.push_str("}\n");
                } else {
                    self.push_str("};\n");
                }
            }

            Instruction::VariantLift { variant, ty, .. } => {
                let blocks = self
                    .blocks
                    .drain(self.blocks.len() - variant.cases.len()..)
                    .collect::<Vec<_>>();
                let op0 = &operands[0];
                let tmp = self.tmp();
                let name = self.typename_lift(*ty);
                let name = if name.contains("::") {
                    uwriteln!(self.src, "use {name} as V{tmp};");
                    format!("V{tmp}")
                } else {
                    name
                };
                uwriteln!(self.src, "let v{tmp} = match {op0} {{");
                for (i, (case, block)) in variant.cases.iter().zip(blocks).enumerate() {
                    if i == variant.cases.len() - 1 {
                        uwriteln!(
                            self.src,
                            "n => {{
                                debug_assert_eq!(n, {i}, \"invalid enum discriminant\");\
                            "
                        );
                    } else {
                        uwriteln!(self.src, "{i} => {{");
                    }
                    let case_name = case.name.to_upper_camel_case();
                    if case.ty.is_none() {
                        uwriteln!(self.src, "{name}::{case_name}");
                    } else {
                        uwriteln!(self.src, "let e{tmp} = {block};");
                        uwriteln!(self.src, "{name}::{case_name}(e{tmp})");
                    }
                    uwriteln!(self.src, "}}");
                }
                uwriteln!(self.src, "}};");
                results.push(format!("v{tmp}"));
            }

            Instruction::OptionLower {
                results: result_types,
                ..
            } => {
                let some = self.blocks.pop().unwrap();
                let none = self.blocks.pop().unwrap();
                self.let_results(result_types.len(), results);
                let operand = &operands[0];
                self.push_str(&format!(
                    "match {operand} {{
                        Some(e) => {some},
                        None => {{\n{none}\n}},
                    }};"
                ));
            }

            Instruction::OptionLift { .. } => {
                let some = self.blocks.pop().unwrap();
                let none = self.blocks.pop().unwrap();
                assert_eq!(none, "()");
                let operand = &operands[0];
                results.push(format!(
                    "match {operand} {{
                        0 => None,
                        1 => {{
                            let e = {some};
                            Some(e)
                        }}
                        _ => {invalid}(),
                    }}",
                    invalid = self.gen.path_to_invalid_enum_discriminant(),
                ));
            }

            Instruction::ResultLower {
                results: result_types,
                result,
                ..
            } => {
                let err = self.blocks.pop().unwrap();
                let ok = self.blocks.pop().unwrap();
                self.let_results(result_types.len(), results);
                let operand = &operands[0];
                let ok_binding = if result.ok.is_some() { "e" } else { "_" };
                let err_binding = if result.err.is_some() { "e" } else { "_" };
                self.push_str(&format!(
                    "match {operand} {{
                        Ok({ok_binding}) => {{ {ok} }},
                        Err({err_binding}) => {{ {err} }},
                    }};"
                ));
            }

            Instruction::ResultLift { .. } => {
                let err = self.blocks.pop().unwrap();
                let ok = self.blocks.pop().unwrap();
                let operand = &operands[0];
                results.push(format!(
                    "match {operand} {{
                        0 => {{
                            let e = {ok};
                            Ok(e)
                        }}
                        1 => {{
                            let e = {err};
                            Err(e)
                        }}
                        _ => {invalid}(),
                    }}",
                    invalid = self.gen.path_to_invalid_enum_discriminant(),
                ));
            }

            Instruction::EnumLower { .. } => {
                results.push(format!("{}.clone() as i32", operands[0]));
            }

            Instruction::EnumLift { enum_, ty, .. } => {
                let name = self.gen.type_path(*ty, true);
                let repr = int_repr(enum_.tag());
                let op = &operands[0];
                let result = format!("{name}::_lift({op} as {repr})");
                results.push(result);
            }

            Instruction::ListCanonLower { realloc, .. } => {
                let tmp = self.tmp();
                let val = format!("vec{}", tmp);
                let ptr = format!("ptr{}", tmp);
                let len = format!("len{}", tmp);
                if realloc.is_none() {
                    self.push_str(&format!("let {} = {};\n", val, operands[0]));
                } else {
                    let op0 = operands.pop().unwrap();
                    self.push_str(&format!("let {} = ({}).into_boxed_slice();\n", val, op0));
                }
                self.push_str(&format!("let {} = {}.as_ptr().cast::<u8>();\n", ptr, val));
                self.push_str(&format!("let {} = {}.len();\n", len, val));
                if realloc.is_some() {
                    self.push_str(&format!("::core::mem::forget({});\n", val));
                }
                results.push(format!("{ptr}.cast_mut()"));
                results.push(len);
            }

            Instruction::ListCanonLift { .. } => {
                let tmp = self.tmp();
                let len = format!("len{}", tmp);
                self.push_str(&format!("let {} = {};\n", len, operands[1]));
                let vec = self.gen.path_to_vec();
                let result = format!(
                    "{vec}::from_raw_parts({}.cast(), {1}, {1})",
                    operands[0], len
                );
                results.push(result);
            }

            Instruction::StringLower { realloc } => {
                let tmp = self.tmp();
                let val = format!("vec{}", tmp);
                let ptr = format!("ptr{}", tmp);
                let len = format!("len{}", tmp);
                if realloc.is_none() {
                    self.push_str(&format!("let {} = {};\n", val, operands[0]));
                } else {
                    let op0 = format!("{}.into_bytes()", operands[0]);
                    self.push_str(&format!("let {} = ({}).into_boxed_slice();\n", val, op0));
                }
                self.push_str(&format!("let {} = {}.as_ptr().cast::<u8>();\n", ptr, val));
                self.push_str(&format!("let {} = {}.len();\n", len, val));
                if realloc.is_some() {
                    self.push_str(&format!("::core::mem::forget({});\n", val));
                }
                results.push(format!("{ptr}.cast_mut()"));
                results.push(len);
            }

            Instruction::StringLift => {
                let vec = self.gen.path_to_vec();
                let tmp = self.tmp();
                let len = format!("len{}", tmp);
                uwriteln!(self.src, "let {len} = {};", operands[1]);
                uwriteln!(
                    self.src,
                    "let bytes{tmp} = {vec}::from_raw_parts({}.cast(), {len}, {len});",
                    operands[0],
                );
                if self.gen.gen.opts.raw_strings {
                    results.push(format!("bytes{tmp}"));
                } else {
                    results.push(format!("{}(bytes{tmp})", self.gen.path_to_string_lift()));
                }
            }

            Instruction::ListLower { element, realloc } => {
                let alloc = self.gen.path_to_std_alloc_module();
                let body = self.blocks.pop().unwrap();
                let tmp = self.tmp();
                let vec = format!("vec{tmp}");
                let result = format!("result{tmp}");
                let layout = format!("layout{tmp}");
                let len = format!("len{tmp}");
                self.push_str(&format!(
                    "let {vec} = {operand0};\n",
                    operand0 = operands[0]
                ));
                self.push_str(&format!("let {len} = {vec}.len();\n"));
                let size = self.gen.sizes.size(element);
                let align = self.gen.sizes.align(element);
                self.push_str(&format!(
                    "let {layout} = {alloc}::Layout::from_size_align_unchecked({vec}.len() * {size}, {align});\n",
                ));
                self.push_str(&format!("let {result} = if {layout}.size() != 0 {{\n"));
                self.push_str(&format!(
                    "let ptr = {alloc}::alloc({layout}).cast::<u8>();\n",
                ));
                self.push_str(&format!(
                    "if ptr.is_null()\n{{\n{alloc}::handle_alloc_error({layout});\n}}\nptr\n}}",
                ));
                self.push_str("else {{\n::core::ptr::null_mut()\n}};\n");
                self.push_str(&format!("for (i, e) in {vec}.into_iter().enumerate() {{\n",));
                self.push_str(&format!("let base = {result}.add(i * {size});\n",));
                self.push_str(&body);
                self.push_str("\n}\n");
                results.push(format!("{result}"));
                results.push(len);

                if realloc.is_none() {
                    // If an allocator isn't requested then we must clean up the
                    // allocation ourselves since our callee isn't taking
                    // ownership.
                    self.cleanup.push((result, layout));
                }
            }

            Instruction::ListLift { element, .. } => {
                let body = self.blocks.pop().unwrap();
                let tmp = self.tmp();
                let size = self.gen.sizes.size(element);
                let align = self.gen.sizes.align(element);
                let len = format!("len{tmp}");
                let base = format!("base{tmp}");
                let result = format!("result{tmp}");
                self.push_str(&format!(
                    "let {base} = {operand0};\n",
                    operand0 = operands[0]
                ));
                self.push_str(&format!(
                    "let {len} = {operand1};\n",
                    operand1 = operands[1]
                ));
                let vec = self.gen.path_to_vec();
                self.push_str(&format!(
                    "let mut {result} = {vec}::with_capacity({len});\n",
                ));

                uwriteln!(self.src, "for i in 0..{len} {{");
                uwriteln!(self.src, "let base = {base}.add(i * {size});");
                uwriteln!(self.src, "let e{tmp} = {body};");
                uwriteln!(self.src, "{result}.push(e{tmp});");
                uwriteln!(self.src, "}}");
                results.push(result);
                let dealloc = self.gen.path_to_cabi_dealloc();
                self.push_str(&format!("{dealloc}({base}, {len} * {size}, {align});\n",));
            }

            Instruction::IterElem { .. } => results.push("e".to_string()),

            Instruction::IterBasePointer => results.push("base".to_string()),

            Instruction::CallWasm { name, sig, .. } => {
                let func = self.declare_import(name, &sig.params, &sig.results);

                // ... then call the function with all our operands
                if !sig.results.is_empty() {
                    self.push_str("let ret = ");
                    results.push("ret".to_string());
                }
                self.push_str(&func);
                self.push_str("(");
                self.push_str(&operands.join(", "));
                self.push_str(");\n");
            }

            Instruction::AsyncCallWasm { name, size, align } => {
                let func = self.declare_import(name, &[WasmType::Pointer; 3], &[WasmType::I32]);

                let async_support = self.gen.path_to_async_support();
                let tmp = self.tmp();
                let layout = format!("layout{tmp}");
                let alloc = self.gen.path_to_std_alloc_module();
                self.push_str(&format!(
                    "let {layout} = {alloc}::Layout::from_size_align_unchecked({size}, {align});\n",
                ));
                let operands = operands.join(", ");
                uwriteln!(
                    self.src,
                    "{async_support}::await_result({func}, {layout}, {operands}).await;"
                );
            }

            Instruction::CallInterface { func, .. } => {
                if self.async_ {
                    let tmp = self.tmp();
                    let result = format!("result{tmp}");
                    self.push_str(&format!("let {result} = "));
                    results.push(result);
                } else {
                    self.let_results(func.results.len(), results);
                };
                match &func.kind {
                    FunctionKind::Freestanding => {
                        self.push_str(&format!("T::{}", to_rust_ident(&func.name)));
                    }
                    FunctionKind::Method(_) | FunctionKind::Static(_) => {
                        self.push_str(&format!("T::{}", to_rust_ident(func.item_name())));
                    }
                    FunctionKind::Constructor(ty) => {
                        self.push_str(&format!(
                            "{}::new(T::new",
                            resolve.types[*ty]
                                .name
                                .as_deref()
                                .unwrap()
                                .to_upper_camel_case()
                        ));
                    }
                }
                self.push_str("(");
                for (i, operand) in operands.iter().enumerate() {
                    if i > 0 {
                        self.push_str(", ");
                    }

                    self.push_str(operand);

                    // Automatically convert `Borrow<'_, AResource>` to
                    // `&Self` since traits have `&self` as their
                    // first arguments.
                    if i == 0 && matches!(func.kind, FunctionKind::Method(_)) {
                        self.push_str(".get()")
                    }
                }
                self.push_str(")");
                if let FunctionKind::Constructor(_) = &func.kind {
                    self.push_str(")");
                }
                self.push_str(";\n");
            }

            Instruction::AsyncMalloc { size, align } => {
                let alloc = self.gen.path_to_std_alloc_module();
                let tmp = self.tmp();
                let ptr = format!("ptr{tmp}");
                let layout = format!("layout{tmp}");
                uwriteln!(
                    self.src,
                    "let {layout} = {alloc}::Layout::from_size_align_unchecked({size}, {align});
                     let {ptr} = {alloc}::alloc({layout});"
                );
                results.push(ptr);
            }

            Instruction::AsyncCallStart {
                name,
                params,
                results: call_results,
            } => {
                let func = self.declare_import(name, params, call_results);

                if !call_results.is_empty() {
                    self.push_str("let ret = ");
                    results.push("ret".to_string());
                }
                uwriteln!(self.src, "{func}({});", operands.join(", "));
            }

            Instruction::AsyncPostCallInterface { func } => {
                let result = &operands[0];
                results.push("result".into());
                let params = (0..func.results.len())
                    .map(|_| {
                        let tmp = self.tmp();
                        let param = format!("result{}", tmp);
                        results.push(param.clone());
                        param
                    })
                    .collect::<Vec<_>>()
                    .join(", ");
                let async_support = self.gen.path_to_async_support();
                uwriteln!(
                    self.src,
                    "\
                        let result = {async_support}::first_poll({result}, |{params}| {{
                    "
                );
            }

            Instruction::AsyncCallReturn { name, params } => {
                let func = self.declare_import(name, params, &[]);

                uwriteln!(
                    self.src,
                    "\
                            {func}({});
                        }});
                    ",
                    operands.join(", ")
                );
            }

            Instruction::Flush { amt } => {
                for i in 0..*amt {
                    let tmp = self.tmp();
                    let result = format!("result{}", tmp);
                    uwriteln!(self.src, "let {result} = {};", operands[i]);
                    results.push(result);
                }
            }

            Instruction::Return { amt, .. } => {
                self.emit_cleanup();
                match amt {
                    0 => {}
                    1 => {
                        self.push_str(&operands[0]);
                        self.push_str("\n");
                    }
                    _ => {
                        self.push_str("(");
                        self.push_str(&operands.join(", "));
                        self.push_str(")\n");
                    }
                }
            }

            Instruction::I32Load { offset } => {
                let tmp = self.tmp();
                uwriteln!(
                    self.src,
                    "let l{tmp} = *{}.add({offset}).cast::<i32>();",
                    operands[0]
                );
                results.push(format!("l{tmp}"));
            }
            Instruction::I32Load8U { offset } => {
                let tmp = self.tmp();
                uwriteln!(
                    self.src,
                    "let l{tmp} = i32::from(*{0}.add({offset}).cast::<u8>());",
                    operands[0]
                );
                results.push(format!("l{tmp}"));
            }
            Instruction::I32Load8S { offset } => {
                let tmp = self.tmp();
                uwriteln!(
                    self.src,
                    "let l{tmp} = i32::from(*{}.add({offset}).cast::<i8>());",
                    operands[0]
                );
                results.push(format!("l{tmp}"));
            }
            Instruction::I32Load16U { offset } => {
                let tmp = self.tmp();
                uwriteln!(
                    self.src,
                    "let l{tmp} = i32::from(*{}.add({offset}).cast::<u16>());",
                    operands[0]
                );
                results.push(format!("l{tmp}"));
            }
            Instruction::I32Load16S { offset } => {
                let tmp = self.tmp();
                uwriteln!(
                    self.src,
                    "let l{tmp} = i32::from(*{}.add({offset}).cast::<i16>());",
                    operands[0]
                );
                results.push(format!("l{tmp}"));
            }
            Instruction::I64Load { offset } => {
                let tmp = self.tmp();
                uwriteln!(
                    self.src,
                    "let l{tmp} = *{}.add({offset}).cast::<i64>();",
                    operands[0]
                );
                results.push(format!("l{tmp}"));
            }
            Instruction::F32Load { offset } => {
                let tmp = self.tmp();
                uwriteln!(
                    self.src,
                    "let l{tmp} = *{}.add({offset}).cast::<f32>();",
                    operands[0]
                );
                results.push(format!("l{tmp}"));
            }
            Instruction::F64Load { offset } => {
                let tmp = self.tmp();
                uwriteln!(
                    self.src,
                    "let l{tmp} = *{}.add({offset}).cast::<f64>();",
                    operands[0]
                );
                results.push(format!("l{tmp}"));
            }

            Instruction::PointerLoad { offset } => {
                let tmp = self.tmp();
                uwriteln!(
                    self.src,
                    "let l{tmp} = *{}.add({offset}).cast::<*mut u8>();",
                    operands[0]
                );
                results.push(format!("l{tmp}"));
            }
            Instruction::LengthLoad { offset } => {
                let tmp = self.tmp();
                uwriteln!(
                    self.src,
                    "let l{tmp} = *{}.add({offset}).cast::<usize>();",
                    operands[0]
                );
                results.push(format!("l{tmp}"));
            }

            Instruction::I32Store { offset } => {
                self.push_str(&format!(
                    "*{}.add({}).cast::<i32>() = {};\n",
                    operands[1], offset, operands[0]
                ));
            }
            Instruction::I32Store8 { offset } => {
                self.push_str(&format!(
                    "*{}.add({}).cast::<u8>() = ({}) as u8;\n",
                    operands[1], offset, operands[0]
                ));
            }
            Instruction::I32Store16 { offset } => {
                self.push_str(&format!(
                    "*{}.add({}).cast::<u16>() = ({}) as u16;\n",
                    operands[1], offset, operands[0]
                ));
            }
            Instruction::I64Store { offset } => {
                self.push_str(&format!(
                    "*{}.add({}).cast::<i64>() = {};\n",
                    operands[1], offset, operands[0]
                ));
            }
            Instruction::F32Store { offset } => {
                self.push_str(&format!(
                    "*{}.add({}).cast::<f32>() = {};\n",
                    operands[1], offset, operands[0]
                ));
            }
            Instruction::F64Store { offset } => {
                self.push_str(&format!(
                    "*{}.add({}).cast::<f64>() = {};\n",
                    operands[1], offset, operands[0]
                ));
            }

            Instruction::PointerStore { offset } => {
                self.push_str(&format!(
                    "*{}.add({}).cast::<*mut u8>() = {};\n",
                    operands[1], offset, operands[0]
                ));
            }
            Instruction::LengthStore { offset } => {
                self.push_str(&format!(
                    "*{}.add({}).cast::<usize>() = {};\n",
                    operands[1], offset, operands[0]
                ));
            }

            Instruction::Malloc { .. } => unimplemented!(),

            Instruction::GuestDeallocate { size, align } => {
                let dealloc = self.gen.path_to_cabi_dealloc();
                self.push_str(&format!(
                    "{dealloc}({op}, {size}, {align});\n",
                    op = operands[0]
                ));
            }

            Instruction::GuestDeallocateString => {
                let dealloc = self.gen.path_to_cabi_dealloc();
                self.push_str(&format!(
                    "{dealloc}({op0}, {op1}, 1);\n",
                    op0 = operands[0],
                    op1 = operands[1],
                ));
            }

            Instruction::GuestDeallocateVariant { blocks } => {
                let max = blocks - 1;
                let blocks = self
                    .blocks
                    .drain(self.blocks.len() - blocks..)
                    .collect::<Vec<_>>();
                let op0 = &operands[0];
                self.src.push_str(&format!("match {op0} {{\n"));
                for (i, block) in blocks.into_iter().enumerate() {
                    let pat = if i == max {
                        String::from("_")
                    } else {
                        i.to_string()
                    };
                    self.src.push_str(&format!("{pat} => {block},\n"));
                }
                self.src.push_str("}\n");
            }

            Instruction::GuestDeallocateList { element } => {
                let body = self.blocks.pop().unwrap();
                let tmp = self.tmp();
                let size = self.gen.sizes.size(element);
                let align = self.gen.sizes.align(element);
                let len = format!("len{tmp}");
                let base = format!("base{tmp}");
                self.push_str(&format!(
                    "let {base} = {operand0};\n",
                    operand0 = operands[0]
                ));
                self.push_str(&format!(
                    "let {len} = {operand1};\n",
                    operand1 = operands[1]
                ));

                if body != "()" {
                    self.push_str("for i in 0..");
                    self.push_str(&len);
                    self.push_str(" {\n");
                    self.push_str("let base = ");
                    self.push_str(&base);
                    self.push_str(".add(i * ");
                    self.push_str(&size.to_string());
                    self.push_str(");\n");
                    self.push_str(&body);
                    self.push_str("\n}\n");
                }
                let dealloc = self.gen.path_to_cabi_dealloc();
                self.push_str(&format!("{dealloc}({base}, {len} * {size}, {align});\n",));
            }
        }
    }
}<|MERGE_RESOLUTION|>--- conflicted
+++ resolved
@@ -66,7 +66,7 @@
 
     fn declare_import(&mut self, name: &str, params: &[WasmType], results: &[WasmType]) -> String {
         // Define the actual function we're calling inline
-        let tmp = self.tmp();
+        // let tmp = self.tmp();
         let mut sig = "(".to_owned();
         for param in params.iter() {
             sig.push_str("_: ");
@@ -79,34 +79,19 @@
             sig.push_str(" -> ");
             sig.push_str(wasm_type(*result));
         }
-<<<<<<< HEAD
+        let module_name = self.wasm_import_module;
         let export_name = make_external_symbol(module_name, name, AbiVariant::GuestImport);
-=======
-        let module_name = self.wasm_import_module;
->>>>>>> 6c46c39e
         uwrite!(
             self.src,
             "
                 #[link(wasm_import_module = \"{module_name}\")]
                 extern \"C\" {{
-<<<<<<< HEAD
                     #[cfg_attr(target_arch = \"wasm32\", link_name = \"{name}\")]
                     fn {export_name}{sig};
                 }}
             "
         );
         export_name
-=======
-                    #[link_name = \"{name}\"]
-                    fn wit_import{tmp}{sig};
-                }}
-
-                #[cfg(not(target_arch = \"wasm32\"))]
-                extern \"C\" fn wit_import{tmp}{sig} {{ unreachable!() }}
-            "
-        );
-        format!("wit_import{tmp}")
->>>>>>> 6c46c39e
     }
 
     fn let_results(&mut self, amt: usize, results: &mut Vec<String>) {
