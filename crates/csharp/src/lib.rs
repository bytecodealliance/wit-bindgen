mod component_type_object;

use anyhow::Result;
use heck::{ToLowerCamelCase, ToShoutySnakeCase, ToUpperCamelCase};
use std::{
    collections::{HashMap, HashSet},
    fmt::Write,
    iter, mem,
    ops::Deref,
};
use wit_bindgen_core::{
    abi::{self, AbiVariant, Bindgen, Instruction, LiftLower, WasmType},
    wit_parser::LiveTypes,
    Direction,
};
use wit_bindgen_core::{
    uwrite, uwriteln,
    wit_parser::{
        Docs, Enum, Flags, FlagsRepr, Function, FunctionKind, Int, InterfaceId, Record, Resolve,
        Result_, SizeAlign, Tuple, Type, TypeDefKind, TypeId, TypeOwner, Variant, WorldId,
        WorldKey,
    },
    Files, InterfaceGenerator as _, Ns, WorldGenerator,
};
use wit_component::StringEncoding;
mod csproj;
pub use csproj::CSProject;

//TODO remove unused
const CSHARP_IMPORTS: &str = "\
using System;
using System.Runtime.CompilerServices;
using System.Collections;
using System.Runtime.InteropServices;
using System.Text;
using System.Collections.Generic;
using System.Diagnostics;

";

#[derive(Default, Debug, Clone)]
#[cfg_attr(feature = "clap", derive(clap::Args))]
pub struct Opts {
    /// Whether or not to generate a stub class for exported functions
    #[cfg_attr(feature = "clap", arg(long, default_value_t = StringEncoding::default()))]
    pub string_encoding: StringEncoding,
    #[cfg_attr(feature = "clap", arg(long))]
    pub generate_stub: bool,

    // TODO: This should only temporarily needed until mono and native aot aligns.
    #[cfg_attr(feature = "clap", arg(short, long, value_enum))]
    pub runtime: CSharpRuntime,
}

impl Opts {
    pub fn build(&self) -> Box<dyn WorldGenerator> {
        Box::new(CSharp {
            opts: self.clone(),
            ..CSharp::default()
        })
    }
}

#[derive(Default, Debug, Clone, Copy, PartialEq, Eq)]
#[cfg_attr(feature = "clap", derive(clap::ValueEnum))]
pub enum CSharpRuntime {
    #[default]
    NativeAOT,
    Mono,
}

struct InterfaceFragment {
    csharp_src: String,
    csharp_interop_src: String,
    stub: String,
}

pub struct InterfaceTypeAndFragments {
    is_export: bool,
    interface_fragments: Vec<InterfaceFragment>,
}

impl InterfaceTypeAndFragments {
    pub fn new(is_export: bool) -> Self {
        InterfaceTypeAndFragments {
            is_export: is_export,
            interface_fragments: Vec::<InterfaceFragment>::new(),
        }
    }
}

/// Indicates if we are generating for functions in an interface or free standing.
#[derive(Debug, Clone, PartialEq, Eq)]
pub enum FunctionLevel {
    Interface,
    FreeStanding,
}

#[derive(Default)]
pub struct CSharp {
    opts: Opts,
    name: String,
    return_area_size: usize,
    return_area_align: usize,
    tuple_counts: HashSet<usize>,
    needs_result: bool,
    needs_interop_string: bool,
    interface_fragments: HashMap<String, InterfaceTypeAndFragments>,
    world_fragments: Vec<InterfaceFragment>,
    sizes: SizeAlign,
    interface_names: HashMap<InterfaceId, String>,
    anonymous_type_owners: HashMap<TypeId, TypeOwner>,
}

impl CSharp {
    fn qualifier(&self) -> String {
        let world = self.name.to_upper_camel_case();
        format!("{world}World.")
    }

    fn interface<'a>(
        &'a mut self,
        resolve: &'a Resolve,
        name: &'a str,
        direction: Direction,
        function_level: FunctionLevel,
    ) -> InterfaceGenerator<'a> {
        InterfaceGenerator {
            src: String::new(),
            csharp_interop_src: String::new(),
            stub: String::new(),
            gen: self,
            resolve,
            name,
            direction,
            function_level,
        }
    }

    // returns the qualifier and last part
    fn get_class_name_from_qualified_name(qualified_type: String) -> (String, String) {
        let parts: Vec<&str> = qualified_type.split('.').collect();
        if let Some(last_part) = parts.last() {
            let mut qualifier = qualified_type.strip_suffix(last_part);
            if qualifier.is_some() {
                qualifier = qualifier.unwrap().strip_suffix(".");
            }
            (qualifier.unwrap_or("").to_string(), last_part.to_string())
        } else {
            (String::new(), String::new())
        }
    }
}

impl WorldGenerator for CSharp {
    fn preprocess(&mut self, resolve: &Resolve, world: WorldId) {
        let name = &resolve.worlds[world].name;
        self.name = name.to_string();
        self.sizes.fill(resolve);
    }

    fn import_interface(
        &mut self,
        resolve: &Resolve,
        key: &WorldKey,
        id: InterfaceId,
        _files: &mut Files,
    ) {
        let name = interface_name(self, resolve, key, Direction::Import);
        self.interface_names.insert(id, name.clone());
        let mut gen = self.interface(resolve, &name, Direction::Import, FunctionLevel::Interface);

        gen.types(id);

        for (_, func) in resolve.interfaces[id].functions.iter() {
            gen.import(&resolve.name_world_key(key), func);
        }

        // for anonymous types
        gen.define_interface_types(id);

        gen.add_import_return_area();
        gen.add_interface_fragment(false);
    }

    fn import_funcs(
        &mut self,
        resolve: &Resolve,
        world: WorldId,
        funcs: &[(&str, &Function)],
        _files: &mut Files,
    ) {
        let name = &format!("{}-world", resolve.worlds[world].name);
        let mut gen = self.interface(
            resolve,
            name,
            Direction::Import,
            FunctionLevel::FreeStanding,
        );

        for (import_module_name, func) in funcs {
            gen.import(import_module_name, func);
        }

        gen.add_world_fragment();
    }

    fn export_interface(
        &mut self,
        resolve: &Resolve,
        key: &WorldKey,
        id: InterfaceId,
        _files: &mut Files,
    ) -> Result<()> {
        let name = interface_name(self, resolve, key, Direction::Export);
        self.interface_names.insert(id, name.clone());
        let mut gen = self.interface(resolve, &name, Direction::Export, FunctionLevel::Interface);

        gen.types(id);

        for (_, func) in resolve.interfaces[id].functions.iter() {
            gen.export(func, Some(key));
        }

        // for anonymous types
        gen.define_interface_types(id);

        gen.add_export_return_area();
        gen.add_interface_fragment(true);
        Ok(())
    }

    fn export_funcs(
        &mut self,
        resolve: &Resolve,
        world: WorldId,
        funcs: &[(&str, &Function)],
        _files: &mut Files,
    ) -> Result<()> {
        let name = &format!("{}-world", resolve.worlds[world].name);
        let mut gen = self.interface(
            resolve,
            name,
            Direction::Export,
            FunctionLevel::FreeStanding,
        );

        for (_, func) in funcs {
            gen.export(func, None);
        }

        gen.add_world_fragment();
        Ok(())
    }

    fn import_types(
        &mut self,
        resolve: &Resolve,
        world: WorldId,
        types: &[(&str, TypeId)],
        _files: &mut Files,
    ) {
        let name = &format!("{}-world", resolve.worlds[world].name);
        let mut gen = self.interface(resolve, name, Direction::Import, FunctionLevel::Interface);

        for (ty_name, ty) in types {
            gen.define_type(ty_name, *ty);
        }

        gen.add_world_fragment();
    }

    fn finish(&mut self, resolve: &Resolve, id: WorldId, files: &mut Files) {
        let world = &resolve.worlds[id];
        let world_namespace = self.qualifier();
        let world_namespace = world_namespace.strip_suffix(".").unwrap();
        let namespace = format!("{world_namespace}");
        let name = world.name.to_upper_camel_case();

        let version = env!("CARGO_PKG_VERSION");
        let mut src = String::new();
        uwriteln!(src, "// Generated by `wit-bindgen` {version}. DO NOT EDIT!");

        uwrite!(
            src,
            "{CSHARP_IMPORTS}

            namespace {world_namespace} {{

             public interface I{name}World {{
            "
        );

        src.push_str(
            &self
                .world_fragments
                .iter()
                .map(|f| f.csharp_src.deref())
                .collect::<Vec<_>>()
                .join("\n"),
        );

        let mut producers = wasm_metadata::Producers::empty();
        producers.add(
            "processed-by",
            env!("CARGO_PKG_NAME"),
            env!("CARGO_PKG_VERSION"),
        );

        if self.needs_result {
            src.push_str(
                r#"
                using System.Runtime.InteropServices;

                namespace Wit.Interop;

                [StructLayout(LayoutKind.Sequential)]
                public readonly struct Result<Ok, Err>
                {
                    public readonly byte Tag;
                    private readonly object _value;

                    private Result(byte tag, object value)
                    {
                        Tag = tag;
                        _value = value;
                    }

                    public static Result<Ok, Err> ok(Ok ok)
                    {
                        return new Result<Ok, Err>(OK, ok!);
                    }

                    public static Result<Ok, Err> err(Err err)
                    {
                        return new Result<Ok, Err>(ERR, err!);
                    }

                    public bool IsOk => Tag == OK;
                    public bool IsErr => Tag == ERR;

                    public Ok AsOk
                    {
                        get
                        {
                            if (Tag == OK)
                                return (Ok)_value;
                            else
                                throw new ArgumentException("expected OK, got " + Tag);
                        }
                    }

                    public Err AsErr
                    {
                        get
                        {
                            if (Tag == ERR)
                                return (Err)_value;
                            else
                                throw new ArgumentException("expected ERR, got " + Tag);
                        }
                    }

                    public const byte OK = 0;
                    public const byte ERR = 1;
                }
                "#,
            )
        }
        src.push_str("}\n");

        if self.needs_interop_string {
            src.push_str(
                r#"
                public static class InteropString
                {
                    internal static IntPtr FromString(string input, out int length)
                    {
                        var utf8Bytes = Encoding.UTF8.GetBytes(input);
                        length = utf8Bytes.Length;
                        var gcHandle = GCHandle.Alloc(utf8Bytes, GCHandleType.Pinned);
                        return gcHandle.AddrOfPinnedObject();
                    }
                }
                "#,
            )
        }

        if !&self.world_fragments.is_empty() {
            src.push_str("\n");

            src.push_str("namespace exports {\n");
            src.push_str(&format!("public static class {name}World\n"));
            src.push_str("{");

            // Declare a statically-allocated return area, if needed. We only do
            // this for export bindings, because import bindings allocate their
            // return-area on the stack.
            if self.return_area_size > 0 {
                let mut ret_area_str = String::new();

                uwrite!(
                    ret_area_str,
                    "
                    [InlineArray({0})]
                    [StructLayout(LayoutKind.Sequential, Pack = {1})]
                    private struct ReturnArea
                    {{
                        private byte buffer;

<<<<<<< HEAD
                        internal int GetS32(int offset)
=======
                        private int GetS32(int offset)
>>>>>>> 1f4ab0f5
                        {{
                            ReadOnlySpan<byte> span = MemoryMarshal.CreateSpan(ref buffer, {0});

                            return BitConverter.ToInt32(span.Slice(offset, 4));
                        }}

                        internal void SetS16(int offset, short value)
                        {{
                            Span<byte> span = MemoryMarshal.CreateSpan(ref buffer, {0});

                            BitConverter.TryWriteBytes(span.Slice(offset), value);
                        }}

                        unsafe internal void SetS32(int offset, int value)
                        {{

                            var p = new IntPtr(offset);
                            var span = new Span<byte>(p.ToPointer(), 4);
                            
                            BitConverter.TryWriteBytes(span, value);
                        }}

                        internal void SetS64(int offset, long value)
                        {{
                            Span<byte> span = MemoryMarshal.CreateSpan(ref buffer, {0});

                            BitConverter.TryWriteBytes(span.Slice(offset), value);
                        }}

                        internal void SetF32(int offset, float value)
                        {{
                            Span<byte> span = this;

                            BitConverter.TryWriteBytes(span.Slice(offset), value);
                        }}

                        internal unsafe int AddrOfBuffer()
                        {{
                            fixed(byte* ptr = &buffer)
                            {{
                                return (int)ptr;
                            }}
                        }}

                        internal unsafe string GetUTF8String(int p0, int p1)
                        {{
                            return Encoding.UTF8.GetString((byte*)p0, p1);
                        }}
                    }}

                    [ThreadStatic]
                    private static ReturnArea returnArea = default;
                    ",
                    self.return_area_size,
                    self.return_area_align,
                );

                src.push_str(&ret_area_str);
            }

            for fragement in &self.world_fragments {
                src.push_str("\n");

                src.push_str(&fragement.csharp_interop_src);
            }
            src.push_str("}\n");
            src.push_str("}\n");
        }

        src.push_str("\n");

        src.push_str("}\n");

        files.push(&format!("{name}.cs"), indent(&src).as_bytes());

        let mut cabi_relloc_src = String::new();

        cabi_relloc_src.push_str(
            r#"
                #include <stdlib.h>

                /* Done in C so we can avoid initializing the dotnet runtime and hence WASI libc */
                /* It would be preferable to do this in C# but the constrainst of cabi_realloc and the demands */
                /* of WASI libc prevent us doing so. */
                /* See https://github.com/bytecodealliance/wit-bindgen/issues/777  */
                /* and https://github.com/WebAssembly/wasi-libc/issues/452 */
                /* The component model `start` function might be an alternative to this depending on whether it
                /* has the same constraints as `cabi_realloc` */
                __attribute__((__weak__, __export_name__("cabi_realloc")))
                void *cabi_realloc(void *ptr, size_t old_size, size_t align, size_t new_size) {
                    (void) old_size;
                    if (new_size == 0) return (void*) align;
                    void *ret = realloc(ptr, new_size);
                    if (!ret) abort();
                    return ret;
                }
            "#,
        );
        files.push(
            &format!("{name}World_cabi_realloc.c"),
            indent(&cabi_relloc_src).as_bytes(),
        );

        let generate_stub = |name: String, files: &mut Files, stubs: Stubs| {
            let (stub_namespace, interface_or_class_name) =
                CSharp::get_class_name_from_qualified_name(name.clone());

            let stub_class_name = format!(
                "{}Impl",
                match interface_or_class_name.starts_with("I") {
                    true => interface_or_class_name
                        .strip_prefix("I")
                        .unwrap()
                        .to_string(),
                    false => interface_or_class_name.clone(),
                }
            );

            let stub_file_name = match stub_namespace.len() {
                0 => stub_class_name.clone(),
                _ => format!("{stub_namespace}.{stub_class_name}"),
            };

            let (fragments, fully_qualified_namespace) = match stubs {
                Stubs::World(fragments) => {
                    let fully_qualified_namespace = format!("{namespace}");
                    (fragments, fully_qualified_namespace)
                }
                Stubs::Interface(fragments) => {
                    let fully_qualified_namespace = format!("{stub_namespace}");
                    (fragments, fully_qualified_namespace)
                }
            };

            let body = fragments
                .iter()
                .map(|f| f.stub.deref())
                .collect::<Vec<_>>()
                .join("\n");

            let body = format!(
                "// Generated by `wit-bindgen` {version}. DO NOT EDIT!
                {CSHARP_IMPORTS}

                namespace {fully_qualified_namespace};

                 public partial class {stub_class_name} : {interface_or_class_name} {{
                    {body}
                 }}
                "
            );

            files.push(&format!("{stub_file_name}.cs"), indent(&body).as_bytes());
        };

        if self.opts.generate_stub {
            generate_stub(
                format!("I{name}World"),
                files,
                Stubs::World(&self.world_fragments),
            );
        }

        //TODO: This is currently neede for mono even if it's built as a library.
        if self.opts.runtime == CSharpRuntime::Mono {
            files.push(
                &format!("MonoEntrypoint.cs",),
                indent(
                    r#"
                public class MonoEntrypoint() {
                    public static void Main() {
                    }
                }
                "#,
                )
                .as_bytes(),
            );
        }

        files.push(
            &format!("{world_namespace}_component_type.o",),
            component_type_object::object(resolve, id, self.opts.string_encoding)
                .unwrap()
                .as_slice(),
        );

        // TODO: remove when we switch to dotnet 9
        let mut wasm_import_linakge_src = String::new();

        wasm_import_linakge_src.push_str(
            r#"
            // temporarily add this attribute until it is available in dotnet 9
            namespace System.Runtime.InteropServices
            {
                public class WasmImportLinkageAttribute : Attribute {}
            }
            "#,
        );
        files.push(
            &format!("{world_namespace}_wasm_import_linkage_attribute.cs"),
            indent(&wasm_import_linakge_src).as_bytes(),
        );

        for (name, interface_type_and_fragments) in &self.interface_fragments {
            let fragments = &interface_type_and_fragments.interface_fragments;

            let (namespace, interface_name) =
                &CSharp::get_class_name_from_qualified_name(name.to_string());

            // C#
            let body = fragments
                .iter()
                .map(|f| f.csharp_src.deref())
                .collect::<Vec<_>>()
                .join("\n");

            if body.len() > 0 {
                let body = format!(
                    "// Generated by `wit-bindgen` {version}. DO NOT EDIT!
                    {CSHARP_IMPORTS}

                    namespace {namespace};

                    public interface {interface_name} {{
                        {body}
                    }}
                    "
                );

                files.push(&format!("{name}.cs"), indent(&body).as_bytes());
            }

            // C# Interop
            let body = fragments
                .iter()
                .map(|f| f.csharp_interop_src.deref())
                .collect::<Vec<_>>()
                .join("\n");

            let class_name = interface_name.strip_prefix("I").unwrap();
            let body = format!(
                "// Generated by `wit-bindgen` {version}. DO NOT EDIT!
                {CSHARP_IMPORTS}

                namespace {namespace}
                {{
                  public static class {class_name}Interop {{
                      {body}
                  }}
                }}
                "
            );

            files.push(
                &format!("{namespace}.{class_name}Interop.cs"),
                indent(&body).as_bytes(),
            );

            if interface_type_and_fragments.is_export && self.opts.generate_stub {
                generate_stub(name.to_string(), files, Stubs::Interface(fragments));
            }
        }
    }
}

struct InterfaceGenerator<'a> {
    src: String,
    csharp_interop_src: String,
    stub: String,
    gen: &'a mut CSharp,
    resolve: &'a Resolve,
    name: &'a str,
    direction: Direction,
    function_level: FunctionLevel,
}

impl InterfaceGenerator<'_> {
    fn define_interface_types(&mut self, id: InterfaceId) {
        let mut live = LiveTypes::default();
        live.add_interface(self.resolve, id);
        self.define_live_types(live, id);
    }

    //TODO: we probably need this for anonymous types outside of an interface...
    // fn define_function_types(&mut self, funcs: &[(&str, &Function)]) {
    //     let mut live = LiveTypes::default();
    //     for (_, func) in funcs {
    //         live.add_func(self.resolve, func);
    //     }
    //     self.define_live_types(live);
    // }

    fn define_live_types(&mut self, live: LiveTypes, id: InterfaceId) {
        let mut type_names = HashMap::new();

        for ty in live.iter() {
            // just create c# types for wit anonymous types
            let type_def = &self.resolve.types[ty];
            if type_names.contains_key(&ty) || type_def.name.is_some() {
                continue;
            }

            let typedef_name = self.type_name(&Type::Id(ty));

            let prev = type_names.insert(ty, typedef_name.clone());
            assert!(prev.is_none());

            // workaround for owner not set on anonymous types, maintain or own map to the owner
            self.gen
                .anonymous_type_owners
                .insert(ty, TypeOwner::Interface(id));

            self.define_anonymous_type(ty, &typedef_name)
        }
    }

    fn define_anonymous_type(&mut self, type_id: TypeId, typedef_name: &str) {
        let type_def = &self.resolve().types[type_id];
        let kind = &type_def.kind;

        // TODO Does c# need this exit?
        // // skip `typedef handle_x handle_y` where `handle_x` is the same as `handle_y`
        // if let TypeDefKind::Handle(handle) = kind {
        //     let resource = match handle {
        //         Handle::Borrow(id) | Handle::Own(id) => id,
        //     };
        //     let origin = dealias(self.resolve, *resource);
        //     if origin == *resource {
        //         return;
        //     }
        // }

        //TODO: what other TypeDefKind do we need here?
        match kind {
            TypeDefKind::Tuple(t) => self.type_tuple(type_id, typedef_name, t, &type_def.docs),
            TypeDefKind::Option(t) => self.type_option(type_id, typedef_name, t, &type_def.docs),
            TypeDefKind::Record(t) => self.type_record(type_id, typedef_name, t, &type_def.docs),
            TypeDefKind::List(t) => self.type_list(type_id, typedef_name, t, &type_def.docs),
            _ => unreachable!(),
        }
    }

    fn qualifier(&self, when: bool, ty: &TypeId) -> String {
        // anonymous types dont get an owner from wit-parser, so assume they are part of an interface here.
        let owner = if let Some(owner_type) = self.gen.anonymous_type_owners.get(ty) {
            *owner_type
        } else {
            let type_def = &self.resolve.types[*ty];
            type_def.owner
        };

        if let TypeOwner::Interface(id) = owner {
            if let Some(name) = self.gen.interface_names.get(&id) {
                if name != self.name {
                    return format!("{}.", name);
                }
            }
        }

        if when {
            let name = self.name;
            format!("{name}.")
        } else {
            String::new()
        }
    }

    fn add_interface_fragment(self, is_export: bool) {
        self.gen
            .interface_fragments
            .entry(self.name.to_string())
            .or_insert_with(|| InterfaceTypeAndFragments::new(is_export))
            .interface_fragments
            .push(InterfaceFragment {
                csharp_src: self.src,
                csharp_interop_src: self.csharp_interop_src,
                stub: self.stub,
            });
    }

    fn add_import_return_area(&mut self) {
        let mut ret_struct_type = String::new();
        if self.gen.return_area_size > 0 {
            uwrite!(
                ret_struct_type,
                r#"
                internal unsafe struct ReturnArea
                {{
                    internal static byte GetU8(IntPtr ptr)
                    {{
                        var span = new Span<byte>((void*)ptr, 1);

                        return span[0];
                    }}

                    public static ushort GetU16(IntPtr ptr)
                    {{
                        var span = new Span<byte>((void*)ptr, 2);

                        return BitConverter.ToUInt16(span);
                    }}

                    internal static int GetS32(IntPtr ptr)
                    {{
                        var span = new Span<byte>((void*)ptr, 4);

                        return BitConverter.ToInt32(span);
                    }}

                    internal static long GetS64(IntPtr ptr)
                    {{
                        var span = new Span<byte>((void*)ptr, 8);

                        return BitConverter.ToInt64(span);
                    }}

                    internal static float GetF32(IntPtr ptr)
                    {{
                        var span = new Span<byte>((void*)ptr, 4);

                        return BitConverter.ToSingle(span);
                    }}

                    internal static void SetS16(IntPtr ptr, short value)
                    {{
                        var span = new Span<byte>((void*)ptr, 2);

                        BitConverter.TryWriteBytes(span, value);
                    }}

                    internal static void SetS32(IntPtr ptr, int value)
                    {{
                        var span = new Span<byte>((void*)ptr, 4);

                        BitConverter.TryWriteBytes(span, value);
                    }}

                    internal static void SetU32(IntPtr ptr, uint value)
                    {{
                        var span = new Span<byte>((void*)ptr, 4);

                        BitConverter.TryWriteBytes(span, value);
                    }}

                    internal static void SetArray<T>(IntPtr ptr, T[] value, int length)
                    {{
                        if (length == 0)
                        {{
                            return;
                        }}

                        Span<T> span = value;
                        span.CopyTo(new Span<T>((void*)ptr, length));
                    }}

                    unsafe internal static T[] GetArray<T>(IntPtr ptr, int length)
                    {{
                        var span = new Span<byte>((void*)ptr, sizeof(T)*length);
        
                        var array = new T[length];

                        if (array.Length == 0)
                        {{
                            return array;
                        }}
        
                        fixed (T* dstPtr = &array[0])
                        {{
                            //TODO: Optimize this. The ToArray call is not needed and does an additional heap allocation.
                            Marshal.Copy(span.ToArray(), 0, (IntPtr)dstPtr, length);
                        }}
        
                        return array;
                    }}

                    internal static string GetUTF8String(IntPtr ptr)
                    {{
                        return Encoding.UTF8.GetString((byte*)GetS32(ptr), GetS32(ptr + 4));
                    }}

                }}
            "#,
            );
        }

        uwrite!(
            self.csharp_interop_src,
            r#"
                {ret_struct_type}
            "#
        );
    }

    fn add_export_return_area(&mut self) {
        // Declare a statically-allocated return area, if needed. We only do
        // this for export bindings, because import bindings allocate their
        // return-area on the stack.
        if self.gen.return_area_size > 0 {
            let mut ret_area_str = String::new();

            uwrite!(
                ret_area_str,
                "
                    [InlineArray({0})]
                    [StructLayout(LayoutKind.Sequential, Pack = {1})]
                    private struct ReturnArea
                    {{
                        private byte buffer;
<<<<<<< HEAD
    
                        unsafe internal T[] GetArray<T>(int offset, int length)
                        {{
                            var p = new IntPtr(offset);
                            var span = new Span<byte>(p.ToPointer(), length);
            
                            var array = new T[length];

                            if (array.Length == 0)
                            {{
                                return array;
                            }}
            
                            fixed (T* ptr = &array[0])
                            {{
                                Marshal.Copy(span.ToArray(), 0, (IntPtr)ptr, length);
                            }}
            
                            return array;
                        }}


                        internal sbyte GetS8(int offset)
=======

                        private int GetS32(int offset)
>>>>>>> 1f4ab0f5
                        {{
                            ReadOnlySpan<byte> span = MemoryMarshal.CreateSpan(ref buffer, {0});

                            return (sbyte)span[offset];
                        }}

                        unsafe internal int GetS32(int offset)
                        {{
                            var p = new IntPtr(offset);
                            var span = new Span<byte>(p.ToPointer(), 4);

                            Console.WriteLine(\"GetS32 \" + offset +  span.Length);
                            return BitConverter.ToInt32(span.ToArray());
                        }}

                        
                        internal long GetS64(int offset)
                        {{
                            ReadOnlySpan<byte> span = MemoryMarshal.CreateSpan(ref buffer, {0});

                            return BitConverter.ToInt64(span.Slice(offset, 8));
                        }}

                        public void SetS8(int offset, int value)
                        {{
                            Span<byte> span = MemoryMarshal.CreateSpan(ref buffer, {0});

                            BitConverter.TryWriteBytes(span.Slice(offset), value);
                        }}

                        public void SetS16(int offset, short value)
                        {{
                            Span<byte> span = MemoryMarshal.CreateSpan(ref buffer, {0});

                            BitConverter.TryWriteBytes(span.Slice(offset), value);
                        }}

                        unsafe internal void SetS32(int offset, int value)
                        {{

                            var p = new IntPtr(offset);
                            var span = new Span<byte>(p.ToPointer(), 4);
                            
                            BitConverter.TryWriteBytes(span, value);
                        }}

                        internal void SetS64(int offset, long value)
                        {{
                            Span<byte> span = MemoryMarshal.CreateSpan(ref buffer, {0});

                            BitConverter.TryWriteBytes(span.Slice(offset), value);
                        }}

                        internal void SetF32(int offset, float value)
                        {{
                            Span<byte> span = this;

                            BitConverter.TryWriteBytes(span.Slice(offset), value);
                        }}

                        internal unsafe int AddrOfBuffer()
                        {{
                            fixed(byte* ptr = &buffer)
                            {{
                                return (int)ptr;
                            }}
                        }}

                        internal unsafe string GetUTF8String(int p0, int p1)
                        {{
                            return Encoding.UTF8.GetString((byte*)p0, p1);
                        }}
                    }}

                    [ThreadStatic]
                    private static ReturnArea returnArea = default;
                    ",
                self.gen.return_area_size,
                self.gen.return_area_align,
            );

            self.csharp_interop_src.push_str(&ret_area_str);
        }
    }

    fn add_world_fragment(self) {
        self.gen.world_fragments.push(InterfaceFragment {
            csharp_src: self.src,
            csharp_interop_src: self.csharp_interop_src,
            stub: self.stub,
        });
    }

    fn import(&mut self, import_module_name: &str, func: &Function) {
        if func.kind != FunctionKind::Freestanding {
            todo!("resources");
        }

        let sig = self.resolve.wasm_signature(AbiVariant::GuestImport, func);

        let wasm_result_type = match &sig.results[..] {
            [] => "void",
            [result] => wasm_type(*result),
            _ => unreachable!(),
        };

        let result_type: String = match func.results.len() {
            0 => "void".to_string(),
            1 => {
                let ty = func.results.iter_types().next().unwrap();
                self.type_name_with_qualifier(ty, true)
            }
            _ => {
                let types = func
                    .results
                    .iter_types()
                    .map(|ty| self.type_name_with_qualifier(ty, true))
                    .collect::<Vec<_>>()
                    .join(", ");
                format!("({})", types)
            }
        };

        let camel_name = func.name.to_upper_camel_case();

        let wasm_params = sig
            .params
            .iter()
            .enumerate()
            .map(|(i, param)| {
                let ty = wasm_type(*param);
                format!("{ty} p{i}")
            })
            .collect::<Vec<_>>()
            .join(", ");

        let mut bindgen = FunctionBindgen::new(
            self,
            &func.name,
            func.params
                .iter()
                .map(|(name, _)| name.to_csharp_ident())
                .collect(),
        );

        abi::call(
            bindgen.gen.resolve,
            AbiVariant::GuestImport,
            LiftLower::LowerArgsLiftResults,
            func,
            &mut bindgen,
        );

        let src = bindgen.src;

        let params = func
            .params
            .iter()
            .enumerate()
            .map(|(_i, param)| {
                let ty = self.type_name_with_qualifier(&param.1, true);
                let param_name = &param.0;
                let param_name = param_name.to_csharp_ident();
                format!("{ty} {param_name}")
            })
            .collect::<Vec<_>>()
            .join(", ");

        let import_name = &func.name;

        uwrite!(
            self.csharp_interop_src,
            r#"
            internal static class {camel_name}WasmInterop
            {{
                [DllImport("{import_module_name}", EntryPoint = "{import_name}"), WasmImportLinkage]
                internal static extern {wasm_result_type} wasmImport{camel_name}({wasm_params});
            }}
            "#
        );

        uwrite!(
            self.csharp_interop_src,
            r#"
                internal static unsafe {result_type} {camel_name}({params})
                {{
                    {src}
                    //TODO: free alloc handle (interopString) if exists
                }}
            "#
        );
    }

    fn export(&mut self, func: &Function, interface_name: Option<&WorldKey>) {
        let sig = self.resolve.wasm_signature(AbiVariant::GuestExport, func);

        let mut bindgen = FunctionBindgen::new(
            self,
            &func.name,
            (0..sig.params.len()).map(|i| format!("p{i}")).collect(),
        );

        abi::call(
            bindgen.gen.resolve,
            AbiVariant::GuestExport,
            LiftLower::LiftArgsLowerResults,
            func,
            &mut bindgen,
        );

        assert!(!bindgen.needs_cleanup_list);

        let src = bindgen.src;

        let wasm_result_type = match &sig.results[..] {
            [] => "void",
            [result] => wasm_type(*result),
            _ => unreachable!(),
        };

        let result_type = match func.results.len() {
            0 => "void".to_owned(),
            1 => self.type_name(func.results.iter_types().next().unwrap()),
            _ => {
                let types = func
                    .results
                    .iter_types()
                    .map(|ty| self.type_name(ty))
                    .collect::<Vec<String>>()
                    .join(", ");
                format!("({})", types)
            }
        };

        let camel_name = func.name.to_upper_camel_case();

        let wasm_params = sig
            .params
            .iter()
            .enumerate()
            .map(|(i, param)| {
                let ty = wasm_type(*param);
                format!("{ty} p{i}")
            })
            .collect::<Vec<_>>()
            .join(", ");

        let params = func
            .params
            .iter()
            .map(|(name, ty)| {
                let ty = self.type_name(ty);
                let name = name.to_csharp_ident();
                format!("{ty} {name}")
            })
            .collect::<Vec<String>>()
            .join(", ");

        let interop_name = format!("wasmExport{camel_name}");
        let core_module_name = interface_name.map(|s| self.resolve.name_world_key(s));
        let export_name = func.core_export_name(core_module_name.as_deref());

        uwrite!(
            self.csharp_interop_src,
            r#"
            [UnmanagedCallersOnly(EntryPoint = "{export_name}")]
            unsafe public static {wasm_result_type} {interop_name}({wasm_params}) {{
                {src}
            }}
            "#
        );

        if !sig.results.is_empty() {
            uwrite!(
                self.csharp_interop_src,
                r#"
                [UnmanagedCallersOnly(EntryPoint = "cabi_post_{export_name}")]
                public static void cabi_post_{interop_name}({wasm_result_type} returnValue) {{
                    Console.WriteLine("cabi_post_{export_name}");
                }}
                "#
            );
        }

        uwrite!(
            self.src,
            r#"static abstract {result_type} {camel_name}({params});

            "#
        );

        if self.gen.opts.generate_stub {
            let sig = self.sig_string(func, true);

            uwrite!(
                self.stub,
                r#"
                {sig} {{
                    throw new NotImplementedException();
                }}
                "#
            );
        }
    }

    fn type_name(&mut self, ty: &Type) -> String {
        self.type_name_with_qualifier(ty, false)
    }

    // We use a global:: prefix to avoid conflicts with namespace clashes on partial namespace matches
    fn global_if_user_type(&mut self, ty: &Type) -> String {
        match ty {
            Type::Id(id) => {
                let ty = &self.resolve.types[*id];
                match &ty.kind {
                    TypeDefKind::List(_list) => "".to_owned(),
                    TypeDefKind::Tuple(_tuple) => "".to_owned(),
                    TypeDefKind::Type(inner_type) => self.global_if_user_type(inner_type),
                    _ => "global::".to_owned(),
                }
            }
            _ => "".to_owned(),
        }
    }

    fn type_name_with_qualifier(&mut self, ty: &Type, qualifier: bool) -> String {
        match ty {
            Type::Bool => "bool".to_owned(),
            Type::U8 => "byte".to_owned(),
            Type::U16 => "ushort".to_owned(),
            Type::U32 => "uint".to_owned(),
            Type::U64 => "ulong".to_owned(),
            Type::S8 => "sbyte".to_owned(),
            Type::S16 => "short".to_owned(),
            Type::S32 => "int".to_owned(),
            Type::S64 => "long".to_owned(),
            Type::Float32 => "float".to_owned(),
            Type::Float64 => "double".to_owned(),
            Type::Char => "uint".to_owned(),
            Type::String => "string".to_owned(),
            Type::Id(id) => {
                let ty = &self.resolve.types[*id];
                match &ty.kind {
                    TypeDefKind::Type(ty) => self.type_name_with_qualifier(ty, qualifier),
                    TypeDefKind::List(ty) => {
                        if is_primitive(ty) {
                            format!("{}[]", self.type_name(ty))
                        } else {
                            format!("List<{}>", self.type_name_boxed(ty, qualifier))
                        }
                    }
                    TypeDefKind::Tuple(tuple) => {
                        let count = tuple.types.len();
                        self.gen.tuple_counts.insert(count);

                        let params = match count {
                            0 => String::new(),
                            1 => self.type_name_boxed(tuple.types.first().unwrap(), qualifier),
                            _ => format!(
                                "({})",
                                tuple
                                    .types
                                    .iter()
                                    .map(|ty| self.type_name_boxed(ty, qualifier))
                                    .collect::<Vec<_>>()
                                    .join(", ")
                            ),
                        };

                        params
                    }
                    TypeDefKind::Option(base_ty) => {
                        // TODO: investigate a generic Option<> class.
                        if let Some(_name) = &ty.name {
                            format!(
                                "{}Option{}",
                                self.qualifier(qualifier, id),
                                self.type_name_with_qualifier(base_ty, false)
                            )
                        } else {
                            format!(
                                "{}Option_{}",
                                self.qualifier(qualifier, id),
                                self.type_name_with_qualifier(base_ty, false)
                            )
                        }
                    }
                    TypeDefKind::Result(result) => {
                        self.gen.needs_result = true;
                        let mut name = |ty: &Option<Type>| {
                            ty.as_ref()
                                .map(|ty| self.type_name_boxed(ty, qualifier))
                                .unwrap_or_else(|| "void".to_owned())
                        };
                        let ok = name(&result.ok);
                        let err = name(&result.err);

                        format!("{}Result<{ok}, {err}>", self.gen.qualifier())
                    }
                    _ => {
                        if let Some(name) = &ty.name {
                            format!(
                                "{}{}",
                                self.qualifier(qualifier, id),
                                name.to_upper_camel_case()
                            )
                        } else {
                            unreachable!()
                        }
                    }
                }
            }
        }
    }

    fn type_name_boxed(&mut self, ty: &Type, qualifier: bool) -> String {
        match ty {
            Type::Bool => "bool".into(),
            Type::U8 => "byte".into(),
            Type::U16 => "ushort".into(),
            Type::U32 => "uint".into(),
            Type::U64 => "ulong".into(),
            Type::S8 => "sbyte".into(),
            Type::S16 => "short".into(),
            Type::S32 => "int".into(),
            Type::S64 => "long".into(),
            Type::Float32 => "float".into(),
            Type::Float64 => "double".into(),
            Type::Char => "uint".into(),
            Type::Id(id) => {
                let def = &self.resolve.types[*id];
                match &def.kind {
                    TypeDefKind::Type(ty) => self.type_name_boxed(ty, qualifier),
                    _ => self.type_name_with_qualifier(ty, qualifier),
                }
            }
            _ => self.type_name_with_qualifier(ty, qualifier),
        }
    }

    fn print_docs(&mut self, docs: &Docs) {
        if let Some(docs) = &docs.contents {
            let lines = docs
                .trim()
                .lines()
                .map(|line| format!("* {line}"))
                .collect::<Vec<_>>()
                .join("\n");

            uwrite!(
                self.src,
                "
                /**
                 {lines}
                 */
                "
            )
        }
    }

    fn non_empty_type<'a>(&self, ty: Option<&'a Type>) -> Option<&'a Type> {
        if let Some(ty) = ty {
            let id = match ty {
                Type::Id(id) => *id,
                _ => return Some(ty),
            };
            match &self.resolve.types[id].kind {
                TypeDefKind::Type(t) => self.non_empty_type(Some(t)).map(|_| ty),
                TypeDefKind::Record(r) => (!r.fields.is_empty()).then_some(ty),
                TypeDefKind::Tuple(t) => (!t.types.is_empty()).then_some(ty),
                _ => Some(ty),
            }
        } else {
            None
        }
    }

    fn sig_string(&mut self, func: &Function, qualifier: bool) -> String {
        let name = func.name.to_csharp_ident();

        let result_type = match func.results.len() {
            0 => "void".into(),
            1 => {
                let global_prefix =
                    self.global_if_user_type(func.results.iter_types().next().unwrap());
                format!(
                    "{}{}",
                    global_prefix,
                    self.type_name_with_qualifier(
                        func.results.iter_types().next().unwrap(),
                        qualifier
                    )
                )
            }
            count => {
                self.gen.tuple_counts.insert(count);
                format!(
                    "({})",
                    func.results
                        .iter_types()
                        .map(|ty| self.type_name_boxed(ty, qualifier))
                        .collect::<Vec<_>>()
                        .join(", ")
                )
            }
        };

        let params = func
            .params
            .iter()
            .map(|(name, ty)| {
                let global_prefix = self.global_if_user_type(ty);
                let ty = self.type_name_with_qualifier(ty, qualifier);
                let name = name.to_csharp_ident();
                format!("{global_prefix}{ty} {name}")
            })
            .collect::<Vec<_>>()
            .join(", ");

        let camel_case = name.to_upper_camel_case();
        format!("public static {result_type} {camel_case}({params})")
    }
}

impl<'a> wit_bindgen_core::InterfaceGenerator<'a> for InterfaceGenerator<'a> {
    fn resolve(&self) -> &'a Resolve {
        self.resolve
    }

    fn type_record(&mut self, _id: TypeId, name: &str, record: &Record, docs: &Docs) {
        self.print_docs(docs);

        let name = name.to_upper_camel_case();

        let parameters = record
            .fields
            .iter()
            .map(|field| {
                format!(
                    "{} {}",
                    self.type_name(&field.ty),
                    field.name.to_csharp_ident()
                )
            })
            .collect::<Vec<_>>()
            .join(", ");

        let assignments = record
            .fields
            .iter()
            .map(|field| {
                let name = field.name.to_csharp_ident();
                format!("this.{name} = {name};")
            })
            .collect::<Vec<_>>()
            .join("\n");

        let fields = if record.fields.is_empty() {
            format!("public const {name} INSTANCE = new {name}();")
        } else {
            record
                .fields
                .iter()
                .map(|field| {
                    format!(
                        "public readonly {} {};",
                        self.type_name(&field.ty),
                        field.name.to_csharp_ident()
                    )
                })
                .collect::<Vec<_>>()
                .join("\n")
        };

        uwrite!(
            self.src,
            "
            public class {name} {{
                {fields}

                public {name}({parameters}) {{
                    {assignments}
                }}
            }}
            "
        );
    }

    fn type_flags(&mut self, _id: TypeId, name: &str, flags: &Flags, docs: &Docs) {
        self.print_docs(docs);

        let name = name.to_upper_camel_case();

        let enum_elements = flags
            .flags
            .iter()
            .enumerate()
            .map(|(i, flag)| {
                let flag_name = flag.name.to_shouty_snake_case();
                let suffix = if matches!(flags.repr(), FlagsRepr::U32(2)) {
                    "UL"
                } else {
                    ""
                };
                format!("{flag_name} = 1{suffix} << {i},")
            })
            .collect::<Vec<_>>()
            .join("\n");

        let enum_type = match flags.repr() {
            FlagsRepr::U32(2) => ": ulong",
            FlagsRepr::U16 => ": ushort",
            FlagsRepr::U8 => ": byte",
            _ => "",
        };

        uwrite!(
            self.src,
            "
            public enum {name} {enum_type} {{
                {enum_elements}
            }}
            "
        );
    }

    fn type_tuple(&mut self, id: TypeId, _name: &str, _tuple: &Tuple, _docs: &Docs) {
        self.type_name(&Type::Id(id));
    }

    fn type_variant(&mut self, _id: TypeId, name: &str, variant: &Variant, docs: &Docs) {
        self.print_docs(docs);

        let name = name.to_upper_camel_case();
        let tag_type = int_type(variant.tag());

        let constructors = variant
            .cases
            .iter()
            .map(|case| {
                let case_name = case.name.to_csharp_ident();
                let tag = case.name.to_shouty_snake_case();
                let (parameter, argument) = if let Some(ty) = self.non_empty_type(case.ty.as_ref())
                {
                    (
                        format!("{} {case_name}", self.type_name(ty)),
                        case_name.deref(),
                    )
                } else {
                    (String::new(), "null")
                };

                format!(
                    "public static {name} {case_name}({parameter}) {{
                         return new {name}({tag}, {argument});
                     }}
                    "
                )
            })
            .collect::<Vec<_>>()
            .join("\n");

        let accessors = variant
            .cases
            .iter()
            .filter_map(|case| {
                self.non_empty_type(case.ty.as_ref()).map(|ty| {
                    let case_name = case.name.to_upper_camel_case();
                    let tag = case.name.to_shouty_snake_case();
                    let ty = self.type_name(ty);
                    format!(
                        r#"public {ty} get{case_name}() {{
                               if (this.tag == {tag}) {{
                                   return ({ty}) this.value;
                               }} else {{
                                   throw new RuntimeException("expected {tag}, got " + this.tag);
                               }}
                           }}
                        "#
                    )
                })
            })
            .collect::<Vec<_>>()
            .join("\n");

        let tags = variant
            .cases
            .iter()
            .enumerate()
            .map(|(i, case)| {
                let tag = case.name.to_shouty_snake_case();
                format!("public readonly {tag_type} {tag} = {i};")
            })
            .collect::<Vec<_>>()
            .join("\n");

        uwrite!(
            self.src,
            "
            public static class {name} {{
                public readonly {tag_type} tag;
                private readonly Object value;

                private {name}({tag_type} tag, Object value) {{
                    this.tag = tag;
                    this.value = value;
                }}

                {constructors}
                {accessors}
                {tags}
            }}
            "
        );
    }

    fn type_option(&mut self, id: TypeId, _name: &str, payload: &Type, _docs: &Docs) {
        let payload_type_name = self.type_name(payload);
        let name = &self.type_name(&Type::Id(id));

        uwrite!(
            self.src,
            "
            public class {0} {{
                private static {0} none = new ();

                private {0}()
                {{
                    HasValue = false;
                }}

                public {0}({1} v)
                {{
                    HasValue = true;
                    Value = v;
                }}

                public static {0} None => none;

                public bool HasValue {{ get; }}

                public {1} Value {{ get; }}
            }}
            ",
            name,
            payload_type_name
        );
    }

    fn type_result(&mut self, id: TypeId, _name: &str, _result: &Result_, _docs: &Docs) {
        self.type_name(&Type::Id(id));
    }

    fn type_enum(&mut self, _id: TypeId, name: &str, enum_: &Enum, docs: &Docs) {
        self.print_docs(docs);

        let name = name.to_upper_camel_case();

        let cases = enum_
            .cases
            .iter()
            .map(|case| case.name.to_shouty_snake_case())
            .collect::<Vec<_>>()
            .join(", ");

        uwrite!(
            self.src,
            "
            public enum {name} {{
                {cases}
            }}
            "
        );
    }

    fn type_alias(&mut self, id: TypeId, _name: &str, _ty: &Type, _docs: &Docs) {
        self.type_name(&Type::Id(id));
    }

    fn type_list(&mut self, id: TypeId, _name: &str, _ty: &Type, _docs: &Docs) {
        self.type_name(&Type::Id(id));
    }

    fn type_builtin(&mut self, _id: TypeId, _name: &str, _ty: &Type, _docs: &Docs) {
        unimplemented!();
    }

    fn define_type(&mut self, name: &str, id: TypeId) {
        let ty = &self.resolve().types[id];
        match &ty.kind {
            TypeDefKind::Record(record) => self.type_record(id, name, record, &ty.docs),
            TypeDefKind::Flags(flags) => self.type_flags(id, name, flags, &ty.docs),
            TypeDefKind::Tuple(tuple) => self.type_tuple(id, name, tuple, &ty.docs),
            TypeDefKind::Enum(enum_) => self.type_enum(id, name, enum_, &ty.docs),
            TypeDefKind::Variant(variant) => self.type_variant(id, name, variant, &ty.docs),
            TypeDefKind::Option(t) => self.type_option(id, name, t, &ty.docs),
            TypeDefKind::Result(r) => self.type_result(id, name, r, &ty.docs),
            TypeDefKind::List(t) => self.type_list(id, name, t, &ty.docs),
            TypeDefKind::Type(t) => self.type_alias(id, name, t, &ty.docs),
            TypeDefKind::Future(_) => todo!("generate for future"),
            TypeDefKind::Stream(_) => todo!("generate for stream"),
            TypeDefKind::Resource => todo!("generate for resource"),
            TypeDefKind::Handle(_) => todo!("generate for handle"),
            TypeDefKind::Unknown => unreachable!(),
        }
    }

    fn type_resource(&mut self, _id: TypeId, _name: &str, _docs: &Docs) {
        todo!()
    }
}

enum Stubs<'a> {
    World(&'a Vec<InterfaceFragment>),
    Interface(&'a Vec<InterfaceFragment>),
}

struct Block {
    body: String,
    results: Vec<String>,
    element: String,
    base: String,
}

struct BlockStorage {
    body: String,
    element: String,
    base: String,
}

struct FunctionBindgen<'a, 'b> {
    gen: &'b mut InterfaceGenerator<'a>,
    func_name: &'b str,
    params: Box<[String]>,
    src: String,
    locals: Ns,
    block_storage: Vec<BlockStorage>,
    blocks: Vec<Block>,
    payloads: Vec<String>,
    needs_cleanup_list: bool,
}

impl<'a, 'b> FunctionBindgen<'a, 'b> {
    fn new(
        gen: &'b mut InterfaceGenerator<'a>,
        func_name: &'b str,
        params: Box<[String]>,
    ) -> FunctionBindgen<'a, 'b> {
        Self {
            gen,
            func_name,
            params,
            src: String::new(),
            locals: Ns::default(),
            block_storage: Vec::new(),
            blocks: Vec::new(),
            payloads: Vec::new(),
            needs_cleanup_list: false,
        }
    }
}

impl Bindgen for FunctionBindgen<'_, '_> {
    type Operand = String;

    fn emit(
        &mut self,
        _resolve: &Resolve,
        inst: &Instruction<'_>,
        operands: &mut Vec<String>,
        results: &mut Vec<String>,
    ) {
        match inst {
            Instruction::GetArg { nth } => results.push(self.params[*nth].clone()),
            Instruction::I32Const { val } => results.push(val.to_string()),
            Instruction::ConstZero { tys } => results.extend(tys.iter().map(|ty| {
                match ty {
                    WasmType::I32 => "0",
                    WasmType::I64 => "0L",
                    WasmType::F32 => "0.0F",
                    WasmType::F64 => "0.0D",
                }
                .to_owned()
            })),
            Instruction::I32Load { offset } => match self.gen.direction {
                Direction::Import => {
                    results.push(format!("ReturnArea.GetS32({} + {offset})", operands[0]))
                }
                Direction::Export => {
                    results.push(format!("returnArea.GetS32({}+{offset})", operands[0]))
                }
            },
            Instruction::I32Load8U { offset } => match self.gen.direction {
                Direction::Import => {
                    results.push(format!("ReturnArea.GetU8({} + {offset})", operands[0]))
                }
                Direction::Export => results.push(format!("returnArea.GetU8({offset})")),
            },
            Instruction::I32Load8S { offset } => match self.gen.direction {
                Direction::Import => {
                    results.push(format!("ReturnArea.GetS8({} + {offset})", operands[0]))
                }
                Direction::Export => results.push(format!("returnArea.GetS8({offset})")),
            },
            Instruction::I32Load16U { offset } => match self.gen.direction {
                Direction::Import => {
                    results.push(format!("ReturnArea.GetU16({} + {offset})", operands[0]))
                }
                Direction::Export => results.push(format!("returnArea.GetU16({offset})")),
            },
            Instruction::I32Load16S { offset } => match self.gen.direction {
                Direction::Import => {
                    results.push(format!("ReturnArea.GetS16({} + {offset})", operands[0]))
                }
                Direction::Export => results.push(format!("returnArea.GetS16({offset})")),
            },
            Instruction::I64Load { offset } => match self.gen.direction {
                Direction::Import => {
                    results.push(format!("ReturnArea.GetS64({} + {offset})", operands[0]))
                }
                Direction::Export => results.push(format!("returnArea.GetS64({offset})")),
            },
            Instruction::F32Load { offset } => match self.gen.direction {
                Direction::Import => {
                    results.push(format!("ReturnArea.GetF32({} + {offset})", operands[0]))
                }
                Direction::Export => results.push(format!("returnArea.GetF32({offset})")),
            },
            Instruction::F64Load { offset } => match self.gen.direction {
                Direction::Import => {
                    results.push(format!("ReturnArea.GetF64({} + {offset})", operands[0]))
                }
                Direction::Export => results.push(format!("returnArea.GetF64({offset})")),
            },
            Instruction::I32Store { offset } => match self.gen.direction {
                Direction::Import => {
                    uwriteln!(
                        self.src,
                        "ReturnArea.SetS32({offset} + {}, {});",
                        operands[1],
                        operands[0]
                    )
                }
                Direction::Export => {
                    uwriteln!(
                        self.src,
                        "returnArea.SetS32({offset} + {}, {});",
                        operands[1],
                        operands[0]
                    )
                }
            },
            Instruction::I32Store8 { offset } => uwriteln!(
                self.src,
                "returnArea.SetS8({offset}, (byte){});",
                operands[0]
            ),
            Instruction::I32Store16 { offset } => match self.gen.direction {
                Direction::Import => {
                    uwriteln!(
                        self.src,
                        "ReturnArea.SetS16(ptr + {offset}, unchecked((short){}));",
                        operands[0]
                    )
                }
                Direction::Export => {
                    uwriteln!(
                        self.src,
                        "returnArea.SetS16({offset}, unchecked((short){}));",
                        operands[0]
                    )
                }
            },
            Instruction::I64Store { offset } => match self.gen.direction {
                Direction::Import => {
                    uwriteln!(
                        self.src,
                        "ReturnArea.SetS64(ptr + {offset}, {});",
                        operands[0]
                    )
                }
                Direction::Export => {
                    uwriteln!(self.src, "returnArea.SetS64({offset}, {});", operands[0])
                }
            },
            Instruction::F32Store { offset } => match self.gen.direction {
                Direction::Import => {
                    uwriteln!(
                        self.src,
                        "ReturnArea.SetF32(ptr + {offset}, {});",
                        operands[0]
                    )
                }
                Direction::Export => {
                    uwriteln!(self.src, "returnArea.SetF32({offset}, {});", operands[0])
                }
            },
            Instruction::I64Store { .. } => todo!("I64Store"),
            Instruction::F32Store { offset } => {
                uwriteln!(self.src, "returnArea.SetF32({}, {});", offset, operands[0])
            }
            Instruction::F64Store { .. } => todo!("F64Store"),

            Instruction::I64FromU64 => results.push(format!("unchecked((long)({}))", operands[0])),
            Instruction::I32FromChar => results.push(format!("((int){})", operands[0])),
            Instruction::I32FromU32 => results.push(format!("unchecked((int)({}))", operands[0])),
            Instruction::U8FromI32 => results.push(format!("((byte){})", operands[0])),
            Instruction::S8FromI32 => results.push(format!("((sbyte){})", operands[0])),
            Instruction::U16FromI32 => results.push(format!("((ushort){})", operands[0])),
            Instruction::S16FromI32 => results.push(format!("((short){})", operands[0])),
            Instruction::U32FromI32 => results.push(format!("unchecked((uint)({}))", operands[0])),
            Instruction::U64FromI64 => results.push(format!("unchecked((ulong)({}))", operands[0])),
            Instruction::CharFromI32 => results.push(format!("unchecked((uint)({}))", operands[0])),
            Instruction::Float32FromF32 => {
                results.push(format!("unchecked((float){})", operands[0]))
            }
            Instruction::I64FromS64
            | Instruction::I32FromU16
            | Instruction::I32FromS16
            | Instruction::I32FromU8
            | Instruction::I32FromS8
            | Instruction::I32FromS32
            | Instruction::F32FromFloat32
            | Instruction::F64FromFloat64
            | Instruction::S32FromI32
            | Instruction::S64FromI64
            | Instruction::Float64FromF64 => results.push(operands[0].clone()),

            Instruction::Bitcasts { .. } => todo!("Bitcasts"),

            Instruction::I32FromBool => {
                results.push(format!("({} ? 1 : 0)", operands[0]));
            }
            Instruction::BoolFromI32 => results.push(format!("({} != 0)", operands[0])),

            Instruction::FlagsLower {
                flags,
                name: _,
                ty: _,
            } => {
                if flags.flags.len() > 32 {
                    results.push(format!(
                        "unchecked((int)(((long){}) & uint.MaxValue))",
                        operands[0].to_string()
                    ));
                    results.push(format!(
                        "unchecked(((int)((long){} >> 32)))",
                        operands[0].to_string()
                    ));
                } else {
                    results.push(format!("(int){}", operands[0].to_string()));
                }
            }

            Instruction::FlagsLift { flags, name, ty } => {
                let qualified_type_name = format!(
                    "{}{}",
                    self.gen.qualifier(true, ty),
                    name.to_string().to_upper_camel_case()
                );
                if flags.flags.len() > 32 {
                    results.push(format!(
                        "({})(unchecked((uint)({})) | (ulong)(unchecked((uint)({}))) << 32)",
                        qualified_type_name,
                        operands[0].to_string(),
                        operands[1].to_string()
                    ));
                } else {
                    results.push(format!("({})({})", qualified_type_name, operands[0]))
                }
            }

            Instruction::RecordLower { record, .. } => {
                let op = &operands[0];
                for f in record.fields.iter() {
                    results.push(format!("({}).{}", op, f.name.to_csharp_ident()));
                }
            }
            Instruction::RecordLift { ty, name, .. } => {
                let qualified_type_name = format!(
                    "{}{}",
                    self.gen.qualifier(true, ty),
                    name.to_string().to_upper_camel_case()
                );
                let mut result = format!("new {} (\n", qualified_type_name);

                result.push_str(&operands.join(","));
                result.push_str(")");

                results.push(result);
            }
            Instruction::TupleLift { .. } => {
                let mut result = String::from("(");

                uwriteln!(result, "{}", operands.join(","));

                result.push_str(")");
                results.push(result);
            }

            Instruction::TupleLower { tuple, ty: _ } => {
                let op = &operands[0];
                match tuple.types.len() {
                    1 => results.push(format!("({})", op)),
                    _ => {
                        for i in 0..tuple.types.len() {
                            results.push(format!("({}).Item{}", op, i + 1));
                        }
                    }
                }
            }

            Instruction::VariantPayloadName => {
                let payload = self.locals.tmp("payload");
                results.push(payload.clone());
                self.payloads.push(payload);
            }

            Instruction::VariantLower { .. } => todo!("VariantLift"),

            Instruction::VariantLift { .. } => todo!("VariantLift"),

            Instruction::OptionLower {
                results: lowered_types,
                payload,
                ..
            } => {
                let some = self.blocks.pop().unwrap();
                let none = self.blocks.pop().unwrap();
                let some_payload = self.payloads.pop().unwrap();
                let none_payload = self.payloads.pop().unwrap();

                let lowered = lowered_types
                    .iter()
                    .map(|_| self.locals.tmp("lowered"))
                    .collect::<Vec<_>>();

                results.extend(lowered.iter().cloned());

                let declarations = lowered
                    .iter()
                    .zip(lowered_types.iter())
                    .map(|(lowered, ty)| format!("{} {lowered};", wasm_type(*ty)))
                    .collect::<Vec<_>>()
                    .join("\n");

                let op = &operands[0];

                let block = |ty: Option<&Type>, Block { body, results, .. }, payload| {
                    let payload = if let Some(_ty) = self.gen.non_empty_type(ty) {
                        format!("var {payload} = ({op}).Value;")
                    } else {
                        String::new()
                    };

                    let assignments = lowered
                        .iter()
                        .zip(&results)
                        .map(|(lowered, result)| format!("{lowered} = {result};\n"))
                        .collect::<Vec<_>>()
                        .concat();

                    format!(
                        "{payload}
                         {body}
                         {assignments}"
                    )
                };

                let none = block(None, none, none_payload);
                let some = block(Some(payload), some, some_payload);

                uwrite!(
                    self.src,
                    r#"
                    {declarations}

                    if (({op}).HasValue) {{
                        {some}
                    }} else {{
                        {none}
                    }}
                    "#
                );
            }

            Instruction::OptionLift { payload, ty } => {
                let some = self.blocks.pop().unwrap();
                let _none = self.blocks.pop().unwrap();

                let ty = self.gen.type_name_with_qualifier(&Type::Id(*ty), true);
                let lifted = self.locals.tmp("lifted");
                let op = &operands[0];

                let payload = if self.gen.non_empty_type(Some(*payload)).is_some() {
                    some.results.into_iter().next().unwrap()
                } else {
                    "null".into()
                };

                let some = some.body;

                uwrite!(
                    self.src,
                    r#"
                    {ty} {lifted};

                    switch ({op}) {{
                        case 0: {{
                            {lifted} = {ty}.None;
                            break;
                        }}

                        case 1: {{
                            {some}
                            {lifted} = new ({payload});
                            break;
                        }}

                        default: throw new Exception("invalid discriminant: " + ({op}));
                    }}
                    "#
                );

                results.push(lifted);
            }

            Instruction::ResultLower { .. } => todo!("ResultLower"),

            Instruction::ResultLift { .. } => todo!("ResultLift"),

            Instruction::EnumLower { .. } => results.push(format!("(int){}", operands[0])),

            Instruction::EnumLift { ty, .. } => {
                let t = self.gen.type_name_with_qualifier(&Type::Id(*ty), true);
                let op = &operands[0];
                results.push(format!("({}){}", t, op));

                uwriteln!(
                    self.src,
                    "Debug.Assert(Enum.IsDefined(typeof({}), {}));",
                    t,
                    op
                );
            }

            Instruction::ListCanonLower { element, realloc } => {
                let op = &operands[0];
                let (size, ty) = list_element_info(element);

                match self.gen.direction {
                    Direction::Import => {
                        if self.is_list_canonical(_resolve, element) {
                            let buffer: String = self.locals.tmp("buffer");
                            uwrite!(
                                self.src,
                                "
                            void* {buffer} = stackalloc {ty}[({op}).Length];
                            "
                            );
                            uwrite!(
                                self.src,
                                "
                            ReturnArea.SetArray<{ty}>((int){buffer}, {op}, ({op}).Length);
                            "
                            );
                            results.push(format!("(int){buffer}"));
                        } else {
                            let ptr = self.locals.tmp("ptr");
                            uwrite!(
                                self.src,
                                "
                            ReturnArea.SetArray<{ty}>({ptr}, {op}, ({op}).Length);
                            "
                            );
                            results.push(format!("{ptr}"));
                        }
                        results.push(format!("({op}).Length"));
                    }
                    Direction::Export => {
                        let address = self.locals.tmp("address");
                        let buffer = self.locals.tmp("buffer");
                        uwrite!(
                            self.src,
                            "
                        byte[] {buffer} = new byte[{op}.Length];
                        Buffer.BlockCopy({op}, 0, {buffer}, 0, {op}.Length);
                        var {address} = NativeMemory.Alloc((nuint){op}.Length, {size});
                        Marshal.Copy({buffer}, 0, (IntPtr){address}, {op}.Length);                        
                        "
                        );
                        //todo free
                        //if realloc.is_none() {
                        //    self.cleanup.push(Cleanup {
                        //        address: address.clone(),
                        //        size: format!("({op}).size() * {size}"),
                        //        align,
                        //    });
                        //}
                        results.push(format!("((IntPtr)({address})).ToInt32()"));
                        results.push(format!("{op}.Length"));
                    }
                }
            }

            Instruction::ListCanonLift { element, .. } => {
                let (_, ty) = list_element_info(element);
                let array = self.locals.tmp("array");
                let address = &operands[0];
                let length = &operands[1];

                match self.gen.direction {
                    Direction::Import => {
                        uwrite!(
                            self.src,
                            "
                            var {array} = ReturnArea.GetArray<{ty}>({address}, {length});                    
                            "
                        );
                    }
                    Direction::Export => {
                        uwrite!(
                            self.src,
                            "
                            var {array} = returnArea.GetArray<{ty}>({address}, {length});                    
                            "
                        );
                    }
                }

                results.push(array);
            }

            Instruction::StringLower { realloc } => {
                let op = &operands[0];
                let interop_string = self.locals.tmp("interopString");
                let result_var = self.locals.tmp("result");
                uwriteln!(
                    self.src,
                    "
                    var {result_var} = {op};
                    IntPtr {interop_string} = InteropString.FromString({result_var}, out int length{result_var});"
                );

                if realloc.is_none() {
                    results.push(format!("{interop_string}.ToInt32()"));
                } else {
                    results.push(format!("{interop_string}.ToInt32()"));
                }
                results.push(format!("length{result_var}"));

                self.gen.gen.needs_interop_string = true;
            }

            Instruction::StringLift { .. } => match self.gen.direction {
                Direction::Import => results.push(format!("ReturnArea.GetUTF8String(ptr)")),
                Direction::Export => {
                    let address = &operands[0];
                    let length = &operands[1];

                    results.push(format!("returnArea.GetUTF8String({address}, {length})"));
                }
            },

            Instruction::ListLower { element, realloc } => {
                let Block {
                    body,
                    results: block_results,
                    element: block_element,
                    base,
                } = self.blocks.pop().unwrap();
                assert!(block_results.is_empty());

                let op = &operands[0];
                let size = self.gen.gen.sizes.size(element);
                let align = self.gen.gen.sizes.align(element);
                let ty = self.gen.type_name(element);
                let index = self.locals.tmp("index");
                let list: String = self.locals.tmp("list");

                let buffer: String = self.locals.tmp("buffer");

                uwrite!(
                    self.src,
                    "
                    void* {buffer} = stackalloc byte[{size} + {align} * ({op}).Count];
                    var {list} = {op};

                    for (int {index} = 0; {index} < {list}.Count; ++{index}) {{
                        {ty} {block_element} = {list}[{index}];
                        int {base} = (int){buffer} + ({index} * {size});
                        {body}
                    }}
                    "
                );

                //if realloc.is_none() {
                //    self.cleanup.push(Cleanup {
                //        address: address.clone(),
                //        size: format!("({op}).size() * {size}"),
                //        align,
                //    });
                //}

                results.push(format!("(int){buffer}"));
                results.push(format!("{list}.Count"));
            }

            Instruction::ListLift { element, .. } => {
                let Block {
                    body,
                    results: block_results,
                    base,
                    ..
                } = self.blocks.pop().unwrap();
                let address = &operands[0];
                let length = &operands[1];
                let array = self.locals.tmp("array");
                let ty = self.gen.type_name(element);
                let size = self.gen.gen.sizes.size(element);
                let align = self.gen.gen.sizes.align(element);
                let index = self.locals.tmp("index");

                let result = match &block_results[..] {
                    [result] => result,
                    _ => todo!("result count == {}", results.len()),
                };

                uwrite!(
                    self.src,
                    "
                    var {array} = new List<{ty}>({length});
                    for (int {index} = 0; {index} < {length}; ++{index}) {{
                        int {base} = {address} + ({index} * {size});
                        {body}
                        {array}.Add({result});
                    }}
                    "
                );

                results.push(array);
            }

            Instruction::IterElem { .. } => {
                results.push(self.block_storage.last().unwrap().element.clone())
            }

            Instruction::IterBasePointer => {
                results.push(self.block_storage.last().unwrap().base.clone())
            }

            Instruction::CallWasm { sig, name } => {
                let assignment = match &sig.results[..] {
                    [_] => {
                        let result = self.locals.tmp("result");
                        let assignment = format!("var {result} = ");
                        results.push(result);
                        assignment
                    }

                    [] => String::new(),

                    _ => unreachable!(),
                };

                let func_name = self.func_name.to_upper_camel_case();
                let name = name.to_upper_camel_case();

                let operands = operands.join(", ");

                uwriteln!(
                    self.src,
                    "{assignment} {name}WasmInterop.wasmImport{func_name}({operands});"
                );
            }

            Instruction::CallInterface { func } => {
                let module = self.gen.name.to_string();
                let func_name = self.func_name.to_upper_camel_case();
                let interface_name = CSharp::get_class_name_from_qualified_name(module).1;

                let class_name_root = (match self.gen.function_level {
                    FunctionLevel::Interface => interface_name
                        .strip_prefix("I")
                        .unwrap()
                        .to_upper_camel_case(),
                    FunctionLevel::FreeStanding => interface_name,
                })
                .to_upper_camel_case();

                let mut oper = String::new();

                for (i, param) in operands.iter().enumerate() {
                    oper.push_str(&format!("({param})"));

                    if i < operands.len() && operands.len() != i + 1 {
                        oper.push_str(", ");
                    }
                }

                match func.results.len() {
                    0 => self
                        .src
                        .push_str(&format!("{class_name_root}Impl.{func_name}({oper});")),
                    1 => {
                        let ret = self.locals.tmp("ret");
                        uwriteln!(
                            self.src,
                            "var {ret} = {class_name_root}Impl.{func_name}({oper});"
                        );
                        results.push(ret);
                    }
                    _ => {
                        let ret = self.locals.tmp("ret");
                        uwriteln!(
                            self.src,
                            "var {ret} = {class_name_root}Impl.{func_name}({oper});"
                        );
                        let mut i = 1;
                        for _ in func.results.iter_types() {
                            results.push(format!("{}.Item{}", ret, i));
                            i += 1;
                        }
                    }
                }
            }

            Instruction::Return { amt: _, func } => match func.results.len() {
                0 => (),
                1 => uwriteln!(self.src, "return {};", operands[0]),
                _ => {
                    let results = operands.join(", ");
                    uwriteln!(self.src, "return ({results});")
                }
            },

            Instruction::Malloc { .. } => unimplemented!(),

            Instruction::GuestDeallocate { .. } => todo!("GuestDeallocate"),

            Instruction::GuestDeallocateString => todo!("GuestDeallocateString"),

            Instruction::GuestDeallocateVariant { .. } => todo!("GuestDeallocateString"),

            Instruction::GuestDeallocateList { .. } => todo!("GuestDeallocateList"),
            Instruction::HandleLower {
                handle: _,
                name: _,
                ty: _,
            } => todo!(),
            Instruction::HandleLift {
                handle: _,
                name: _,
                ty: _dir,
            } => todo!("HandleLeft"),
        }
    }

    fn return_pointer(&mut self, size: usize, align: usize) -> String {
        let ptr = self.locals.tmp("ptr");
        let buffer: String = self.locals.tmp("buffer");

        // Use a stack-based return area for imports, because exports need
        // their return area to be live until the post-return call.
        match self.gen.direction {
            Direction::Import => {
                self.gen.gen.return_area_size = size;
                self.gen.gen.return_area_align = align;

                uwrite!(
                    self.src,
                    "
                    void* {buffer} = stackalloc int[{size} + {align} - 1];
                    var {ptr} = ((int){buffer}) + ({align} - 1) & -{align};
                    "
                );
            }
            Direction::Export => {
                self.gen.gen.return_area_size = self.gen.gen.return_area_size.max(size);
                self.gen.gen.return_area_align = self.gen.gen.return_area_align.max(align);

                uwrite!(
                    self.src,
                    "
                    var {ptr} = returnArea.AddrOfBuffer();
                    "
                );
            }
        }

        format!("{ptr}")
    }

    fn push_block(&mut self) {
        self.block_storage.push(BlockStorage {
            body: mem::take(&mut self.src),
            element: self.locals.tmp("element"),
            base: self.locals.tmp("basePtr"),
        });
    }

    fn finish_block(&mut self, operands: &mut Vec<String>) {
        let BlockStorage {
            body,
            element,
            base,
        } = self.block_storage.pop().unwrap();

        self.blocks.push(Block {
            body: mem::replace(&mut self.src, body),
            results: mem::take(operands),
            element: element,
            base: base,
        });
    }

    fn sizes(&self) -> &SizeAlign {
        &self.gen.gen.sizes
    }

    fn is_list_canonical(&self, _resolve: &Resolve, element: &Type) -> bool {
        is_primitive(element)
    }
}

fn int_type(int: Int) -> &'static str {
    match int {
        Int::U8 => "byte",
        Int::U16 => "ushort",
        Int::U32 => "uint",
        Int::U64 => "ulong",
    }
}

fn wasm_type(ty: WasmType) -> &'static str {
    match ty {
        WasmType::I32 => "int",
        WasmType::I64 => "long",
        WasmType::F32 => "float",
        WasmType::F64 => "double",
    }
}

fn list_element_info(ty: &Type) -> (usize, &'static str) {
    match ty {
        Type::S8 => (1, "sbyte"),
        Type::S16 => (2, "short"),
        Type::S32 => (4, "int"),
        Type::S64 => (8, "long"),
        Type::U8 => (1, "byte"),
        Type::U16 => (2, "ushort"),
        Type::U32 => (4, "uint"),
        Type::U64 => (8, "ulong"),
        Type::Float32 => (4, "float"),
        Type::Float64 => (8, "double"),
        _ => unreachable!(),
    }

    //match ty {
    //    Type::S8 => (1, "S8"),
    //    Type::S16 => (2, "S16"),
    //    Type::S32 => (4, "S32"),
    //    Type::S64 => (8, "S64"),
    //    Type::U8 => (1, "U8"),
    //    Type::U16 => (2, "U16"),
    //    Type::U32 => (4, "U32"),
    //    Type::U64 => (8, "U64"),
    //    Type::Float32 => (4, "F32"),
    //    Type::Float64 => (8, "F64"),
    //    _ => unreachable!(),
    //}
}

fn indent(code: &str) -> String {
    let mut indented = String::with_capacity(code.len());
    let mut indent = 0;
    let mut was_empty = false;
    for line in code.lines() {
        let trimmed = line.trim();
        if trimmed.is_empty() {
            if was_empty {
                continue;
            }
            was_empty = true;
        } else {
            was_empty = false;
        }

        if trimmed.starts_with('}') {
            indent -= 1;
        }
        indented.extend(iter::repeat(' ').take(indent * 4));
        indented.push_str(trimmed);
        if trimmed.ends_with('{') {
            indent += 1;
        }
        indented.push('\n');
    }
    indented
}

fn interface_name(
    csharp: &mut CSharp,
    resolve: &Resolve,
    name: &WorldKey,
    direction: Direction,
) -> String {
    let pkg = match name {
        WorldKey::Name(_) => None,
        WorldKey::Interface(id) => {
            let pkg = resolve.interfaces[*id].package.unwrap();
            Some(resolve.packages[pkg].name.clone())
        }
    };

    let name = match name {
        WorldKey::Name(name) => name.to_upper_camel_case(),
        WorldKey::Interface(id) => resolve.interfaces[*id]
            .name
            .as_ref()
            .unwrap()
            .to_upper_camel_case(),
    };

    let namespace = match &pkg {
        Some(name) => {
            let mut ns = format!(
                "{}.{}.",
                name.namespace.to_csharp_ident(),
                name.name.to_csharp_ident()
            );

            if let Some(version) = &name.version {
                let v = version
                    .to_string()
                    .replace('.', "_")
                    .replace('-', "_")
                    .replace('+', "_");
                ns = format!("{}v{}.", ns, &v);
            }
            ns
        }
        None => String::new(),
    };

    let world_namespae = &csharp.qualifier();

    format!(
        "{}wit.{}.{}I{name}",
        world_namespae,
        match direction {
            Direction::Import => "imports",
            Direction::Export => "exports",
        },
        namespace
    )
}

fn is_primitive(ty: &Type) -> bool {
    matches!(
        ty,
        Type::U8
            | Type::S8
            | Type::U16
            | Type::S16
            | Type::U32
            | Type::S32
            | Type::U64
            | Type::S64
            | Type::Float32
            | Type::Float64
    )
}

trait ToCSharpIdent: ToOwned {
    fn to_csharp_ident(&self) -> Self::Owned;
}

impl ToCSharpIdent for str {
    fn to_csharp_ident(&self) -> String {
        // Escape C# keywords
        // Source: https://learn.microsoft.com/en-us/dotnet/csharp/language-reference/keywords/

        //TODO: Repace with actual keywords
        match self {
            "abstract" | "continue" | "for" | "new" | "switch" | "assert" | "default" | "goto"
            | "namespace" | "synchronized" | "boolean" | "do" | "if" | "private" | "this"
            | "break" | "double" | "implements" | "protected" | "throw" | "byte" | "else"
            | "import" | "public" | "throws" | "case" | "enum" | "instanceof" | "return"
            | "transient" | "catch" | "extends" | "int" | "short" | "try" | "char" | "final"
            | "interface" | "static" | "void" | "class" | "finally" | "long" | "strictfp"
            | "volatile" | "const" | "float" | "super" | "while" | "extern" | "sizeof" | "type"
            | "struct" => format!("@{self}"),
            _ => self.to_lower_camel_case(),
        }
    }
}<|MERGE_RESOLUTION|>--- conflicted
+++ resolved
@@ -408,11 +408,8 @@
                     {{
                         private byte buffer;
 
-<<<<<<< HEAD
+
                         internal int GetS32(int offset)
-=======
-                        private int GetS32(int offset)
->>>>>>> 1f4ab0f5
                         {{
                             ReadOnlySpan<byte> span = MemoryMarshal.CreateSpan(ref buffer, {0});
 
@@ -921,8 +918,7 @@
                     private struct ReturnArea
                     {{
                         private byte buffer;
-<<<<<<< HEAD
-    
+
                         unsafe internal T[] GetArray<T>(int offset, int length)
                         {{
                             var p = new IntPtr(offset);
@@ -945,10 +941,6 @@
 
 
                         internal sbyte GetS8(int offset)
-=======
-
-                        private int GetS32(int offset)
->>>>>>> 1f4ab0f5
                         {{
                             ReadOnlySpan<byte> span = MemoryMarshal.CreateSpan(ref buffer, {0});
 
