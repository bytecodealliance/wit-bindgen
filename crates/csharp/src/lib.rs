--- conflicted
+++ resolved
@@ -368,8 +368,7 @@
 
                             return BitConverter.ToInt32(span.Slice(offset, 4));
                         }}
-<<<<<<< HEAD
-                        
+
                         internal void SetS16(int offset, short value)
                         {{
                             Span<byte> span = MemoryMarshal.CreateSpan(ref buffer, {0});
@@ -378,10 +377,6 @@
                         }}
 
                         internal void SetS32(int offset, int value)
-=======
-
-                        public void SetS32(int offset, int value)
->>>>>>> 89f6d36d
                         {{
                             Span<byte> span = MemoryMarshal.CreateSpan(ref buffer, {0});
 
@@ -420,11 +415,7 @@
                     private static ReturnArea returnArea = default;
                     ",
                     self.return_area_size,
-<<<<<<< HEAD
                     self.return_area_align,
-=======
-                    self.return_area_align
->>>>>>> 89f6d36d
                 );
 
                 src.push_str(&ret_area_str);
@@ -652,111 +643,94 @@
                 r#"
                 private unsafe struct ReturnArea
                 {{
-<<<<<<< HEAD
-                    internal byte GetU8(IntPtr ptr, int offset)
-                    {{
-                        var span = new Span<byte>((void*)ptr, {0});
-
-                        return span[offset];
-                    }}
-
-                    internal int GetS32(IntPtr ptr, int offset)
-                    {{
-                        var span = new Span<byte>((void*)ptr, {0});
-=======
-                    public static byte GetU8(IntPtr ptr)
+                    internal static byte GetU8(IntPtr ptr)
                     {{
                         var span = new Span<byte>((void*)ptr, 1);
->>>>>>> 89f6d36d
 
                         return span[0];
                     }}
 
-<<<<<<< HEAD
-                    internal long GetS64(IntPtr ptr, int offset)
+                    public static ushort GetU16(IntPtr ptr)
                     {{
-                        var span = new Span<byte>((void*)ptr, {0});
-
-                        return BitConverter.ToInt64(span.Slice(offset, 8));
+                        var span = new Span<byte>((void*)ptr, 2);
+
+                        return BitConverter.ToUInt16(span);
                     }}
 
-                    internal float GetF32(IntPtr ptr, int offset)
+                    internal static int GetS32(IntPtr ptr)
                     {{
-                        var span = new Span<byte>((void*)ptr, {0});
-
-                        return BitConverter.ToSingle(span.Slice(offset, 4));
+                        var span = new Span<byte>((void*)ptr, 4);
+
+                        return BitConverter.ToInt32(span);
                     }}
 
-                    internal void SetS16(IntPtr ptr, int offset, short value)
+                    internal static long GetS64(IntPtr ptr)
                     {{
-                        var span = new Span<byte>((void*)ptr, {0});
-
-                        BitConverter.TryWriteBytes(span.Slice(offset), value);
+                        var span = new Span<byte>((void*)ptr, 8);
+
+                        return BitConverter.ToInt64(span);
                     }}
 
-                    internal void SetS32(IntPtr ptr, int offset, int value)
+                    internal static float GetF32(IntPtr ptr)
                     {{
-                        var span = new Span<byte>((void*)ptr, {0});
-
-                        BitConverter.TryWriteBytes(span.Slice(offset), value);
+                        var span = new Span<byte>((void*)ptr, 4);
+
+                        return BitConverter.ToSingle(span);
                     }}
 
-                    internal void SetU32(IntPtr ptr, int offset, uint value)
+                    internal static void SetS16(IntPtr ptr, short value)
                     {{
-                        var span = new Span<byte>((void*)ptr, {0});
-
-                        BitConverter.TryWriteBytes(span.Slice(offset), value);
+                        var span = new Span<byte>((void*)ptr, 2);
+
+                        BitConverter.TryWriteBytes(span, value);
                     }}
 
-                    internal void SetArray<T>(IntPtr ptr, int offset, T[] value, int length)
+                    internal static void SetS32(IntPtr ptr, int value)
                     {{
-                        var span = new Span<byte>((void*)ptr, {0});
+                        var span = new Span<byte>((void*)ptr, 4);
+
+                        BitConverter.TryWriteBytes(span, value);
+                    }}
+
+                    internal static void SetU32(IntPtr ptr, uint value)
+                    {{
+                        var span = new Span<byte>((void*)ptr, 4);
+
+                        BitConverter.TryWriteBytes(span, value);
+                    }}
+
+                    internal static void SetArray<T>(IntPtr ptr, T[] value, int length)
+                    {{
+                        var span = new Span<byte>((void*)ptr, sizeof(T)*length);
 
                         fixed (T* dstPtr = &value[0])
                         {{
-                            Marshal.Copy(span.Slice(offset, length).ToArray(), 0, (IntPtr)dstPtr, length);
+                            Marshal.Copy(span.ToArray(), 0, (IntPtr)dstPtr, length);
                         }}
                     }}
 
-                    unsafe internal T[] GetArray<T>(IntPtr ptr, int offset, int length)
+                    unsafe internal static T[] GetArray<T>(IntPtr ptr, int length)
                     {{
-                        var span = new Span<byte>((void*)ptr, {0});
+                        var span = new Span<byte>((void*)ptr, sizeof(T)*length);
         
                         var array = new T[length];
         
                         fixed (T* dstPtr = &array[0])
                         {{
                             //TODO: Optimize this. The ToArray call is not needed and does an additional heap allocation.
-                            Marshal.Copy(span.Slice(offset, length).ToArray(), 0, (IntPtr)dstPtr, length);
+                            Marshal.Copy(span.ToArray(), 0, (IntPtr)dstPtr, length);
                         }}
         
                         return array;
                     }}
 
-                    internal string GetUTF8String(IntPtr ptr)
-=======
-                    public static ushort GetU16(IntPtr ptr)
->>>>>>> 89f6d36d
-                    {{
-                        var span = new Span<byte>((void*)ptr, 2);
-
-                        return BitConverter.ToUInt16(span);
-                    }}
-
-                    public static int GetS32(IntPtr ptr)
-                    {{
-                        var span = new Span<byte>((void*)ptr, 4);
-
-                        return BitConverter.ToInt32(span);
-                    }}
-
-                    public static string GetUTF8String(IntPtr ptr)
+                    internal static string GetUTF8String(IntPtr ptr)
                     {{
                         return Encoding.UTF8.GetString((byte*)GetS32(ptr), GetS32(ptr + 4));
                     }}
 
                 }}
-            "#
+            "#,
             );
         }
 
@@ -786,7 +760,6 @@
     
                         unsafe internal T[] GetArray<T>(int offset, int length)
                         {{
-<<<<<<< HEAD
                             Span<byte> span = this;
             
                             var array = new T[length];
@@ -819,13 +792,12 @@
 
                         internal int GetS32(int offset)
                         {{
-=======
->>>>>>> 89f6d36d
                             ReadOnlySpan<byte> span = MemoryMarshal.CreateSpan(ref buffer, {0});
 
                             return BitConverter.ToInt32(span.Slice(offset, 4));
                         }}
 
+                        
                         internal long GetS64(int offset)
                         {{
                             ReadOnlySpan<byte> span = MemoryMarshal.CreateSpan(ref buffer, {0});
@@ -833,9 +805,6 @@
                             return BitConverter.ToInt64(span.Slice(offset, 8));
                         }}
                         
-<<<<<<< HEAD
-                        internal void SetS8(int offset, int value)
-=======
                         public void SetS8(int offset, int value)
                         {{
                             Span<byte> span = MemoryMarshal.CreateSpan(ref buffer, {0});
@@ -844,14 +813,6 @@
                         }}
 
                         public void SetS16(int offset, short value)
-                        {{
-                            Span<byte> span = MemoryMarshal.CreateSpan(ref buffer, {0});
-
-                            BitConverter.TryWriteBytes(span.Slice(offset), value);
-                        }}
-
-                        public void SetS32(int offset, int value)
->>>>>>> 89f6d36d
                         {{
                             Span<byte> span = MemoryMarshal.CreateSpan(ref buffer, {0});
 
@@ -897,11 +858,7 @@
                     private static ReturnArea returnArea = default;
                     ",
                 self.gen.return_area_size,
-<<<<<<< HEAD
                 self.gen.return_area_align,
-=======
-                self.gen.return_area_align
->>>>>>> 89f6d36d
             );
 
             self.csharp_interop_src.push_str(&ret_area_str);
@@ -942,11 +899,16 @@
                     .map(|ty| self.type_name(ty))
                     .collect::<Vec<_>>()
                     .join(", ");
-<<<<<<< HEAD
                 format!("Tuple<{}>", types)
-=======
+            }
+            _ => {
+                let types = func
+                    .results
+                    .iter_types()
+                    .map(|ty| self.type_name(ty))
+                    .collect::<Vec<_>>()
+                    .join(", ");
                 format!("({})", types)
->>>>>>> 89f6d36d
             }
         };
 
@@ -1048,7 +1010,6 @@
         let result_type = match func.results.len() {
             0 => "void".to_owned(),
             1 => self.type_name(func.results.iter_types().next().unwrap()),
-<<<<<<< HEAD
             _ => format!(
                 "Tuple<{}>",
                 func.results
@@ -1057,7 +1018,6 @@
                     .collect::<Vec<String>>()
                     .join(", ")
             ),
-=======
             _ => {
                 let types = func
                     .results
@@ -1067,7 +1027,6 @@
                     .join(", ");
                 format!("({})", types)
             }
->>>>>>> 89f6d36d
         };
 
         let camel_name = func.name.to_upper_camel_case();
@@ -1177,21 +1136,7 @@
 
                         let params = match count {
                             0 => String::new(),
-<<<<<<< HEAD
-                            // Since there are only Tuples for 7 items.
-                            // See https://learn.microsoft.com/en-us/dotnet/api/system.tuple-8.-ctor?view=net-8.0
-                            1..=7 => format!(
-                                "Tuple<{}>",
-                                tuple
-                                    .types
-                                    .iter()
-                                    .map(|ty| self.type_name_boxed(ty, qualifier))
-                                    .collect::<Vec<_>>()
-                                    .join(", ")
-                            ),
-=======
                             1 => self.type_name_boxed(tuple.types.first().unwrap(), qualifier),
->>>>>>> 89f6d36d
                             _ => format!(
                                 "({})",
                                 tuple
@@ -1664,61 +1609,70 @@
             })),
             Instruction::I32Load { offset } => {
                 if self.gen.in_import {
-<<<<<<< HEAD
-                    results.push(format!("returnArea.GetS32({}, {offset})", operands[0]))
-=======
-                    results.push(format!("ReturnArea.GetS32(ptr + {offset})"))
->>>>>>> 89f6d36d
+                    results.push(format!("ReturnArea.GetS32({} + {offset})", operands[0]))
                 } else {
                     results.push(format!("returnArea.GetS32({offset})"))
                 }
             }
             Instruction::I32Load8U { offset } => {
                 if self.gen.in_import {
-<<<<<<< HEAD
-                    results.push(format!("returnArea.GetU8({}, {offset})", operands[0]))
-=======
-                    results.push(format!("ReturnArea.GetU8(ptr + {offset})"))
->>>>>>> 89f6d36d
+                    results.push(format!("ReturnArea.GetU8({} + {offset})", operands[0]))
                 } else {
                     results.push(format!("returnArea.GetU8({offset})"))
                 }
             }
             Instruction::I32Load8S { offset } => {
-                results.push(format!("returnArea.GetS8({offset})"))
+                if self.gen.in_import {
+                    results.push(format!("ReturnArea.GetS8({} + {offset})", operands[0]))
+                } else {
+                    results.push(format!("returnArea.GetS8({offset})"))
+                }
             }
             Instruction::I32Load16U { offset } => {
                 if self.gen.in_import {
-                    results.push(format!("ReturnArea.GetU16(ptr + {offset})"))
+                    results.push(format!("ReturnArea.GetU16({} + {offset})", operands[0]))
                 } else {
                     results.push(format!("returnArea.GetU16({offset})"))
                 }
             }
             Instruction::I32Load16S { offset } => {
-                results.push(format!("returnArea.GetS16({offset})"))
+                if self.gen.in_import {
+                    results.push(format!("ReturnArea.GetS16({} + {offset})", operands[0]))
+                } else {
+                    results.push(format!("returnArea.GetS16({offset})"))
+                }
             }
             Instruction::I64Load { offset } => {
                 if self.gen.in_import {
-                    results.push(format!("returnArea.GetS64({}, {offset})", operands[0]))
+                    results.push(format!("ReturnArea.GetS64({} + {offset})", operands[0]))
                 } else {
                     results.push(format!("returnArea.GetS64({offset})"))
                 }
             }
             Instruction::F32Load { offset } => {
-                results.push(format!("returnArea.GetF32(ptr, {offset})"))
-            }
-            Instruction::F64Load { offset } => results.push(format!("returnArea.GetF64({offset})")),
+                if self.gen.in_import {
+                    results.push(format!("ReturnArea.GetF32({} + {offset})", operands[0]))
+                } else {
+                    results.push(format!("returnArea.GetF32({offset})"))
+                }
+            }
+            Instruction::F64Load { offset } => {
+                if self.gen.in_import {
+                    results.push(format!("ReturnArea.GetF64({} + {offset})", operands[0]))
+                } else {
+                    results.push(format!("returnArea.GetF64({offset})"))
+                }
+            }
 
             Instruction::I32Store { offset } => {
                 if self.gen.in_import {
                     uwriteln!(
                         self.src,
-                        "returnArea.SetS32(ptr, {}, {});",
-                        offset,
+                        "ReturnArea.SetS32(ptr + {offset}, {});",
                         operands[0]
                     )
                 } else {
-                    uwriteln!(self.src, "returnArea.SetS32({}, {});", offset, operands[0])
+                    uwriteln!(self.src, "returnArea.SetS32({offset}, {});", operands[0])
                 }
             }
             Instruction::I32Store8 { offset } => uwriteln!(
@@ -1730,15 +1684,13 @@
                 if self.gen.in_import {
                     uwriteln!(
                         self.src,
-                        "returnArea.SetS16(ptr, {}, (short){});",
-                        offset,
+                        "ReturnArea.SetS16(ptr + {offset}, unchecked((short){}));",
                         operands[0]
                     )
                 } else {
                     uwriteln!(
                         self.src,
-                        "returnArea.SetS16({}, (short){});",
-                        offset,
+                        "returnArea.SetS16({offset}, unchecked((short){}));",
                         operands[0]
                     )
                 }
@@ -1747,33 +1699,26 @@
                 if self.gen.in_import {
                     uwriteln!(
                         self.src,
-                        "returnArea.SetS64(ptr, {}, {});",
-                        offset,
+                        "ReturnArea.SetS64(ptr + {offset}, {});",
                         operands[0]
                     )
                 } else {
-                    uwriteln!(self.src, "returnArea.SetS64({}, {});", offset, operands[0])
+                    uwriteln!(self.src, "returnArea.SetS64({offset}, {});", operands[0])
                 }
             }
             Instruction::F32Store { offset } => {
-                uwriteln!(self.src, "returnArea.SetF32({}, {});", offset, operands[0])
-            }
-<<<<<<< HEAD
-=======
-            Instruction::I32Store8 { offset } => {
-                uwriteln!(self.src, "returnArea.SetS8({}, {});", offset, operands[0])
-            }
-            Instruction::I32Store16 { offset } => {
-                uwriteln!(
-                    self.src,
-                    "returnArea.SetS16({}, unchecked((short){}));",
-                    offset,
-                    operands[0]
-                )
+                if self.gen.in_import {
+                    uwriteln!(
+                        self.src,
+                        "ReturnArea.SetF32(ptr + {offset}, {});",
+                        operands[0]
+                    )
+                } else {
+                    uwriteln!(self.src, "returnArea.SetF32({offset}, {});", operands[0])
+                }
             }
             Instruction::I64Store { .. } => todo!("I64Store"),
             Instruction::F32Store { .. } => todo!("F32Store"),
->>>>>>> 89f6d36d
             Instruction::F64Store { .. } => todo!("F64Store"),
 
             Instruction::I64FromU64 => results.push(format!("unchecked((long)({}))", operands[0])),
@@ -1861,43 +1806,14 @@
                 );
                 let mut result = format!("new {} (\n", qualified_type_name);
 
-<<<<<<< HEAD
-                results.push(format!("Tuple.Create({ops})"));
-=======
                 result.push_str(&operands.join(","));
                 result.push_str(")");
 
                 results.push(result);
->>>>>>> 89f6d36d
             }
             Instruction::TupleLift { .. } => {
                 let mut result = String::from("(");
 
-<<<<<<< HEAD
-            Instruction::TupleLower { tuple, ty: _ } => {
-                let ops = operands
-                    .iter()
-                    .map(|op| op.to_string())
-                    .collect::<Vec<_>>()
-                    .join(", ");
-
-                let temps = tuple
-                    .types
-                    .iter()
-                    .map(|_| self.locals.tmp("tmp"))
-                    .collect::<Vec<_>>();
-
-                let vars = temps
-                    .iter()
-                    .map(|tmp| format!("var {tmp}"))
-                    .collect::<Vec<_>>()
-                    .join(", ");
-
-                uwriteln!(self.src, "({vars}) = {ops};");
-
-                for tmp in temps {
-                    results.push(format!("({tmp})"));
-=======
                 uwriteln!(result, "{}", operands.join(","));
 
                 result.push_str(")");
@@ -1913,10 +1829,34 @@
                             results.push(format!("({}).Item{}", op, i + 1));
                         }
                     }
->>>>>>> 89f6d36d
-                }
-            }
-
+                }
+            }
+
+            //Instruction::TupleLower { tuple, ty: _ } => {
+            //    let ops = operands
+            //        .iter()
+            //        .map(|op| op.to_string())
+            //        .collect::<Vec<_>>()
+            //        .join(", ");
+            //
+            //    let temps = tuple
+            //        .types
+            //        .iter()
+            //        .map(|_| self.locals.tmp("tmp"))
+            //        .collect::<Vec<_>>();
+            //
+            //    let vars = temps
+            //        .iter()
+            //        .map(|tmp| format!("var {tmp}"))
+            //        .collect::<Vec<_>>()
+            //        .join(", ");
+            //
+            //    uwriteln!(self.src, "({vars}) = {ops};");
+            //
+            //    for tmp in temps {
+            //        results.push(format!("({tmp})"));
+            //    }
+            //}
             Instruction::VariantPayloadName => {
                 todo!("VariantPayloadName");
             }
@@ -1955,7 +1895,7 @@
                         uwrite!(
                             self.src,
                             "
-                            returnArea.SetArray<{ty}>({ptr}, 0, {op}, ({op}).Length);
+                            ReturnArea.SetArray<{ty}>({ptr} + 0, {op}, ({op}).Length);
                             "
                         );
                         results.push(format!("{ptr}"));
@@ -1963,8 +1903,8 @@
                         uwrite!(
                             self.src,
                             "
-                        returnArea.SetArray<{ty}>(ptr, 0, {op}, ({op}).Length);
-                        "
+                            ReturnArea.SetArray<{ty}>(ptr + 0, {op}, ({op}).Length);
+                            "
                         );
                         results.push(format!("ptr"));
                     }
@@ -1985,7 +1925,6 @@
 
             Instruction::ListCanonLift { element, .. } => {
                 let (_, ty) = list_element_info(element);
-                let op = &operands[0];
                 let array = self.locals.tmp("array");
                 let address = &operands[0];
                 let length = &operands[1];
@@ -1994,7 +1933,7 @@
                     uwrite!(
                         self.src,
                         "
-                        var {array} = returnArea.GetArray<{ty}>({op}, {address}, {length});                    
+                        var {array} = ReturnArea.GetArray<{ty}>({address}, {length});                    
                         "
                     );
                 } else {
@@ -2176,44 +2115,6 @@
                     0 => self
                         .src
                         .push_str(&format!("{class_name}Impl.{func_name}({oper});")),
-<<<<<<< HEAD
-                    1 => results.push(format!("{class_name}Impl.{func_name}({oper})")),
-                    _ => {
-                        let ty = format!(
-                            "Tuple<{}>",
-                            func.results
-                                .iter_types()
-                                .map(|ty| self.gen.type_name_boxed(ty, false))
-                                .collect::<Vec<_>>()
-                                .join(", ")
-                        );
-
-                        let result = self.locals.tmp("result");
-                        let assignment = format!("{ty} {result} = ");
-
-                        let destructure = func
-                            .results
-                            .iter_types()
-                            .enumerate()
-                            .map(|(index, ty)| {
-                                let ty = self.gen.type_name(ty);
-                                let my_result = self.locals.tmp("result");
-                                let assignment =
-                                    format!("{ty} {my_result} = {result}.Item{};", index + 1);
-                                results.push(my_result);
-                                assignment
-                            })
-                            .collect::<Vec<_>>()
-                            .join("\n");
-
-                        uwrite!(
-                            self.src,
-                            "
-                            {assignment} {class_name}Impl.{func_name}({oper});
-                            {destructure}
-                            "
-                        );
-=======
                     1 => {
                         let ret = self.locals.tmp("ret");
                         uwriteln!(
@@ -2233,7 +2134,6 @@
                             results.push(format!("{}.Item{}", ret, i));
                             i += 1;
                         }
->>>>>>> 89f6d36d
                     }
                 }
             }
@@ -2253,15 +2153,11 @@
                         .map(|ty| wasm_type(ty))
                         .collect::<Vec<&str>>()
                         .join(", ");
-<<<<<<< HEAD
                     if self.gen.in_import {
                         uwriteln!(self.src, "return Tuple.Create({results});")
                     } else {
-                        uwriteln!(self.src, "return ({cast})({results});")
+                        uwriteln!(self.src, "return ({results});")
                     }
-=======
-                    uwriteln!(self.src, "return ({results});")
->>>>>>> 89f6d36d
                 }
             },
 
