use anyhow::Result;
use std::collections::{btree_map::Entry, BTreeMap, HashMap};
use std::ops::Deref;
use std::path::Path;
use wit_parser::*;

pub use wit_parser;
mod ns;

pub use ns::Ns;

/// This is the direction from the user's perspective. Are we importing
/// functions to call, or defining functions and exporting them to be called?
///
/// This is only used outside of `Generator` implementations. Inside of
/// `Generator` implementations, the `Direction` is translated to an
/// `AbiVariant` instead. The ABI variant is usually the same as the
/// `Direction`, but it's different in the case of the Wasmtime host bindings:
///
/// In a wasm-calling-wasm use case, one wasm module would use the `Import`
/// ABI, the other would use the `Export` ABI, and there would be an adapter
/// layer between the two that translates from one ABI to the other.
///
/// But with wasm-calling-host, we don't go through a separate adapter layer;
/// the binding code we generate on the host side just does everything itself.
/// So when the host is conceptually "exporting" a function to wasm, it uses
/// the `Import` ABI so that wasm can also use the `Import` ABI and import it
/// directly from the host.
///
/// These are all implementation details; from the user perspective, and
/// from the perspective of everything outside of `Generator` implementations,
/// `export` means I'm exporting functions to be called, and `import` means I'm
/// importing functions that I'm going to call, in both wasm modules and host
/// code. The enum here represents this user perspective.
#[derive(Copy, Clone, Eq, PartialEq)]
pub enum Direction {
    Import,
    Export,
}

/// Trait for a particular language's code generator.
///
/// This has several sets of methods:
///
/// # `preprocess_{one,all}` and `finish{one,all}`
///
/// These are hooks called before and after printing everything in an interface or set of interfaces.
///
/// # `type_*`
///
/// These are the methods called to generate types.
///
/// These will be called in topological order. That means that any types contained by a type
/// will have already have been generated before that type gets generated, so that the type declarations
/// will be valid in languages which require types to be defined before they're used like C.
///
/// # `import`/`export`
///
/// These are the methods called to generate imported and exported functions respectively.
///
/// # `generate_{one/all}`
///
/// These are default-implemented methods which orchestrate the code generation.
/// You shouldn't need to override them.
pub trait Generator {
    fn preprocess_all(&mut self, imports: &[Interface], exports: &[Interface]) {
        drop((imports, exports));
    }

    fn preprocess_one(&mut self, iface: &Interface, dir: Direction) {
        drop((iface, dir));
    }


    // Methods to print named types.
    fn type_alias(&mut self, iface: &Interface, id: TypeId, name: &str, ty: &Type, docs: &Docs);
    fn type_record(
        &mut self,
        iface: &Interface,
        id: TypeId,
        name: &str,
        record: &Record,
        docs: &Docs,
    );
    fn type_flags(&mut self, iface: &Interface, id: TypeId, name: &str, flags: &Flags, docs: &Docs);
    fn type_variant(
        &mut self,
        iface: &Interface,
        id: TypeId,
        name: &str,
        variant: &Variant,
        docs: &Docs,
    );
    fn type_union(&mut self, iface: &Interface, id: TypeId, name: &str, union: &Union, docs: &Docs);
    fn type_enum(&mut self, iface: &Interface, id: TypeId, name: &str, enum_: &Enum, docs: &Docs);
    fn type_resource(&mut self, iface: &Interface, ty: ResourceId);

    // This is never called; my guess is that it's meant for printing component-model builtin types?
    // Previously, that would have been `push-buffer` and `pull-buffer`, and in future that should
    // be `future` and `stream`. So, I'm leaving it here for now.
    fn type_builtin(&mut self, iface: &Interface, id: TypeId, name: &str, ty: &Type, docs: &Docs);

    // fn const_(&mut self, iface: &Interface, name: &str, ty: &str, val: u64, docs: &Docs);

    // Methods to print functions.
    fn import(&mut self, iface: &Interface, func: &Function);
    fn export(&mut self, iface: &Interface, func: &Function);

    fn finish_one(&mut self, iface: &Interface, files: &mut Files);

    fn finish_all(&mut self, files: &mut Files) {
        drop(files);
    }

    fn generate_one(&mut self, iface: &Interface, dir: Direction, files: &mut Files) {
        self.preprocess_one(iface, dir);

        for (id, ty) in iface.types.iter() {
            // assert!(ty.foreign_module.is_none()); // TODO
<<<<<<< HEAD
            match ty {
                CustomType::Named(ty) => match &ty.kind {
                    NamedTypeKind::Record(record) => {
                        self.type_record(iface, id, &ty.name, record, &ty.docs)
                    }
                    NamedTypeKind::Flags(flags) => {
                        self.type_flags(iface, id, &ty.name, flags, &ty.docs)
                    }
                    NamedTypeKind::Enum(enum_) => {
                        self.type_enum(iface, id, &ty.name, enum_, &ty.docs)
                    }
                    NamedTypeKind::Variant(variant) => {
                        self.type_variant(iface, id, &ty.name, variant, &ty.docs)
                    }
                    NamedTypeKind::Union(u) => self.type_union(iface, id, &ty.name, u, &ty.docs),
                    NamedTypeKind::Alias(t) => self.type_alias(iface, id, &ty.name, t, &ty.docs),
                },
                // Anonymous types don't need bindings to be generated.
                // (Except in C, but that backend has its own custom system anyway.)
                CustomType::Anonymous(_) => {}
=======
            let name = match &ty.name {
                Some(name) => name,
                None => continue,
            };
            match &ty.kind {
                TypeDefKind::Record(record) => self.type_record(iface, id, name, record, &ty.docs),
                TypeDefKind::Flags(flags) => self.type_flags(iface, id, name, flags, &ty.docs),
                TypeDefKind::Tuple(tuple) => self.type_tuple(iface, id, name, tuple, &ty.docs),
                TypeDefKind::Enum(enum_) => self.type_enum(iface, id, name, enum_, &ty.docs),
                TypeDefKind::Variant(variant) => {
                    self.type_variant(iface, id, name, variant, &ty.docs)
                }
                TypeDefKind::Option(t) => self.type_option(iface, id, name, t, &ty.docs),
                TypeDefKind::Expected(e) => self.type_expected(iface, id, name, e, &ty.docs),
                TypeDefKind::Union(u) => self.type_union(iface, id, name, u, &ty.docs),
                TypeDefKind::List(t) => self.type_list(iface, id, name, t, &ty.docs),
                TypeDefKind::Type(t) => self.type_alias(iface, id, name, t, &ty.docs),
                TypeDefKind::Stream(_) => todo!("generate for stream"),
>>>>>>> de91e00e
            }
        }

        for (id, _resource) in iface.resources.iter() {
            self.type_resource(iface, id);
        }

        // for c in module.constants() {
        //     self.const_(&c.name, &c.ty, c.value, &c.docs);
        // }

        for f in iface.functions.iter() {
            match dir {
                Direction::Import => self.import(iface, &f),
                Direction::Export => self.export(iface, &f),
            }
        }

        self.finish_one(iface, files)
    }

    fn generate_all(&mut self, imports: &[Interface], exports: &[Interface], files: &mut Files) {
        self.preprocess_all(imports, exports);

        for imp in imports {
            self.generate_one(imp, Direction::Import, files);
        }

        for exp in exports {
            self.generate_one(exp, Direction::Export, files);
        }

        self.finish_all(files);
    }
}

#[derive(Default)]
pub struct Types {
    type_info: HashMap<TypeId, TypeInfo>,
}

#[derive(Default, Clone, Copy)]
pub struct TypeInfo {
    /// Whether or not this type is ever used (transitively) within the
    /// parameter of a function.
    pub param: bool,

    /// Whether or not this type is ever used (transitively) within the
    /// result of a function.
    pub result: bool,

    /// Whether or not this type (transitively) has a list.
    pub has_list: bool,

    /// Whether or not this type (transitively) has a handle.
    pub has_handle: bool,
}

impl std::ops::BitOrAssign for TypeInfo {
    fn bitor_assign(&mut self, rhs: Self) {
        self.param |= rhs.param;
        self.result |= rhs.result;
        self.has_list |= rhs.has_list;
        self.has_handle |= rhs.has_handle;
    }
}

impl Types {
    pub fn analyze(&mut self, iface: &Interface) {
        for (t, _) in iface.types.iter() {
            self.type_id_info(iface, t);
        }
        for f in iface.functions.iter() {
            for (_, ty) in f.params.iter() {
                self.set_param_result_ty(iface, ty, true, false);
            }
            self.set_param_result_ty(iface, &f.result, false, true);
        }
    }

    pub fn get(&self, id: TypeId) -> TypeInfo {
        self.type_info[&id]
    }

    /// Gets the `TypeInfo` about `ty`.
    pub fn type_id_info(&mut self, iface: &Interface, ty: TypeId) -> TypeInfo {
        if let Some(info) = self.type_info.get(&ty) {
            return *info;
        }
        let mut info = TypeInfo::default();
        match &iface.types[ty] {
            CustomType::Anonymous(anon) => match anon {
                AnonymousType::Option(ty) => {
                    info = self.type_info(iface, ty);
                }
                AnonymousType::Expected(e) => {
                    info = self.type_info(iface, &e.ok);
                    info |= self.type_info(iface, &e.err);
                }
                AnonymousType::Tuple(t) => {
                    for ty in t.types.iter() {
                        info |= self.type_info(iface, ty);
                    }
                }
                AnonymousType::List(ty) => {
                    info = self.type_info(iface, ty);
                    info.has_list = true;
                }
<<<<<<< HEAD
            },
            CustomType::Named(named) => match &named.kind {
                NamedTypeKind::Record(r) => {
                    for field in r.fields.iter() {
                        info |= self.type_info(iface, &field.ty);
                    }
                }
                NamedTypeKind::Flags(_) => {}
                NamedTypeKind::Enum(_) => {}
                NamedTypeKind::Variant(v) => {
                    for case in v.cases.iter() {
                        info |= self.type_info(iface, &case.ty);
                    }
                }
                NamedTypeKind::Alias(ty) => {
                    info = self.type_info(iface, ty);
                }
                NamedTypeKind::Union(u) => {
                    for case in u.cases.iter() {
                        info |= self.type_info(iface, &case.ty);
                    }
                }
            },
=======
            }
            TypeDefKind::Stream(_) => todo!("type_id_info for stream"),
>>>>>>> de91e00e
        }
        self.type_info.insert(ty, info);
        return info;
    }

    pub fn type_info(&mut self, iface: &Interface, ty: &Type) -> TypeInfo {
        let mut info = TypeInfo::default();
        match ty {
            Type::Handle(_) => info.has_handle = true,
            Type::String => info.has_list = true,
            Type::Id(id) => return self.type_id_info(iface, *id),
            _ => {}
        }
        info
    }

    /// Sets whether `ty` is used as a parameter and/or as a result.
    fn set_param_result_id(&mut self, iface: &Interface, ty: TypeId, param: bool, result: bool) {
        match &iface.types[ty] {
            CustomType::Anonymous(anon) => match anon {
                AnonymousType::List(ty) | AnonymousType::Option(ty) => {
                    self.set_param_result_ty(iface, ty, param, result)
                }
                AnonymousType::Tuple(t) => {
                    for ty in t.types.iter() {
                        self.set_param_result_ty(iface, ty, param, result)
                    }
                }

                AnonymousType::Expected(e) => {
                    self.set_param_result_ty(iface, &e.ok, param, result);
                    self.set_param_result_ty(iface, &e.err, param, result);
                }
<<<<<<< HEAD
            },
            CustomType::Named(named) => match &named.kind {
                NamedTypeKind::Record(r) => {
                    for field in r.fields.iter() {
                        self.set_param_result_ty(iface, &field.ty, param, result)
                    }
                }
                NamedTypeKind::Flags(_) => {}
                NamedTypeKind::Enum(_) => {}
                NamedTypeKind::Variant(v) => {
                    for case in v.cases.iter() {
                        self.set_param_result_ty(iface, &case.ty, param, result)
                    }
                }
                NamedTypeKind::Alias(ty) => self.set_param_result_ty(iface, ty, param, result),
                NamedTypeKind::Union(u) => {
                    for case in u.cases.iter() {
                        self.set_param_result_ty(iface, &case.ty, param, result)
                    }
                }
            },
=======
            }
            TypeDefKind::Stream(_) => todo!("set_param_result_id for stream"),
>>>>>>> de91e00e
        }
    }

    fn set_param_result_ty(&mut self, iface: &Interface, ty: &Type, param: bool, result: bool) {
        match ty {
            Type::Id(id) => {
                self.type_id_info(iface, *id);
                let info = self.type_info.get_mut(id).unwrap();
                if (param && !info.param) || (result && !info.result) {
                    info.param = info.param || param;
                    info.result = info.result || result;
                    self.set_param_result_id(iface, *id, param, result);
                }
            }
            _ => {}
        }
    }
}

#[derive(Default)]
pub struct Files {
    files: BTreeMap<String, Vec<u8>>,
}

impl Files {
    pub fn push(&mut self, name: &str, contents: &[u8]) {
        match self.files.entry(name.to_owned()) {
            Entry::Vacant(entry) => {
                entry.insert(contents.to_owned());
            }
            Entry::Occupied(ref mut entry) => {
                entry.get_mut().extend_from_slice(contents);
            }
        }
    }

    pub fn iter(&self) -> impl Iterator<Item = (&'_ str, &'_ [u8])> {
        self.files.iter().map(|p| (p.0.as_str(), p.1.as_slice()))
    }
}

pub fn load(path: impl AsRef<Path>) -> Result<Interface> {
    Interface::parse_file(path)
}

#[derive(Default)]
pub struct Source {
    s: String,
    indent: usize,
}

impl Source {
    pub fn push_str(&mut self, src: &str) {
        let lines = src.lines().collect::<Vec<_>>();
        for (i, line) in lines.iter().enumerate() {
            let trimmed = line.trim();
            if trimmed.starts_with("}") && self.s.ends_with("  ") {
                self.s.pop();
                self.s.pop();
            }
            self.s.push_str(if lines.len() == 1 {
                line
            } else {
                line.trim_start()
            });
            if trimmed.ends_with('{') {
                self.indent += 1;
            }
            if trimmed.starts_with('}') {
                self.indent -= 1;
            }
            if i != lines.len() - 1 || src.ends_with("\n") {
                self.newline();
            }
        }
    }

    pub fn indent(&mut self, amt: usize) {
        self.indent += amt;
    }

    pub fn deindent(&mut self, amt: usize) {
        self.indent -= amt;
    }

    fn newline(&mut self) {
        self.s.push_str("\n");
        for _ in 0..self.indent {
            self.s.push_str("  ");
        }
    }

    pub fn as_mut_string(&mut self) -> &mut String {
        &mut self.s
    }
}

impl Deref for Source {
    type Target = str;
    fn deref(&self) -> &str {
        &self.s
    }
}

impl From<Source> for String {
    fn from(s: Source) -> String {
        s.s
    }
}

#[cfg(test)]
mod tests {
    use super::{Generator, Source};

    #[test]
    fn simple_append() {
        let mut s = Source::default();
        s.push_str("x");
        assert_eq!(s.s, "x");
        s.push_str("y");
        assert_eq!(s.s, "xy");
        s.push_str("z ");
        assert_eq!(s.s, "xyz ");
        s.push_str(" a ");
        assert_eq!(s.s, "xyz  a ");
        s.push_str("\na");
        assert_eq!(s.s, "xyz  a \na");
    }

    #[test]
    fn newline_remap() {
        let mut s = Source::default();
        s.push_str("function() {\n");
        s.push_str("y\n");
        s.push_str("}\n");
        assert_eq!(s.s, "function() {\n  y\n}\n");
    }

    #[test]
    fn if_else() {
        let mut s = Source::default();
        s.push_str("if() {\n");
        s.push_str("y\n");
        s.push_str("} else if () {\n");
        s.push_str("z\n");
        s.push_str("}\n");
        assert_eq!(s.s, "if() {\n  y\n} else if () {\n  z\n}\n");
    }

    #[test]
    fn trim_ws() {
        let mut s = Source::default();
        s.push_str(
            "function() {
                x
        }",
        );
        assert_eq!(s.s, "function() {\n  x\n}");
    }

    #[test]
    fn generator_is_object_safe() {
        fn _assert(_: &dyn Generator) {}
    }
}<|MERGE_RESOLUTION|>--- conflicted
+++ resolved
@@ -70,7 +70,6 @@
     fn preprocess_one(&mut self, iface: &Interface, dir: Direction) {
         drop((iface, dir));
     }
-
 
     // Methods to print named types.
     fn type_alias(&mut self, iface: &Interface, id: TypeId, name: &str, ty: &Type, docs: &Docs);
@@ -117,7 +116,6 @@
 
         for (id, ty) in iface.types.iter() {
             // assert!(ty.foreign_module.is_none()); // TODO
-<<<<<<< HEAD
             match ty {
                 CustomType::Named(ty) => match &ty.kind {
                     NamedTypeKind::Record(record) => {
@@ -138,26 +136,6 @@
                 // Anonymous types don't need bindings to be generated.
                 // (Except in C, but that backend has its own custom system anyway.)
                 CustomType::Anonymous(_) => {}
-=======
-            let name = match &ty.name {
-                Some(name) => name,
-                None => continue,
-            };
-            match &ty.kind {
-                TypeDefKind::Record(record) => self.type_record(iface, id, name, record, &ty.docs),
-                TypeDefKind::Flags(flags) => self.type_flags(iface, id, name, flags, &ty.docs),
-                TypeDefKind::Tuple(tuple) => self.type_tuple(iface, id, name, tuple, &ty.docs),
-                TypeDefKind::Enum(enum_) => self.type_enum(iface, id, name, enum_, &ty.docs),
-                TypeDefKind::Variant(variant) => {
-                    self.type_variant(iface, id, name, variant, &ty.docs)
-                }
-                TypeDefKind::Option(t) => self.type_option(iface, id, name, t, &ty.docs),
-                TypeDefKind::Expected(e) => self.type_expected(iface, id, name, e, &ty.docs),
-                TypeDefKind::Union(u) => self.type_union(iface, id, name, u, &ty.docs),
-                TypeDefKind::List(t) => self.type_list(iface, id, name, t, &ty.docs),
-                TypeDefKind::Type(t) => self.type_alias(iface, id, name, t, &ty.docs),
-                TypeDefKind::Stream(_) => todo!("generate for stream"),
->>>>>>> de91e00e
             }
         }
 
@@ -266,7 +244,7 @@
                     info = self.type_info(iface, ty);
                     info.has_list = true;
                 }
-<<<<<<< HEAD
+                AnonymousType::Stream(_) => todo!("type_id_info for stream"),
             },
             CustomType::Named(named) => match &named.kind {
                 NamedTypeKind::Record(r) => {
@@ -290,10 +268,6 @@
                     }
                 }
             },
-=======
-            }
-            TypeDefKind::Stream(_) => todo!("type_id_info for stream"),
->>>>>>> de91e00e
         }
         self.type_info.insert(ty, info);
         return info;
@@ -327,7 +301,7 @@
                     self.set_param_result_ty(iface, &e.ok, param, result);
                     self.set_param_result_ty(iface, &e.err, param, result);
                 }
-<<<<<<< HEAD
+                AnonymousType::Stream(_) => todo!("set_param_result_id for stream"),
             },
             CustomType::Named(named) => match &named.kind {
                 NamedTypeKind::Record(r) => {
@@ -349,10 +323,6 @@
                     }
                 }
             },
-=======
-            }
-            TypeDefKind::Stream(_) => todo!("set_param_result_id for stream"),
->>>>>>> de91e00e
         }
     }
 
