mod component_type_object;

use heck::*;
use std::collections::{BTreeSet, HashMap, HashSet};
use std::fmt::Write;
use std::mem;
use wit_bindgen_core::wit_parser::abi::{
    AbiVariant, Bindgen, Bitcast, Instruction, LiftLower, WasmType,
};
use wit_bindgen_core::{
    uwrite, uwriteln, wit_parser::*, Files, InterfaceGenerator as _, Ns, WorldGenerator,
};
use wit_component::StringEncoding;

#[derive(Default)]
struct C {
    src: Source,
    opts: Opts,
    includes: Vec<String>,
    return_pointer_area_size: usize,
    return_pointer_area_align: usize,
    names: Ns,
    needs_string: bool,
    world: String,
    sizes: SizeAlign,
    interface_names: HashMap<InterfaceId, String>,
}

#[derive(Default, Debug, Clone)]
#[cfg_attr(feature = "clap", derive(clap::Args))]
pub struct Opts {
    /// Skip emitting component allocation helper functions
    #[cfg_attr(feature = "clap", arg(long))]
    pub no_helpers: bool,
    /// Set component string encoding
    #[cfg_attr(feature = "clap", arg(long, default_value_t = StringEncoding::default()))]
    pub string_encoding: StringEncoding,
}

impl Opts {
    pub fn build(&self) -> Box<dyn WorldGenerator> {
        let mut r = C::default();
        r.opts = self.clone();
        Box::new(r)
    }
}

#[derive(Debug, Default)]
struct Return {
    scalar: Option<Scalar>,
    retptrs: Vec<Type>,
}

struct CSig {
    name: String,
    sig: String,
    params: Vec<(bool, String)>,
    ret: Return,
    retptrs: Vec<String>,
}

#[derive(Debug)]
enum Scalar {
    Void,
    OptionBool(Type),
    ResultBool(bool),
    Type(Type),
}

impl WorldGenerator for C {
    fn preprocess(&mut self, resolve: &Resolve, name: &str) {
        self.world = name.to_string();
        self.sizes.fill(resolve);
    }

    fn import_interface(
        &mut self,
        resolve: &Resolve,
        name: &str,
        id: InterfaceId,
        _files: &mut Files,
    ) {
        let prev = self.interface_names.insert(id, name.to_string());
        assert!(prev.is_none());
        let mut gen = self.interface(name, resolve, true);
        gen.interface = Some(id);
        gen.types(id);

        for (i, (_name, func)) in resolve.interfaces[id].functions.iter().enumerate() {
            if i == 0 {
                uwriteln!(gen.src.h_fns, "\n// Imported Functions from `{name}`");
            }
            gen.import(func);
        }

        gen.finish();

        gen.gen.src.append(&gen.src);
    }

    fn import_funcs(
        &mut self,
        resolve: &Resolve,
        world: WorldId,
        funcs: &[(&str, &Function)],
        _files: &mut Files,
    ) {
        let name = &resolve.worlds[world].name;
        let mut gen = self.interface(name, resolve, true);

        for (i, (_name, func)) in funcs.iter().enumerate() {
            if i == 0 {
                uwriteln!(gen.src.h_fns, "\n// Imported Functions from `{name}`");
            }
            gen.import(func);
        }

        gen.finish();

        gen.gen.src.append(&gen.src);
    }

    fn export_interface(
        &mut self,
        resolve: &Resolve,
        name: &str,
        id: InterfaceId,
        _files: &mut Files,
    ) {
        self.interface_names.insert(id, name.to_string());
        let mut gen = self.interface(name, resolve, false);
        gen.interface = Some(id);
        gen.types(id);

        for (i, (_name, func)) in resolve.interfaces[id].functions.iter().enumerate() {
            if i == 0 {
                uwriteln!(gen.src.h_fns, "\n// Exported Functions from `{name}`");
            }
            gen.export(func, Some(name));
        }

        gen.finish();

        gen.gen.src.append(&gen.src);
    }

    fn export_funcs(
        &mut self,
        resolve: &Resolve,
        world: WorldId,
        funcs: &[(&str, &Function)],
        _files: &mut Files,
    ) {
        let name = &resolve.worlds[world].name;
        let mut gen = self.interface(name, resolve, false);

        for (i, (_name, func)) in funcs.iter().enumerate() {
            if i == 0 {
                uwriteln!(gen.src.h_fns, "\n// Exported Functions from `{name}`");
            }
            gen.export(func, None);
        }

        gen.finish();

        gen.gen.src.append(&gen.src);
    }

    fn finish(&mut self, resolve: &Resolve, id: WorldId, files: &mut Files) {
        let world = &resolve.worlds[id];
        let linking_symbol = component_type_object::linking_symbol(&world.name);
        self.include("<stdlib.h>");
        let snake = world.name.to_snake_case();
        uwrite!(
            self.src.c_adapters,
            "
               extern void {linking_symbol}(void);
               void {linking_symbol}_public_use_in_this_compilation_unit(void) {{
                   {linking_symbol}();
               }}
           ",
        );

        self.print_intrinsics();

        if self.needs_string {
            self.include("<string.h>");
            let (strlen, size) = match self.opts.string_encoding {
                StringEncoding::UTF8 => (format!("strlen(s)"), 1),
                StringEncoding::UTF16 => {
                    self.include("<uchar.h>");
                    uwrite!(
                        self.src.h_helpers,
                        "
                            size_t {snake}_string_len(const char16_t* s);
                        ",
                    );
                    uwrite!(
                        self.src.c_helpers,
                        "
                            size_t {snake}_string_len(const char16_t* s) {{
                                char16_t* c = (char16_t*)s;
                                for (; *c; ++c);
                                return c-s;
                            }}
                        ",
                    );
                    (format!("{snake}_string_len(s)"), 2)
                }
                StringEncoding::CompactUTF16 => unimplemented!(),
            };
            let ty = self.char_type();
            uwrite!(
                self.src.h_helpers,
                "
                   void {snake}_string_set({snake}_string_t *ret, const {ty} *s);
                   void {snake}_string_dup({snake}_string_t *ret, const {ty} *s);
                   void {snake}_string_free({snake}_string_t *ret);\
               ",
            );
            uwrite!(
                self.src.c_helpers,
                "
                   void {snake}_string_set({snake}_string_t *ret, const {ty} *s) {{
                       ret->ptr = ({ty}*) s;
                       ret->len = {strlen};
                   }}

                   void {snake}_string_dup({snake}_string_t *ret, const {ty} *s) {{
                       ret->len = {strlen};
                       ret->ptr = cabi_realloc(NULL, 0, {size}, ret->len * {size});
                       memcpy(ret->ptr, s, ret->len * {size});
                   }}

                   void {snake}_string_free({snake}_string_t *ret) {{
                       if (ret->len > 0) {{
                           free(ret->ptr);
                       }}
                       ret->ptr = NULL;
                       ret->len = 0;
                   }}
               ",
            );
        }

        let mut h_str = wit_bindgen_core::Source::default();

        uwrite!(
            h_str,
            "#ifndef __BINDINGS_{0}_H
            #define __BINDINGS_{0}_H
            #ifdef __cplusplus
            extern \"C\" {{",
            world.name.to_shouty_snake_case(),
        );

        // Deindent the extern C { declaration
        h_str.deindent(1);
        uwriteln!(h_str, "\n#endif\n");

        self.include("<stdint.h>");
        self.include("<stdbool.h>");

        for include in self.includes.iter() {
            uwriteln!(h_str, "#include {include}");
        }

        let mut c_str = wit_bindgen_core::Source::default();
        uwriteln!(c_str, "#include \"{snake}.h\"");
        if c_str.len() > 0 {
            c_str.push_str("\n");
        }
        c_str.push_str(&self.src.c_defs);
        c_str.push_str(&self.src.c_fns);

        if self.needs_string {
            uwriteln!(
                h_str,
                "
                typedef struct {{\n\
                  {ty} *ptr;\n\
                  size_t len;\n\
                }} {snake}_string_t;",
                ty = self.char_type(),
            );
        }
        if self.src.h_defs.len() > 0 {
            h_str.push_str(&self.src.h_defs);
        }

        h_str.push_str(&self.src.h_fns);

        if !self.opts.no_helpers && self.src.h_helpers.len() > 0 {
            uwriteln!(h_str, "\n// Helper Functions");
            h_str.push_str(&self.src.h_helpers);
            h_str.push_str("\n");
        }

        if !self.opts.no_helpers && self.src.c_helpers.len() > 0 {
            uwriteln!(c_str, "\n// Helper Functions");
            c_str.push_str(self.src.c_helpers.as_mut_string());
        }

        uwriteln!(c_str, "\n// Component Adapters");

        // Declare a statically-allocated return area, if needed. We only do
        // this for export bindings, because import bindings allocate their
        // return-area on the stack.
        if self.return_pointer_area_size > 0 {
            // Automatic indentation avoided due to `extern "C" {` declaration
            uwrite!(
                c_str,
                "
                __attribute__((aligned({})))
                static uint8_t RET_AREA[{}];
                ",
                self.return_pointer_area_align,
                self.return_pointer_area_size,
            );
        }
        c_str.push_str(&self.src.c_adapters);

        uwriteln!(
            h_str,
            "
            #ifdef __cplusplus
            }}
            #endif
            #endif"
        );

        files.push(&format!("{snake}.c"), c_str.as_bytes());
        files.push(&format!("{snake}.h"), h_str.as_bytes());
        files.push(
            &format!("{snake}_component_type.o",),
            component_type_object::object(resolve, id, self.opts.string_encoding)
                .unwrap()
                .as_slice(),
        );
    }
}

impl C {
    fn interface<'a>(
        &'a mut self,
        name: &'a str,
        resolve: &'a Resolve,
        in_import: bool,
    ) -> InterfaceGenerator<'a> {
        InterfaceGenerator {
            name,
            src: Source::default(),
            gen: self,
            resolve,
            interface: None,
            public_anonymous_types: Default::default(),
            private_anonymous_types: Default::default(),
            types: Default::default(),
            in_import,
        }
    }

    fn include(&mut self, s: &str) {
        self.includes.push(s.to_string());
    }

    fn char_type(&self) -> &'static str {
        match self.opts.string_encoding {
            StringEncoding::UTF8 => "char",
            StringEncoding::UTF16 => "char16_t",
            StringEncoding::CompactUTF16 => panic!("Compact UTF16 unsupported"),
        }
    }
}

struct InterfaceGenerator<'a> {
    name: &'a str,
    src: Source,
    in_import: bool,
    gen: &'a mut C,
    resolve: &'a Resolve,
    interface: Option<InterfaceId>,

    // The set of types that are considered public (aka need to be in the
    // header file) which are anonymous and we're effectively monomorphizing.
    // This is discovered lazily when printing type names.
    public_anonymous_types: BTreeSet<TypeId>,

    // This is similar to `public_anonymous_types` where it's discovered
    // lazily, but the set here are for private types only used in the
    // implementation of functions. These types go in the implementation file,
    // not the header file.
    private_anonymous_types: BTreeSet<TypeId>,

    // Type definitions for the given `TypeId`. This is printed topologically
    // at the end.
    types: HashMap<TypeId, wit_bindgen_core::Source>,
}

impl C {
    fn print_intrinsics(&mut self) {
        // Note that these intrinsics are declared as `weak` so they can be
        // overridden from some other symbol.
        self.src.c_fns(
            "
                __attribute__((weak, export_name(\"cabi_realloc\")))
                void *cabi_realloc(void *ptr, size_t orig_size, size_t org_align, size_t new_size) {
                    void *ret = realloc(ptr, new_size);
                    if (!ret) abort();
                    return ret;
                }
            ",
        );
    }
}

impl Return {
    fn return_single(&mut self, resolve: &Resolve, ty: &Type, orig_ty: &Type) {
        let id = match ty {
            Type::Id(id) => *id,
            Type::String => {
                self.retptrs.push(*orig_ty);
                return;
            }
            _ => {
                self.scalar = Some(Scalar::Type(*orig_ty));
                return;
            }
        };
        match &resolve.types[id].kind {
            TypeDefKind::Type(t) => return self.return_single(resolve, t, orig_ty),

            // Flags are returned as their bare values, and enums are scalars
            TypeDefKind::Flags(_) | TypeDefKind::Enum(_) => {
                self.scalar = Some(Scalar::Type(*orig_ty));
                return;
            }

            // Unpack optional returns where a boolean discriminant is
            // returned and then the actual type returned is returned
            // through a return pointer.
            TypeDefKind::Option(ty) => {
                self.scalar = Some(Scalar::OptionBool(*ty));
                self.retptrs.push(*ty);
                return;
            }

            // Unpack a result as a boolean return type, with two
            // return pointers for ok and err values
            TypeDefKind::Result(r) => {
                let mut has_ok_type = false;
                if let Some(ok) = r.ok {
                    has_ok_type = true;
                    self.retptrs.push(ok);
                }
                if let Some(err) = r.err {
                    self.retptrs.push(err);
                }
                self.scalar = Some(Scalar::ResultBool(has_ok_type));
                return;
            }

            // These types are always returned indirectly.
            TypeDefKind::Tuple(_)
            | TypeDefKind::Record(_)
            | TypeDefKind::List(_)
            | TypeDefKind::Variant(_)
            | TypeDefKind::Union(_) => {}

            TypeDefKind::Future(_) => todo!("return_single for future"),
            TypeDefKind::Stream(_) => todo!("return_single for stream"),
            TypeDefKind::Unknown => unreachable!(),
        }

        self.retptrs.push(*orig_ty);
    }
}

impl<'a> wit_bindgen_core::InterfaceGenerator<'a> for InterfaceGenerator<'a> {
    fn resolve(&self) -> &'a Resolve {
        self.resolve
    }

    fn type_record(&mut self, id: TypeId, name: &str, record: &Record, docs: &Docs) {
        let prev = mem::take(&mut self.src.h_defs);
        self.src.h_defs("\n");
        self.docs(docs);
        self.src.h_defs("typedef struct {\n");
        for field in record.fields.iter() {
            self.print_ty(SourceType::HDefs, &field.ty);
            self.src.h_defs(" ");
            self.src.h_defs(&field.name.to_snake_case());
            self.src.h_defs(";\n");
        }
        self.src.h_defs("} ");
        self.print_typedef_target(name);

        self.types
            .insert(id, mem::replace(&mut self.src.h_defs, prev));
    }

    fn type_tuple(&mut self, id: TypeId, name: &str, tuple: &Tuple, docs: &Docs) {
        let prev = mem::take(&mut self.src.h_defs);
        self.src.h_defs("\n");
        self.docs(docs);
        self.src.h_defs("typedef struct {\n");
        for (i, ty) in tuple.types.iter().enumerate() {
            self.print_ty(SourceType::HDefs, ty);
            uwriteln!(self.src.h_defs, " f{i};");
        }
        self.src.h_defs("} ");
        self.print_typedef_target(name);

        self.types
            .insert(id, mem::replace(&mut self.src.h_defs, prev));
    }

    fn type_flags(&mut self, id: TypeId, name: &str, flags: &Flags, docs: &Docs) {
        let prev = mem::take(&mut self.src.h_defs);
        self.src.h_defs("\n");
        self.docs(docs);
        self.src.h_defs("typedef ");
        let repr = flags_repr(flags);
        self.src.h_defs(int_repr(repr));
        self.src.h_defs(" ");
        self.print_typedef_target(name);

        if flags.flags.len() > 0 {
            self.src.h_defs("\n");
        }
        for (i, flag) in flags.flags.iter().enumerate() {
            uwriteln!(
                self.src.h_defs,
                "#define {}_{}_{} (1 << {})",
                self.name.to_shouty_snake_case(),
                name.to_shouty_snake_case(),
                flag.name.to_shouty_snake_case(),
                i,
            );
        }

        self.types
            .insert(id, mem::replace(&mut self.src.h_defs, prev));
    }

    fn type_variant(&mut self, id: TypeId, name: &str, variant: &Variant, docs: &Docs) {
        let prev = mem::take(&mut self.src.h_defs);
        self.src.h_defs("\n");
        self.docs(docs);
        self.src.h_defs("typedef struct {\n");
        self.src.h_defs(int_repr(variant.tag()));
        self.src.h_defs(" tag;\n");
        self.src.h_defs("union {\n");
        for case in variant.cases.iter() {
            if let Some(ty) = get_nonempty_type(self.iface, case.ty.as_ref()) {
                self.print_ty(SourceType::HDefs, ty);
                self.src.h_defs(" ");
                self.src.h_defs(&case.name.to_snake_case());
                self.src.h_defs(";\n");
            }
        }
        self.src.h_defs("} val;\n");
        self.src.h_defs("} ");
        self.print_typedef_target(name);

        if variant.cases.len() > 0 {
            self.src.h_defs("\n");
        }
        for (i, case) in variant.cases.iter().enumerate() {
            uwriteln!(
                self.src.h_defs,
                "#define {}_{}_{} {}",
                self.name.to_shouty_snake_case(),
                name.to_shouty_snake_case(),
                case.name.to_shouty_snake_case(),
                i,
            );
        }

        self.types
            .insert(id, mem::replace(&mut self.src.h_defs, prev));
    }

    fn type_union(&mut self, id: TypeId, name: &str, union: &Union, docs: &Docs) {
        let prev = mem::take(&mut self.src.h_defs);
        self.src.h_defs("\n");
        self.docs(docs);
        self.src.h_defs("typedef struct {\n");
        self.src.h_defs(int_repr(union.tag()));
        self.src.h_defs(" tag;\n");
        self.src.h_defs("union {\n");
        for (i, case) in union.cases.iter().enumerate() {
            self.print_ty(SourceType::HDefs, &case.ty);
            uwriteln!(self.src.h_defs, " f{i};");
        }
        self.src.h_defs("} val;\n");
        self.src.h_defs("} ");
        self.print_typedef_target(name);

        self.types
            .insert(id, mem::replace(&mut self.src.h_defs, prev));
    }

    fn type_option(&mut self, id: TypeId, name: &str, payload: &Type, docs: &Docs) {
        let prev = mem::take(&mut self.src.h_defs);
        self.src.h_defs("\n");
        self.docs(docs);
        self.src.h_defs("typedef struct {\n");
        self.src.h_defs("bool is_some;\n");
        if !is_empty_type(self.iface, payload) {
            self.print_ty(SourceType::HDefs, payload);
            self.src.h_defs(" val;\n");
        }
        self.src.h_defs("} ");
        self.print_typedef_target(name);

        self.types
            .insert(id, mem::replace(&mut self.src.h_defs, prev));
    }

    fn type_result(&mut self, id: TypeId, name: &str, result: &Result_, docs: &Docs) {
        let prev = mem::take(&mut self.src.h_defs);
        self.src.h_defs("\n");
        self.docs(docs);
        self.src.h_defs("typedef struct {\n");
        self.src.h_defs("bool is_err;\n");
        self.src.h_defs("union {\n");
        if let Some(ok) = get_nonempty_type(self.iface, result.ok.as_ref()) {
            self.print_ty(SourceType::HDefs, ok);
            self.src.h_defs(" ok;\n");
        }
        if let Some(err) = get_nonempty_type(self.iface, result.err.as_ref()) {
            self.print_ty(SourceType::HDefs, err);
            self.src.h_defs(" err;\n");
        }
        self.src.h_defs("} val;\n");
        self.src.h_defs("} ");
        self.print_typedef_target(name);

        self.types
            .insert(id, mem::replace(&mut self.src.h_defs, prev));
    }

    fn type_enum(&mut self, id: TypeId, name: &str, enum_: &Enum, docs: &Docs) {
        let prev = mem::take(&mut self.src.h_defs);
        uwrite!(self.src.h_defs, "\n");
        self.docs(docs);
        let int_t = int_repr(enum_.tag());
        uwrite!(self.src.h_defs, "typedef {int_t} ");
        self.print_typedef_target(name);

        if enum_.cases.len() > 0 {
            self.src.h_defs("\n");
        }
        for (i, case) in enum_.cases.iter().enumerate() {
            uwriteln!(
                self.src.h_defs,
                "#define {}_{}_{} {}",
                self.name.to_shouty_snake_case(),
                name.to_shouty_snake_case(),
                case.name.to_shouty_snake_case(),
                i,
            );
        }

        self.types
            .insert(id, mem::replace(&mut self.src.h_defs, prev));
    }

    fn type_alias(&mut self, id: TypeId, name: &str, ty: &Type, docs: &Docs) {
        let prev = mem::take(&mut self.src.h_defs);
        self.src.h_defs("\n");
        self.docs(docs);
        self.src.h_defs("typedef ");
        self.print_ty(SourceType::HDefs, ty);
        self.src.h_defs(" ");
        self.print_typedef_target(name);
        self.types
            .insert(id, mem::replace(&mut self.src.h_defs, prev));
    }

    fn type_list(&mut self, id: TypeId, name: &str, ty: &Type, docs: &Docs) {
        let prev = mem::take(&mut self.src.h_defs);
        self.src.h_defs("\n");
        self.docs(docs);
        self.src.h_defs("typedef struct {\n");
        self.print_ty(SourceType::HDefs, ty);
        self.src.h_defs(" *ptr;\n");
        self.src.h_defs("size_t len;\n");
        self.src.h_defs("} ");
        self.print_typedef_target(name);
        self.types
            .insert(id, mem::replace(&mut self.src.h_defs, prev));
    }

    fn type_builtin(&mut self, _id: TypeId, name: &str, ty: &Type, docs: &Docs) {
        drop((_id, name, ty, docs));
    }
}

impl InterfaceGenerator<'_> {
    fn import(&mut self, func: &Function) {
        let sig = self.resolve.wasm_signature(AbiVariant::GuestImport, func);

        self.src.c_fns("\n");

        // In the private C file, print a function declaration which is the
        // actual wasm import that we'll be calling, and this has the raw wasm
        // signature.
        uwriteln!(
            self.src.c_fns,
            "__attribute__((import_module(\"{}\"), import_name(\"{}\")))",
            self.name,
            func.name
        );
        let import_name = self.gen.names.tmp(&format!(
            "__wasm_import_{}_{}",
            self.name.to_snake_case(),
            func.name.to_snake_case()
        ));
        match sig.results.len() {
            0 => self.src.c_fns("void"),
            1 => self.src.c_fns(wasm_type(sig.results[0])),
            _ => unimplemented!("multi-value return not supported"),
        }
        self.src.c_fns(" ");
        self.src.c_fns(&import_name);
        self.src.c_fns("(");
        for (i, param) in sig.params.iter().enumerate() {
            if i > 0 {
                self.src.c_fns(", ");
            }
            self.src.c_fns(wasm_type(*param));
        }
        if sig.params.len() == 0 {
            self.src.c_fns("void");
        }
        self.src.c_fns(");\n");

        // Print the public facing signature into the header, and since that's
        // what we are defining also print it into the C file.
        let c_sig = self.print_sig(func);
        self.src.c_adapters("\n");
        self.src.c_adapters(&c_sig.sig);
        self.src.c_adapters(" {\n");

        // construct optional adapters from maybe pointers to real optional
        // structs internally
        let mut optional_adapters = String::from("");
        for (i, (_, param)) in c_sig.params.iter().enumerate() {
            let ty = &func.params[i].1;
            if let Type::Id(id) = ty {
                if let TypeDefKind::Option(option_ty) = &self.resolve.types[*id].kind {
                    let ty = self.type_string(ty);
                    uwrite!(
                        optional_adapters,
                        "{ty} {param};
                        {param}.is_some = maybe_{param} != NULL;"
                    );
                    if !is_empty_type(self.iface, option_ty) {
                        uwriteln!(
                            optional_adapters,
                            "if (maybe_{param}) {{
                                {param}.val = *maybe_{param};
                            }}",
                        );
                    }
                }
            }
        }

        let mut f = FunctionBindgen::new(self, c_sig, &import_name);
        for (pointer, param) in f.sig.params.iter() {
            f.locals.insert(&param).unwrap();
            if *pointer {
                f.params.push(format!("*{}", param));
            } else {
                f.params.push(param.clone());
            }
        }
        for ptr in f.sig.retptrs.iter() {
            f.locals.insert(ptr).unwrap();
        }
        f.src.push_str(&optional_adapters);
        f.gen.resolve.call(
            AbiVariant::GuestImport,
            LiftLower::LowerArgsLiftResults,
            func,
            &mut f,
        );

        let FunctionBindgen {
            src,
            import_return_pointer_area_size,
            import_return_pointer_area_align,
            ..
        } = f;

        if import_return_pointer_area_size > 0 {
            self.src.c_adapters(&format!(
                "\
                    __attribute__((aligned({import_return_pointer_area_align})))
                    uint8_t ret_area[{import_return_pointer_area_size}];
                ",
            ));
        }

        self.src.c_adapters(&String::from(src));
        self.src.c_adapters("}\n");
    }

    fn export(&mut self, func: &Function, interface_name: Option<&str>) {
        let sig = self.resolve.wasm_signature(AbiVariant::GuestExport, func);

        let export_name = func.core_export_name(interface_name);

        // Print the actual header for this function into the header file, and
        // it's what we'll be calling.
        let h_sig = self.print_sig(func);

        // Generate, in the C source file, the raw wasm signature that has the
        // canonical ABI.
        uwriteln!(
            self.src.c_adapters,
            "\n__attribute__((export_name(\"{export_name}\")))"
        );
        let import_name = self.gen.names.tmp(&format!(
            "__wasm_export_{}_{}",
            self.name.to_snake_case(),
            func.name.to_snake_case()
        ));

        let mut f = FunctionBindgen::new(self, h_sig, &import_name);
        match sig.results.len() {
            0 => f.gen.src.c_adapters("void"),
            1 => f.gen.src.c_adapters(wasm_type(sig.results[0])),
            _ => unimplemented!("multi-value return not supported"),
        }
        f.gen.src.c_adapters(" ");
        f.gen.src.c_adapters(&import_name);
        f.gen.src.c_adapters("(");
        for (i, param) in sig.params.iter().enumerate() {
            if i > 0 {
                f.gen.src.c_adapters(", ");
            }
            let name = f.locals.tmp("arg");
            uwrite!(f.gen.src.c_adapters, "{} {}", wasm_type(*param), name);
            f.params.push(name);
        }
        if sig.params.len() == 0 {
            f.gen.src.c_adapters("void");
        }
        f.gen.src.c_adapters(") {\n");

        // Perform all lifting/lowering and append it to our src.
        f.gen.resolve.call(
            AbiVariant::GuestExport,
            LiftLower::LiftArgsLowerResults,
            func,
            &mut f,
        );
        let FunctionBindgen { src, .. } = f;
        self.src.c_adapters(&src);
        self.src.c_adapters("}\n");

        if self.resolve.guest_export_needs_post_return(func) {
            uwriteln!(
                self.src.c_fns,
                "__attribute__((weak, export_name(\"cabi_post_{export_name}\")))"
            );
            uwrite!(self.src.c_fns, "void {import_name}_post_return(");

            let mut params = Vec::new();
            let mut c_sig = CSig {
                name: String::from("INVALID"),
                sig: String::from("INVALID"),
                params: Vec::new(),
                ret: Return::default(),
                retptrs: Vec::new(),
            };
            for (i, result) in sig.results.iter().enumerate() {
                let name = format!("arg{i}");
                uwrite!(self.src.c_fns, "{} {name}", wasm_type(*result));
                c_sig.params.push((false, name.clone()));
                params.push(name);
            }
            self.src.c_fns.push_str(") {\n");

            let mut f = FunctionBindgen::new(self, c_sig, &import_name);
            f.params = params;
            f.gen.resolve.post_return(func, &mut f);
            let FunctionBindgen { src, .. } = f;
            self.src.c_fns(&src);
            self.src.c_fns("}\n");
        }
    }

    fn finish(&mut self) {
        // Continuously generate anonymous types while we continue to find more
        //
        // First we take care of the public set of anonymous types. This will
        // iteratively print them and also remove any references from the
        // private set if we happen to also reference them.
        while !self.public_anonymous_types.is_empty() {
            for ty in mem::take(&mut self.public_anonymous_types) {
                self.print_anonymous_type(ty);
            }
        }

        // Next we take care of private types. To do this we have basically the
        // same loop as above, after we switch the sets. We record, however,
        // all private types in a local set here to later determine if the type
        // needs to be in the C file or the H file.
        //
        // Note though that we don't re-print a type (and consider it private)
        // if we already printed it above as part of the public set.
        let mut private_types = HashSet::new();
        self.public_anonymous_types = mem::take(&mut self.private_anonymous_types);
        while !self.public_anonymous_types.is_empty() {
            for ty in mem::take(&mut self.public_anonymous_types) {
                if self.types.contains_key(&ty) {
                    continue;
                }
                private_types.insert(ty);
                self.print_anonymous_type(ty);
            }
        }

        for (id, _) in self.resolve.types.iter() {
            if let Some(ty) = self.types.get(&id) {
                if private_types.contains(&id) {
                    // It's private; print it in the .c file.
                    self.src.c_defs(ty);
                } else {
                    // It's public; print it in the .h file.
                    self.src.h_defs(ty);
                    self.print_dtor(id);
                }
            }
        }
    }

    fn print_sig(&mut self, func: &Function) -> CSig {
        let name = format!(
            "{}_{}",
            self.name.to_snake_case(),
            func.name.to_snake_case()
        );
        self.gen.names.insert(&name).expect("duplicate symbols");

        let start = self.src.h_fns.len();
        let mut result_rets = false;
        let mut result_rets_has_ok_type = false;

        let ret = self.classify_ret(func);
        match &ret.scalar {
            None | Some(Scalar::Void) => self.src.h_fns("void"),
            Some(Scalar::OptionBool(_id)) => self.src.h_fns("bool"),
            Some(Scalar::ResultBool(has_ok_type)) => {
                result_rets = true;
                result_rets_has_ok_type = *has_ok_type;
                self.src.h_fns("bool");
            }
            Some(Scalar::Type(ty)) => self.print_ty(SourceType::HFns, ty),
        }
        self.src.h_fns(" ");
        self.src.h_fns(&name);
        self.src.h_fns("(");
        let mut params = Vec::new();
        for (i, (name, ty)) in func.params.iter().enumerate() {
            if i > 0 {
                self.src.h_fns(", ");
            }
            let pointer = is_arg_by_pointer(self.iface, ty);
            // optional param pointer flattening
            let optional_type = if let Type::Id(id) = ty {
                if let TypeDefKind::Option(option_ty) = &self.resolve.types[*id].kind {
                    Some(option_ty)
                } else {
                    None
                }
            } else {
                None
            };
            let (print_ty, print_name) = if let Some(option_ty) = optional_type {
                (option_ty, format!("maybe_{}", name.to_snake_case()))
            } else {
                (ty, name.to_snake_case())
            };
            self.print_ty(SourceType::HFns, print_ty);
            self.src.h_fns(" ");
            if pointer {
                self.src.h_fns("*");
            }
            self.src.h_fns(&print_name);
            params.push((optional_type.is_none() && pointer, name.to_snake_case()));
        }
        let mut retptrs = Vec::new();
        let single_ret = ret.retptrs.len() == 1;
        for (i, ty) in ret.retptrs.iter().enumerate() {
            if i > 0 || func.params.len() > 0 {
                self.src.h_fns(", ");
            }
            self.print_ty(SourceType::HFns, ty);
            self.src.h_fns(" *");
            let name: String = if result_rets {
                assert!(i <= 1);
                if i == 0 && result_rets_has_ok_type {
                    "ret".into()
                } else {
                    "err".into()
                }
            } else if single_ret {
                "ret".into()
            } else {
                format!("ret{}", i)
            };
            self.src.h_fns(&name);
            retptrs.push(name);
        }
        if func.params.len() == 0 && ret.retptrs.len() == 0 {
            self.src.h_fns("void");
        }
        self.src.h_fns(")");

        let sig = self.src.h_fns[start..].to_string();
        self.src.h_fns(";\n");

        CSig {
            sig,
            name,
            params,
            ret,
            retptrs,
        }
    }

    fn classify_ret(&mut self, func: &Function) -> Return {
        let mut ret = Return::default();
        match func.results.len() {
            0 => ret.scalar = Some(Scalar::Void),
            1 => {
                let ty = func.results.iter_types().next().unwrap();
                ret.return_single(self.resolve, ty, ty);
            }
            _ => {
                ret.retptrs.extend(func.results.iter_types().cloned());
            }
        }
        return ret;
    }

<<<<<<< HEAD
    
=======
    fn is_arg_by_pointer(&self, ty: &Type) -> bool {
        match ty {
            Type::Id(id) => match &self.resolve.types[*id].kind {
                TypeDefKind::Type(t) => self.is_arg_by_pointer(t),
                TypeDefKind::Variant(_) => true,
                TypeDefKind::Union(_) => true,
                TypeDefKind::Option(_) => true,
                TypeDefKind::Result(_) => true,
                TypeDefKind::Enum(_) => false,
                TypeDefKind::Flags(_) => false,
                TypeDefKind::Tuple(_) | TypeDefKind::Record(_) | TypeDefKind::List(_) => true,
                TypeDefKind::Future(_) => todo!("is_arg_by_pointer for future"),
                TypeDefKind::Stream(_) => todo!("is_arg_by_pointer for stream"),
                TypeDefKind::Unknown => unreachable!(),
            },
            Type::String => true,
            _ => false,
        }
    }
>>>>>>> c482614f

    fn print_typedef_target(&mut self, name: &str) {
        let iface_snake = self.name.to_snake_case();
        let snake = name.to_snake_case();
        self.print_namespace(SourceType::HDefs);
        self.src.h_defs(&snake);
        self.src.h_defs("_t;\n");
        self.gen
            .names
            .insert(&format!("{iface_snake}_{snake}_t"))
            .unwrap();
    }

    fn print_namespace(&mut self, stype: SourceType) {
        self.src.print(stype, &self.name.to_snake_case());
        self.src.print(stype, "_");
    }

    fn print_ty(&mut self, stype: SourceType, ty: &Type) {
        match ty {
            Type::Bool => self.src.print(stype, "bool"),
            Type::Char => self.src.print(stype, "uint32_t"), // TODO: better type?
            Type::U8 => self.src.print(stype, "uint8_t"),
            Type::S8 => self.src.print(stype, "int8_t"),
            Type::U16 => self.src.print(stype, "uint16_t"),
            Type::S16 => self.src.print(stype, "int16_t"),
            Type::U32 => self.src.print(stype, "uint32_t"),
            Type::S32 => self.src.print(stype, "int32_t"),
            Type::U64 => self.src.print(stype, "uint64_t"),
            Type::S64 => self.src.print(stype, "int64_t"),
            Type::Float32 => self.src.print(stype, "float"),
            Type::Float64 => self.src.print(stype, "double"),
            Type::String => {
                self.src.print(stype, &self.gen.world.to_snake_case());
                self.src.print(stype, "_");
                self.src.print(stype, "string_t");
                self.gen.needs_string = true;
            }
            Type::Id(id) => {
                let ty = &self.resolve.types[*id];
                match &ty.name {
                    Some(name) => {
                        if let TypeOwner::Interface(owner) = ty.owner {
                            self.src
                                .print(stype, &self.gen.interface_names[&owner].to_snake_case());
                            self.src.print(stype, "_");
                        }

                        self.src.print(stype, &name.to_snake_case());
                        self.src.print(stype, "_t");
                    }
                    None => match &ty.kind {
                        TypeDefKind::Type(t) => self.print_ty(stype, t),
                        _ => {
                            self.public_anonymous_types.insert(*id);
                            self.private_anonymous_types.remove(id);
                            self.print_namespace(stype);
                            self.print_ty_name(stype, &Type::Id(*id));
                            self.src.print(stype, "_t");
                        }
                    },
                }
            }
        }
    }

    fn print_ty_name(&mut self, stype: SourceType, ty: &Type) {
        match ty {
            Type::Bool => self.src.print(stype, "bool"),
            Type::Char => self.src.print(stype, "char32"),
            Type::U8 => self.src.print(stype, "u8"),
            Type::S8 => self.src.print(stype, "s8"),
            Type::U16 => self.src.print(stype, "u16"),
            Type::S16 => self.src.print(stype, "s16"),
            Type::U32 => self.src.print(stype, "u32"),
            Type::S32 => self.src.print(stype, "s32"),
            Type::U64 => self.src.print(stype, "u64"),
            Type::S64 => self.src.print(stype, "s64"),
            Type::Float32 => self.src.print(stype, "float32"),
            Type::Float64 => self.src.print(stype, "float64"),
            Type::String => self.src.print(stype, "string"),
            Type::Id(id) => {
                let ty = &self.resolve.types[*id];
                if let Some(name) = &ty.name {
                    return self.src.print(stype, &name.to_snake_case());
                }
                match &ty.kind {
                    TypeDefKind::Type(t) => self.print_ty_name(stype, t),
                    TypeDefKind::Record(_)
                    | TypeDefKind::Flags(_)
                    | TypeDefKind::Enum(_)
                    | TypeDefKind::Variant(_)
                    | TypeDefKind::Union(_) => {
                        unimplemented!()
                    }
                    TypeDefKind::Tuple(t) => {
                        self.src.print(stype, "tuple");
                        self.src.print(stype, &t.types.len().to_string());
                        for ty in t.types.iter() {
                            self.src.print(stype, "_");
                            self.print_ty_name(stype, ty);
                        }
                    }
                    TypeDefKind::Option(ty) => {
                        self.src.print(stype, "option_");
                        self.print_ty_name(stype, ty);
                    }
                    TypeDefKind::Result(r) => {
                        self.src.print(stype, "result_");
                        self.print_optional_ty_name(stype, r.ok.as_ref());
                        self.src.print(stype, "_");
                        self.print_optional_ty_name(stype, r.err.as_ref());
                    }
                    TypeDefKind::List(t) => {
                        self.src.print(stype, "list_");
                        self.print_ty_name(stype, t);
                    }
                    TypeDefKind::Future(t) => {
                        self.src.print(stype, "future_");
                        self.print_optional_ty_name(stype, t.as_ref());
                    }
                    TypeDefKind::Stream(s) => {
                        self.src.print(stype, "stream_");
                        self.print_optional_ty_name(stype, s.element.as_ref());
                        self.src.print(stype, "_");
                        self.print_optional_ty_name(stype, s.end.as_ref());
                    }
                    TypeDefKind::Unknown => unreachable!(),
                }
            }
        }
    }

    fn print_optional_ty_name(&mut self, stype: SourceType, ty: Option<&Type>) {
        match ty {
            Some(ty) => self.print_ty_name(stype, ty),
            None => self.src.print(stype, "void"),
        }
    }

    fn docs(&mut self, docs: &Docs) {
        let docs = match &docs.contents {
            Some(docs) => docs,
            None => return,
        };
        for line in docs.trim().lines() {
            self.src.h_defs("// ");
            self.src.h_defs(line);
            self.src.h_defs("\n");
        }
    }

<<<<<<< HEAD
=======
    fn is_empty_type(&self, ty: &Type) -> bool {
        let id = match ty {
            Type::Id(id) => *id,
            _ => return false,
        };
        match &self.resolve.types[id].kind {
            TypeDefKind::Type(t) => self.is_empty_type(t),
            TypeDefKind::Record(r) => r.fields.is_empty(),
            TypeDefKind::Tuple(t) => t.types.is_empty(),
            _ => false,
        }
    }

    fn get_nonempty_type<'o>(&self, ty: Option<&'o Type>) -> Option<&'o Type> {
        match ty {
            Some(ty) => {
                if self.is_empty_type(ty) {
                    None
                } else {
                    Some(ty)
                }
            }
            None => None,
        }
    }

>>>>>>> c482614f
    fn type_string(&mut self, ty: &Type) -> String {
        // Getting a type string happens during codegen, and by default means
        // that this is a private type that's being generated. This means we
        // want to keep track of new anonymous types that are *only* mentioned
        // in methods like this, so we can place those types in the C file
        // instead of the header interface file.
        let prev = mem::take(&mut self.src.h_defs);
        let prev_public = mem::take(&mut self.public_anonymous_types);
        let prev_private = mem::take(&mut self.private_anonymous_types);

        // Print the type, which will collect into the fields that we replaced
        // above.
        self.print_ty(SourceType::HDefs, ty);

        // Reset our public/private sets back to what they were beforehand.
        // Note that `print_ty` always adds to the public set, so we're
        // inverting the meaning here by interpreting those as new private
        // types.
        let new_private = mem::replace(&mut self.public_anonymous_types, prev_public);
        assert!(self.private_anonymous_types.is_empty());
        self.private_anonymous_types = prev_private;

        // For all new private types found while we printed this type, if the
        // type isn't already public then it's a new private type.
        for id in new_private {
            if !self.public_anonymous_types.contains(&id) {
                self.private_anonymous_types.insert(id);
            }
        }

        mem::replace(&mut self.src.h_defs, prev).into()
    }

    fn print_anonymous_type(&mut self, ty: TypeId) {
        let prev = mem::take(&mut self.src.h_defs);
        self.src.h_defs("\ntypedef ");
        let kind = &self.resolve.types[ty].kind;
        match kind {
            TypeDefKind::Type(_)
            | TypeDefKind::Flags(_)
            | TypeDefKind::Record(_)
            | TypeDefKind::Enum(_)
            | TypeDefKind::Variant(_)
            | TypeDefKind::Union(_) => {
                unreachable!()
            }
            TypeDefKind::Tuple(t) => {
                self.src.h_defs("struct {\n");
                for (i, t) in t.types.iter().enumerate() {
                    self.print_ty(SourceType::HDefs, t);
                    uwriteln!(self.src.h_defs, " f{i};");
                }
                self.src.h_defs("}");
            }
            TypeDefKind::Option(t) => {
                self.src.h_defs("struct {\n");
                self.src.h_defs("bool is_some;\n");
                if !is_empty_type(self.iface, t) {
                    self.print_ty(SourceType::HDefs, t);
                    self.src.h_defs(" val;\n");
                }
                self.src.h_defs("}");
            }
            TypeDefKind::Result(r) => {
                self.src.h_defs(
                    "struct {
                    bool is_err;
                    union {
                ",
                );
                if let Some(ok) = get_nonempty_type(self.iface, r.ok.as_ref()) {
                    self.print_ty(SourceType::HDefs, ok);
                    self.src.h_defs(" ok;\n");
                }
                if let Some(err) = get_nonempty_type(self.iface, r.err.as_ref()) {
                    self.print_ty(SourceType::HDefs, err);
                    self.src.h_defs(" err;\n");
                }
                self.src.h_defs("} val;\n");
                self.src.h_defs("}");
            }
            TypeDefKind::List(t) => {
                self.src.h_defs("struct {\n");
                self.print_ty(SourceType::HDefs, t);
                self.src.h_defs(" *ptr;\n");
                self.src.h_defs("size_t len;\n");
                self.src.h_defs("}");
            }
            TypeDefKind::Future(_) => todo!("print_anonymous_type for future"),
            TypeDefKind::Stream(_) => todo!("print_anonymous_type for stream"),
            TypeDefKind::Unknown => unreachable!(),
        }
        self.src.h_defs(" ");
        self.print_namespace(SourceType::HDefs);
        self.print_ty_name(SourceType::HDefs, &Type::Id(ty));
        self.src.h_defs("_t;\n");
        let type_source = mem::replace(&mut self.src.h_defs, prev);
        self.types.insert(ty, type_source);
    }

    fn print_dtor(&mut self, id: TypeId) {
        let ty = Type::Id(id);
        if !self.owns_anything(&ty) {
            return;
        }
        let pos = self.src.h_helpers.len();
        self.src.h_helpers("\nvoid ");
        self.print_namespace(SourceType::HHelpers);
        self.print_ty_name(SourceType::HHelpers, &ty);
        self.src.h_helpers("_free(");
        self.print_namespace(SourceType::HHelpers);
        self.print_ty_name(SourceType::HHelpers, &ty);
        self.src.h_helpers("_t *ptr)");

        self.src.c_helpers(&self.src.h_helpers[pos..].to_string());
        self.src.h_helpers(";");
        self.src.c_helpers(" {\n");
        match &self.resolve.types[id].kind {
            TypeDefKind::Type(t) => self.free(t, "ptr"),

            TypeDefKind::Flags(_) => {}
            TypeDefKind::Enum(_) => {}

            TypeDefKind::Record(r) => {
                for field in r.fields.iter() {
                    if !self.owns_anything(&field.ty) {
                        continue;
                    }
                    self.free(&field.ty, &format!("&ptr->{}", field.name.to_snake_case()));
                }
            }

            TypeDefKind::Tuple(t) => {
                for (i, ty) in t.types.iter().enumerate() {
                    if !self.owns_anything(ty) {
                        continue;
                    }
                    self.free(ty, &format!("&ptr->f{i}"));
                }
            }

            TypeDefKind::List(t) => {
                if self.owns_anything(t) {
                    self.src
                        .c_helpers("for (size_t i = 0; i < ptr->len; i++) {\n");
                    self.free(t, "&ptr->ptr[i]");
                    self.src.c_helpers("}\n");
                }
                uwriteln!(self.src.c_helpers, "if (ptr->len > 0) {{");
                uwriteln!(self.src.c_helpers, "free(ptr->ptr);");
                uwriteln!(self.src.c_helpers, "}}");
            }

            TypeDefKind::Variant(v) => {
                self.src.c_helpers("switch ((int32_t) ptr->tag) {\n");
                for (i, case) in v.cases.iter().enumerate() {
                    if let Some(ty) = &case.ty {
                        if !self.owns_anything(ty) {
                            continue;
                        }
                        uwriteln!(self.src.c_helpers, "case {}: {{", i);
                        let expr = format!("&ptr->val.{}", case.name.to_snake_case());
                        if let Some(ty) = &case.ty {
                            self.free(ty, &expr);
                        }
                        self.src.c_helpers("break;\n");
                        self.src.c_helpers("}\n");
                    }
                }
                self.src.c_helpers("}\n");
            }

            TypeDefKind::Union(u) => {
                self.src.c_helpers("switch ((int32_t) ptr->tag) {\n");
                for (i, case) in u.cases.iter().enumerate() {
                    if !self.owns_anything(&case.ty) {
                        continue;
                    }
                    uwriteln!(self.src.c_helpers, "case {i}: {{");
                    let expr = format!("&ptr->val.f{i}");
                    self.free(&case.ty, &expr);
                    self.src.c_helpers("break;\n");
                    self.src.c_helpers("}\n");
                }
                self.src.c_helpers("}\n");
            }

            TypeDefKind::Option(t) => {
                self.src.c_helpers("if (ptr->is_some) {\n");
                self.free(t, "&ptr->val");
                self.src.c_helpers("}\n");
            }

            TypeDefKind::Result(r) => {
                self.src.c_helpers("if (!ptr->is_err) {\n");
                if let Some(ok) = &r.ok {
                    if self.owns_anything(ok) {
                        self.free(ok, "&ptr->val.ok");
                    }
                }
                if let Some(err) = &r.err {
                    if self.owns_anything(err) {
                        self.src.c_helpers("} else {\n");
                        self.free(err, "&ptr->val.err");
                    }
                }
                self.src.c_helpers("}\n");
            }
            TypeDefKind::Future(_) => todo!("print_dtor for future"),
            TypeDefKind::Stream(_) => todo!("print_dtor for stream"),
            TypeDefKind::Unknown => unreachable!(),
        }
        self.src.c_helpers("}\n");
    }

    fn owns_anything(&self, ty: &Type) -> bool {
        let id = match ty {
            Type::Id(id) => *id,
            Type::String => return true,
            _ => return false,
        };
        match &self.resolve.types[id].kind {
            TypeDefKind::Type(t) => self.owns_anything(t),
            TypeDefKind::Record(r) => r.fields.iter().any(|t| self.owns_anything(&t.ty)),
            TypeDefKind::Tuple(t) => t.types.iter().any(|t| self.owns_anything(t)),
            TypeDefKind::Flags(_) => false,
            TypeDefKind::Enum(_) => false,
            TypeDefKind::List(_) => true,
            TypeDefKind::Variant(v) => v
                .cases
                .iter()
                .any(|c| self.optional_owns_anything(c.ty.as_ref())),
            TypeDefKind::Union(v) => v.cases.iter().any(|case| self.owns_anything(&case.ty)),
            TypeDefKind::Option(t) => self.owns_anything(t),
            TypeDefKind::Result(r) => {
                self.optional_owns_anything(r.ok.as_ref())
                    || self.optional_owns_anything(r.err.as_ref())
            }
            TypeDefKind::Future(_) => todo!("owns_anything for future"),
            TypeDefKind::Stream(_) => todo!("owns_anything for stream"),
            TypeDefKind::Unknown => unreachable!(),
        }
    }

    fn optional_owns_anything(&self, ty: Option<&Type>) -> bool {
        match ty {
            Some(ty) => self.owns_anything(ty),
            None => false,
        }
    }

    fn free(&mut self, ty: &Type, expr: &str) {
        let prev = mem::take(&mut self.src.h_helpers);
        match ty {
            Type::String => {
                self.src.h_helpers(&self.gen.world.to_snake_case());
                self.src.h_helpers("_");
            }
            _ => {
                self.print_namespace(SourceType::HHelpers);
            }
        }
        self.print_ty_name(SourceType::HHelpers, ty);
        let name = mem::replace(&mut self.src.h_helpers, prev);

        self.src.c_helpers(&name);
        self.src.c_helpers("_free(");
        self.src.c_helpers(expr);
        self.src.c_helpers(");\n");
    }
}

struct FunctionBindgen<'a, 'b> {
    gen: &'a mut InterfaceGenerator<'b>,
    locals: Ns,
    src: wit_bindgen_core::Source,
    sig: CSig,
    func_to_call: &'a str,
    block_storage: Vec<wit_bindgen_core::Source>,
    blocks: Vec<(String, Vec<String>)>,
    payloads: Vec<String>,
    params: Vec<String>,
    wasm_return: Option<String>,
    ret_store_cnt: usize,
    import_return_pointer_area_size: usize,
    import_return_pointer_area_align: usize,
}

impl<'a, 'b> FunctionBindgen<'a, 'b> {
    fn new(
        gen: &'a mut InterfaceGenerator<'b>,
        sig: CSig,
        func_to_call: &'a str,
    ) -> FunctionBindgen<'a, 'b> {
        FunctionBindgen {
            gen,
            sig,
            locals: Default::default(),
            src: Default::default(),
            func_to_call,
            block_storage: Vec::new(),
            blocks: Vec::new(),
            payloads: Vec::new(),
            params: Vec::new(),
            wasm_return: None,
            ret_store_cnt: 0,
            import_return_pointer_area_size: 0,
            import_return_pointer_area_align: 0,
        }
    }

    fn store_op(&mut self, op: &str, loc: &str) {
        self.src.push_str(loc);
        self.src.push_str(" = ");
        self.src.push_str(op);
        self.src.push_str(";\n");
    }

    fn load(&mut self, ty: &str, offset: i32, operands: &[String], results: &mut Vec<String>) {
        results.push(format!("*(({}*) ({} + {}))", ty, operands[0], offset));
    }

    fn load_ext(&mut self, ty: &str, offset: i32, operands: &[String], results: &mut Vec<String>) {
        self.load(ty, offset, operands, results);
        let result = results.pop().unwrap();
        results.push(format!("(int32_t) ({})", result));
    }

    fn store(&mut self, ty: &str, offset: i32, operands: &[String]) {
        uwriteln!(
            self.src,
            "*(({}*)({} + {})) = {};",
            ty,
            operands[1],
            offset,
            operands[0]
        );
    }

    fn store_in_retptr(&mut self, operand: &String) {
        self.store_op(
            operand,
            &format!("*{}", self.sig.retptrs[self.ret_store_cnt]),
        );
        self.ret_store_cnt = self.ret_store_cnt + 1;
    }

    fn check_all_retptrs_written(&self) {
        assert!(self.ret_store_cnt == self.sig.retptrs.len());
    }
}

impl Bindgen for FunctionBindgen<'_, '_> {
    type Operand = String;

    fn sizes(&self) -> &SizeAlign {
        &self.gen.gen.sizes
    }

    fn push_block(&mut self) {
        let prev = mem::take(&mut self.src);
        self.block_storage.push(prev);
    }

    fn finish_block(&mut self, operands: &mut Vec<String>) {
        let to_restore = self.block_storage.pop().unwrap();
        let src = mem::replace(&mut self.src, to_restore);
        self.blocks.push((src.into(), mem::take(operands)));
    }

    fn return_pointer(&mut self, size: usize, align: usize) -> String {
        let ptr = self.locals.tmp("ptr");

        // Use a stack-based return area for imports, because exports need
        // their return area to be live until the post-return call.
        if self.gen.in_import {
            self.import_return_pointer_area_size = self.import_return_pointer_area_size.max(size);
            self.import_return_pointer_area_align =
                self.import_return_pointer_area_align.max(align);
            uwriteln!(self.src, "int32_t {} = (int32_t) &ret_area;", ptr);
        } else {
            self.gen.gen.return_pointer_area_size = self.gen.gen.return_pointer_area_size.max(size);
            self.gen.gen.return_pointer_area_align =
                self.gen.gen.return_pointer_area_align.max(align);
            // Declare a statically-allocated return area.
            uwriteln!(self.src, "int32_t {} = (int32_t) &RET_AREA;", ptr);
        }

        ptr
    }

    fn is_list_canonical(&self, resolve: &Resolve, ty: &Type) -> bool {
        resolve.all_bits_valid(ty)
    }

    fn emit(
        &mut self,
        _resolve: &Resolve,
        inst: &Instruction<'_>,
        operands: &mut Vec<String>,
        results: &mut Vec<String>,
    ) {
        match inst {
            Instruction::GetArg { nth } => results.push(self.params[*nth].clone()),
            Instruction::I32Const { val } => results.push(val.to_string()),
            Instruction::ConstZero { tys } => {
                for _ in tys.iter() {
                    results.push("0".to_string());
                }
            }

            // TODO: checked?
            Instruction::U8FromI32 => results.push(format!("(uint8_t) ({})", operands[0])),
            Instruction::S8FromI32 => results.push(format!("(int8_t) ({})", operands[0])),
            Instruction::U16FromI32 => results.push(format!("(uint16_t) ({})", operands[0])),
            Instruction::S16FromI32 => results.push(format!("(int16_t) ({})", operands[0])),
            Instruction::U32FromI32 => results.push(format!("(uint32_t) ({})", operands[0])),
            Instruction::S32FromI32 | Instruction::S64FromI64 => results.push(operands[0].clone()),
            Instruction::U64FromI64 => results.push(format!("(uint64_t) ({})", operands[0])),

            Instruction::I32FromU8
            | Instruction::I32FromS8
            | Instruction::I32FromU16
            | Instruction::I32FromS16
            | Instruction::I32FromU32 => {
                results.push(format!("(int32_t) ({})", operands[0]));
            }
            Instruction::I32FromS32 | Instruction::I64FromS64 => results.push(operands[0].clone()),
            Instruction::I64FromU64 => {
                results.push(format!("(int64_t) ({})", operands[0]));
            }

            // f32/f64 have the same representation in the import type and in C,
            // so no conversions necessary.
            Instruction::F32FromFloat32
            | Instruction::F64FromFloat64
            | Instruction::Float32FromF32
            | Instruction::Float64FromF64 => {
                results.push(operands[0].clone());
            }

            // TODO: checked
            Instruction::CharFromI32 => {
                results.push(format!("(uint32_t) ({})", operands[0]));
            }
            Instruction::I32FromChar => {
                results.push(format!("(int32_t) ({})", operands[0]));
            }

            Instruction::Bitcasts { casts } => {
                for (cast, op) in casts.iter().zip(operands) {
                    let op = op;
                    match cast {
                        Bitcast::I32ToF32 | Bitcast::I64ToF32 => {
                            results
                                .push(format!("((union {{ int32_t a; float b; }}){{ {} }}).b", op));
                        }
                        Bitcast::F32ToI32 | Bitcast::F32ToI64 => {
                            results
                                .push(format!("((union {{ float a; int32_t b; }}){{ {} }}).b", op));
                        }
                        Bitcast::I64ToF64 => {
                            results.push(format!(
                                "((union {{ int64_t a; double b; }}){{ {} }}).b",
                                op
                            ));
                        }
                        Bitcast::F64ToI64 => {
                            results.push(format!(
                                "((union {{ double a; int64_t b; }}){{ {} }}).b",
                                op
                            ));
                        }
                        Bitcast::I32ToI64 => {
                            results.push(format!("(int64_t) {}", op));
                        }
                        Bitcast::I64ToI32 => {
                            results.push(format!("(int32_t) {}", op));
                        }
                        Bitcast::None => results.push(op.to_string()),
                    }
                }
            }

            Instruction::BoolFromI32 | Instruction::I32FromBool => {
                results.push(operands[0].clone());
            }

            Instruction::RecordLower { record, .. } => {
                let op = &operands[0];
                for f in record.fields.iter() {
                    results.push(format!("({}).{}", op, f.name.to_snake_case()));
                }
            }
            Instruction::RecordLift { ty, .. } => {
                let name = self.gen.type_string(&Type::Id(*ty));
                let mut result = format!("({}) {{\n", name);
                for op in operands {
                    uwriteln!(result, "{},", op);
                }
                result.push_str("}");
                results.push(result);
            }

            Instruction::TupleLower { tuple, .. } => {
                let op = &operands[0];
                for i in 0..tuple.types.len() {
                    results.push(format!("({}).f{}", op, i));
                }
            }
            Instruction::TupleLift { ty, .. } => {
                let name = self.gen.type_string(&Type::Id(*ty));
                let mut result = format!("({}) {{\n", name);
                for op in operands {
                    uwriteln!(result, "{},", op);
                }
                result.push_str("}");
                results.push(result);
            }

            // TODO: checked
            Instruction::FlagsLower { flags, ty, .. } => match flags_repr(flags) {
                Int::U8 | Int::U16 | Int::U32 => {
                    results.push(operands.pop().unwrap());
                }
                Int::U64 => {
                    let name = self.gen.type_string(&Type::Id(*ty));
                    let tmp = self.locals.tmp("flags");
                    uwriteln!(self.src, "{name} {tmp} = {};", operands[0]);
                    results.push(format!("{tmp} & 0xffffffff"));
                    results.push(format!("({tmp} >> 32) & 0xffffffff"));
                }
            },

            Instruction::FlagsLift { flags, ty, .. } => match flags_repr(flags) {
                Int::U8 | Int::U16 | Int::U32 => {
                    results.push(operands.pop().unwrap());
                }
                Int::U64 => {
                    let name = self.gen.type_string(&Type::Id(*ty));
                    let op0 = &operands[0];
                    let op1 = &operands[1];
                    results.push(format!("(({name}) ({op0})) | ((({name}) ({op1})) << 32)"));
                }
            },

            Instruction::VariantPayloadName => {
                let name = self.locals.tmp("payload");
                results.push(format!("*{}", name));
                self.payloads.push(name);
            }

            Instruction::VariantLower {
                variant,
                results: result_types,
                ..
            } => {
                let blocks = self
                    .blocks
                    .drain(self.blocks.len() - variant.cases.len()..)
                    .collect::<Vec<_>>();
                let payloads = self
                    .payloads
                    .drain(self.payloads.len() - variant.cases.len()..)
                    .collect::<Vec<_>>();

                let mut variant_results = Vec::with_capacity(result_types.len());
                for ty in result_types.iter() {
                    let name = self.locals.tmp("variant");
                    results.push(name.clone());
                    self.src.push_str(wasm_type(*ty));
                    self.src.push_str(" ");
                    self.src.push_str(&name);
                    self.src.push_str(";\n");
                    variant_results.push(name);
                }

                let expr_to_match = format!("({}).tag", operands[0]);

                uwriteln!(self.src, "switch ((int32_t) {}) {{", expr_to_match);
                for (i, ((case, (block, block_results)), payload)) in
                    variant.cases.iter().zip(blocks).zip(payloads).enumerate()
                {
                    uwriteln!(self.src, "case {}: {{", i);
                    if let Some(ty) = get_nonempty_type(self.gen.iface, case.ty.as_ref()) {
                        let ty = self.gen.type_string(ty);
                        uwrite!(
                            self.src,
                            "const {} *{} = &({}).val",
                            ty,
                            payload,
                            operands[0],
                        );
                        self.src.push_str(".");
                        self.src.push_str(&case.name.to_snake_case());
                        self.src.push_str(";\n");
                    }
                    self.src.push_str(&block);

                    for (name, result) in variant_results.iter().zip(&block_results) {
                        uwriteln!(self.src, "{} = {};", name, result);
                    }
                    self.src.push_str("break;\n}\n");
                }
                self.src.push_str("}\n");
            }

            Instruction::VariantLift { variant, ty, .. } => {
                let blocks = self
                    .blocks
                    .drain(self.blocks.len() - variant.cases.len()..)
                    .collect::<Vec<_>>();

                let ty = self.gen.type_string(&Type::Id(*ty));
                let result = self.locals.tmp("variant");
                uwriteln!(self.src, "{} {};", ty, result);
                uwriteln!(self.src, "{}.tag = {};", result, operands[0]);
                uwriteln!(self.src, "switch ((int32_t) {}.tag) {{", result);
                for (i, (case, (block, block_results))) in
                    variant.cases.iter().zip(blocks).enumerate()
                {
                    uwriteln!(self.src, "case {}: {{", i);
                    self.src.push_str(&block);
                    assert!(block_results.len() == (case.ty.is_some() as usize));

                    if let Some(_) = get_nonempty_type(self.gen.iface, case.ty.as_ref()) {
                        let mut dst = format!("{}.val", result);
                        dst.push_str(".");
                        dst.push_str(&case.name.to_snake_case());
                        self.store_op(&block_results[0], &dst);
                    }
                    self.src.push_str("break;\n}\n");
                }
                self.src.push_str("}\n");
                results.push(result);
            }

            Instruction::UnionLower {
                union,
                results: result_types,
                ..
            } => {
                let blocks = self
                    .blocks
                    .drain(self.blocks.len() - union.cases.len()..)
                    .collect::<Vec<_>>();
                let payloads = self
                    .payloads
                    .drain(self.payloads.len() - union.cases.len()..)
                    .collect::<Vec<_>>();

                let mut union_results = Vec::with_capacity(result_types.len());
                for ty in result_types.iter() {
                    let name = self.locals.tmp("unionres");
                    results.push(name.clone());
                    let ty = wasm_type(*ty);
                    uwriteln!(self.src, "{ty} {name};");
                    union_results.push(name);
                }

                let op0 = &operands[0];
                uwriteln!(self.src, "switch (({op0}).tag) {{");
                for (i, ((case, (block, block_results)), payload)) in
                    union.cases.iter().zip(blocks).zip(payloads).enumerate()
                {
                    uwriteln!(self.src, "case {i}: {{");
                    if !is_empty_type(self.gen.iface, &case.ty) {
                        let ty = self.gen.type_string(&case.ty);
                        uwriteln!(self.src, "const {ty} *{payload} = &({op0}).val.f{i};");
                    }
                    self.src.push_str(&block);

                    for (name, result) in union_results.iter().zip(&block_results) {
                        uwriteln!(self.src, "{name} = {result};");
                    }
                    self.src.push_str("break;\n}\n");
                }
                self.src.push_str("}\n");
            }

            Instruction::UnionLift { union, ty, .. } => {
                let blocks = self
                    .blocks
                    .drain(self.blocks.len() - union.cases.len()..)
                    .collect::<Vec<_>>();

                let ty = self.gen.type_string(&Type::Id(*ty));
                let result = self.locals.tmp("unionres");
                uwriteln!(self.src, "{} {};", ty, result);
                uwriteln!(self.src, "{}.tag = {};", result, operands[0]);
                uwriteln!(self.src, "switch ((int32_t) {}.tag) {{", result);
                for (i, (_case, (block, block_results))) in
                    union.cases.iter().zip(blocks).enumerate()
                {
                    uwriteln!(self.src, "case {i}: {{");
                    self.src.push_str(&block);

                    assert!(block_results.len() == 1);
                    let dst = format!("{result}.val.f{i}");
                    self.store_op(&block_results[0], &dst);
                    self.src.push_str("break;\n}\n");
                }
                self.src.push_str("}\n");
                results.push(result);
            }

            Instruction::OptionLower {
                results: result_types,
                payload,
                ..
            } => {
                let (mut some, some_results) = self.blocks.pop().unwrap();
                let (mut none, none_results) = self.blocks.pop().unwrap();
                let some_payload = self.payloads.pop().unwrap();
                let _none_payload = self.payloads.pop().unwrap();

                for (i, ty) in result_types.iter().enumerate() {
                    let name = self.locals.tmp("option");
                    results.push(name.clone());
                    self.src.push_str(wasm_type(*ty));
                    self.src.push_str(" ");
                    self.src.push_str(&name);
                    self.src.push_str(";\n");
                    let some_result = &some_results[i];
                    uwriteln!(some, "{name} = {some_result};");
                    let none_result = &none_results[i];
                    uwriteln!(none, "{name} = {none_result};");
                }

                let op0 = &operands[0];
                let ty = self.gen.type_string(payload);
                let bind_some = if is_empty_type(self.gen.iface, payload) {
                    String::new()
                } else {
                    format!("const {ty} *{some_payload} = &({op0}).val;")
                };

                uwrite!(
                    self.src,
                    "\
                    if (({op0}).is_some) {{
                        {bind_some}
                        {some}}} else {{
                        {none}}}
                    "
                );
            }

            Instruction::OptionLift { payload, ty, .. } => {
                let (mut some, some_results) = self.blocks.pop().unwrap();
                let (mut none, none_results) = self.blocks.pop().unwrap();
                assert!(none_results.len() == 0);
                assert!(some_results.len() == 1);
                let some_result = &some_results[0];

                let ty = self.gen.type_string(&Type::Id(*ty));
                let result = self.locals.tmp("option");
                uwriteln!(self.src, "{ty} {result};");
                let op0 = &operands[0];
                let set_some = if is_empty_type(self.gen.iface, payload) {
                    String::new()
                } else {
                    format!("{result}.val = {some_result};\n")
                };
                if none.len() > 0 {
                    none.push('\n');
                }
                if some.len() > 0 {
                    some.push('\n');
                }
                uwrite!(
                    self.src,
                    "switch ({op0}) {{
                        case 0: {{
                            {result}.is_some = false;
                            {none}\
                            break;
                        }}
                        case 1: {{
                            {result}.is_some = true;
                            {some}\
                            {set_some}\
                            break;
                        }}
                    }}\n"
                );
                results.push(result);
            }

            Instruction::ResultLower {
                results: result_types,
                result,
                ..
            } => {
                let (mut err, err_results) = self.blocks.pop().unwrap();
                let (mut ok, ok_results) = self.blocks.pop().unwrap();
                let err_payload = self.payloads.pop().unwrap();
                let ok_payload = self.payloads.pop().unwrap();

                for (i, ty) in result_types.iter().enumerate() {
                    let name = self.locals.tmp("result");
                    results.push(name.clone());
                    self.src.push_str(wasm_type(*ty));
                    self.src.push_str(" ");
                    self.src.push_str(&name);
                    self.src.push_str(";\n");
                    let ok_result = &ok_results[i];
                    uwriteln!(ok, "{name} = {ok_result};");
                    let err_result = &err_results[i];
                    uwriteln!(err, "{name} = {err_result};");
                }

                let op0 = &operands[0];
                let bind_ok = if let Some(ok) = get_nonempty_type(self.gen.iface, result.ok.as_ref()) {
                    let ok_ty = self.gen.type_string(ok);
                    format!("const {ok_ty} *{ok_payload} = &({op0}).val.ok;")
                } else {
                    String::new()
                };
                let bind_err = if let Some(err) = get_nonempty_type(self.gen.iface, result.err.as_ref()) {
                    let err_ty = self.gen.type_string(err);
                    format!("const {err_ty} *{err_payload} = &({op0}).val.err;")
                } else {
                    String::new()
                };
                uwrite!(
                    self.src,
                    "\
                    if (({op0}).is_err) {{
                        {bind_err}\
                        {err}\
                    }} else {{
                        {bind_ok}\
                        {ok}\
                    }}
                    "
                );
            }

            Instruction::ResultLift { result, ty, .. } => {
                let (mut err, err_results) = self.blocks.pop().unwrap();
                assert!(err_results.len() == (result.err.is_some() as usize));
                let (mut ok, ok_results) = self.blocks.pop().unwrap();
                assert!(ok_results.len() == (result.ok.is_some() as usize));

                if err.len() > 0 {
                    err.push_str("\n");
                }
                if ok.len() > 0 {
                    ok.push_str("\n");
                }

                let result_tmp = self.locals.tmp("result");
                let set_ok = if let Some(_) = get_nonempty_type(self.gen.iface, result.ok.as_ref()) {
                    let ok_result = &ok_results[0];
                    format!("{result_tmp}.val.ok = {ok_result};\n")
                } else {
                    String::new()
                };
                let set_err = if let Some(_) = get_nonempty_type(self.gen.iface, result.err.as_ref()) {
                    let err_result = &err_results[0];
                    format!("{result_tmp}.val.err = {err_result};\n")
                } else {
                    String::new()
                };

                let ty = self.gen.type_string(&Type::Id(*ty));
                uwriteln!(self.src, "{ty} {result_tmp};");
                let op0 = &operands[0];
                uwriteln!(
                    self.src,
                    "switch ({op0}) {{
                        case 0: {{
                            {result_tmp}.is_err = false;
                            {ok}\
                            {set_ok}\
                            break;
                        }}
                        case 1: {{
                            {result_tmp}.is_err = true;
                            {err}\
                            {set_err}\
                            break;
                        }}
                    }}"
                );
                results.push(result_tmp);
            }

            Instruction::EnumLower { .. } => results.push(format!("(int32_t) {}", operands[0])),
            Instruction::EnumLift { .. } => results.push(operands.pop().unwrap()),

            Instruction::ListCanonLower { .. } | Instruction::StringLower { .. } => {
                results.push(format!("(int32_t) ({}).ptr", operands[0]));
                results.push(format!("(int32_t) ({}).len", operands[0]));
            }
            Instruction::ListCanonLift { element, ty, .. } => {
                let list_name = self.gen.type_string(&Type::Id(*ty));
                let elem_name = self.gen.type_string(element);
                results.push(format!(
                    "({}) {{ ({}*)({}), (size_t)({}) }}",
                    list_name, elem_name, operands[0], operands[1]
                ));
            }
            Instruction::StringLift { .. } => {
                let list_name = self.gen.type_string(&Type::String);
                results.push(format!(
                    "({}) {{ ({}*)({}), (size_t)({}) }}",
                    list_name,
                    self.gen.gen.char_type(),
                    operands[0],
                    operands[1]
                ));
            }

            Instruction::ListLower { .. } => {
                let _body = self.blocks.pop().unwrap();
                results.push(format!("(int32_t) ({}).ptr", operands[0]));
                results.push(format!("(int32_t) ({}).len", operands[0]));
            }

            Instruction::ListLift { element, ty, .. } => {
                let _body = self.blocks.pop().unwrap();
                let list_name = self.gen.type_string(&Type::Id(*ty));
                let elem_name = self.gen.type_string(element);
                results.push(format!(
                    "({}) {{ ({}*)({}), (size_t)({}) }}",
                    list_name, elem_name, operands[0], operands[1]
                ));
            }
            Instruction::IterElem { .. } => results.push("e".to_string()),
            Instruction::IterBasePointer => results.push("base".to_string()),

            Instruction::CallWasm { sig, .. } => {
                match sig.results.len() {
                    0 => {}
                    1 => {
                        self.src.push_str(wasm_type(sig.results[0]));
                        let ret = self.locals.tmp("ret");
                        self.wasm_return = Some(ret.clone());
                        uwrite!(self.src, " {} = ", ret);
                        results.push(ret);
                    }
                    _ => unimplemented!(),
                }
                self.src.push_str(self.func_to_call);
                self.src.push_str("(");
                for (i, op) in operands.iter().enumerate() {
                    if i > 0 {
                        self.src.push_str(", ");
                    }
                    self.src.push_str(op);
                }
                self.src.push_str(");\n");
            }

            Instruction::CallInterface { func } => {
                let mut args = String::new();
                for (i, (op, (byref, _))) in operands.iter().zip(&self.sig.params).enumerate() {
                    if i > 0 {
                        args.push_str(", ");
                    }
                    let ty = &func.params[i].1;
                    if *byref {
                        let name = self.locals.tmp("arg");
                        let ty = self.gen.type_string(ty);
                        uwriteln!(self.src, "{} {} = {};", ty, name, op);
                        args.push_str("&");
                        args.push_str(&name);
                    } else {
                        if !self.gen.in_import {
                            if let Type::Id(id) = ty {
                                if let TypeDefKind::Option(option_ty) =
                                    &self.gen.resolve.types[*id].kind
                                {
                                    if is_empty_type(self.gen.iface, option_ty) {
                                        uwrite!(args, "{op}.is_some ? (void*)1 : NULL");
                                    } else {
                                        uwrite!(args, "{op}.is_some ? &({op}.val) : NULL");
                                    }
                                    continue;
                                }
                            }
                        }
                        args.push_str(op);
                    }
                }
                match &self.sig.ret.scalar {
                    None => {
                        let mut retptrs = Vec::new();
                        for ty in self.sig.ret.retptrs.iter() {
                            let name = self.locals.tmp("ret");
                            let ty = self.gen.type_string(ty);
                            uwriteln!(self.src, "{} {};", ty, name);
                            if args.len() > 0 {
                                args.push_str(", ");
                            }
                            args.push_str("&");
                            args.push_str(&name);
                            retptrs.push(name);
                        }
                        uwriteln!(self.src, "{}({});", self.sig.name, args);
                        results.extend(retptrs);
                    }
                    Some(Scalar::Void) => {
                        uwriteln!(self.src, "{}({});", self.sig.name, args);
                    }
                    Some(Scalar::Type(_)) => {
                        let ret = self.locals.tmp("ret");
                        let ty = self
                            .gen
                            .type_string(func.results.iter_types().next().unwrap());
                        uwriteln!(self.src, "{} {} = {}({});", ty, ret, self.sig.name, args);
                        results.push(ret);
                    }
                    Some(Scalar::OptionBool(ty)) => {
                        let ret = self.locals.tmp("ret");
                        let val = self.locals.tmp("val");
                        if args.len() > 0 {
                            args.push_str(", ");
                        }
                        args.push_str("&");
                        args.push_str(&val);
                        let payload_ty = self.gen.type_string(ty);
                        uwriteln!(self.src, "{} {};", payload_ty, val);
                        uwriteln!(self.src, "bool {} = {}({});", ret, self.sig.name, args);
                        let option_ty = self
                            .gen
                            .type_string(func.results.iter_types().next().unwrap());
                        let option_ret = self.locals.tmp("ret");
                        uwrite!(
                            self.src,
                            "
                                {ty} {ret};
                                {ret}.is_some = {tag};
                                {ret}.val = {val};
                            ",
                            ty = option_ty,
                            ret = option_ret,
                            tag = ret,
                            val = val,
                        );
                        results.push(option_ret);
                    }
                    Some(Scalar::ResultBool(has_ok_type)) => {
                        let result_ty = self
                            .gen
                            .type_string(func.results.iter_types().next().unwrap());
                        let ret = self.locals.tmp("ret");
                        let mut ret_iter = self.sig.ret.retptrs.iter();
                        uwriteln!(self.src, "{result_ty} {ret};");
                        let ok_name = if *has_ok_type {
                            if let Some(ty) = ret_iter.next() {
                                let val = self.locals.tmp("ok");
                                if args.len() > 0 {
                                    uwrite!(args, ", ");
                                }
                                uwrite!(args, "&{val}");
                                let ty = self.gen.type_string(ty);
                                uwriteln!(self.src, "{} {};", ty, val);
                                Some(val)
                            } else {
                                None
                            }
                        } else {
                            None
                        };
                        let err_name = if let Some(ty) = ret_iter.next() {
                            let val = self.locals.tmp("err");
                            if args.len() > 0 {
                                uwrite!(args, ", ")
                            }
                            uwrite!(args, "&{val}");
                            let ty = self.gen.type_string(ty);
                            uwriteln!(self.src, "{} {};", ty, val);
                            Some(val)
                        } else {
                            None
                        };
                        assert!(ret_iter.next().is_none());
                        uwrite!(self.src, "");
                        uwriteln!(self.src, "{ret}.is_err = !{}({args});", self.sig.name);

                        if let Some(err_name) = err_name {
                            uwriteln!(
                                self.src,
                                "if ({ret}.is_err) {{
                                    {ret}.val.err = {err_name};
                                }}",
                            );
                        }
                        if let Some(ok_name) = ok_name {
                            uwriteln!(
                                self.src,
                                "if (!{ret}.is_err) {{
                                    {ret}.val.ok = {ok_name};
                                }}"
                            );
                        } else {
                            uwrite!(self.src, "\n");
                        }
                        results.push(ret);
                    }
                }
            }
            Instruction::Return { .. } if self.gen.in_import => {
                match self.sig.ret.scalar {
                    None => {
                        for op in operands.iter() {
                            self.store_in_retptr(op);
                        }
                    }
                    Some(Scalar::Void) => {
                        assert!(operands.is_empty());
                    }
                    Some(Scalar::Type(_)) => {
                        assert_eq!(operands.len(), 1);
                        self.src.push_str("return ");
                        self.src.push_str(&operands[0]);
                        self.src.push_str(";\n");
                    }
                    Some(Scalar::OptionBool(_)) => {
                        assert_eq!(operands.len(), 1);
                        let variant = &operands[0];
                        self.store_in_retptr(&format!("{}.val", variant));
                        self.src.push_str("return ");
                        self.src.push_str(&variant);
                        self.src.push_str(".is_some;\n");
                    }
                    Some(Scalar::ResultBool(has_ok_type)) => {
                        assert_eq!(operands.len(), 1);
                        let variant = &operands[0];
                        assert!(self.sig.retptrs.len() <= 2);
                        uwriteln!(self.src, "if (!{}.is_err) {{", variant);
                        if self.sig.retptrs.len() == 2 {
                            self.store_in_retptr(&format!("{}.val.ok", variant));
                        } else if self.sig.retptrs.len() == 1 && has_ok_type {
                            self.store_in_retptr(&format!("{}.val.ok", variant));
                        }
                        uwriteln!(
                            self.src,
                            "   return 1;
                            }} else {{"
                        );
                        if self.sig.retptrs.len() == 2 {
                            self.store_in_retptr(&format!("{}.val.err", variant));
                        } else if self.sig.retptrs.len() == 1 && !has_ok_type {
                            self.store_in_retptr(&format!("{}.val.err", variant));
                        }
                        uwriteln!(
                            self.src,
                            "   return 0;
                            }}"
                        );
                    }
                }
                self.check_all_retptrs_written();
            }
            Instruction::Return { amt, .. } => {
                assert!(*amt <= 1);
                if *amt == 1 {
                    uwriteln!(self.src, "return {};", operands[0]);
                }
            }

            Instruction::I32Load { offset } => self.load("int32_t", *offset, operands, results),
            Instruction::I64Load { offset } => self.load("int64_t", *offset, operands, results),
            Instruction::F32Load { offset } => self.load("float", *offset, operands, results),
            Instruction::F64Load { offset } => self.load("double", *offset, operands, results),
            Instruction::I32Store { offset } => self.store("int32_t", *offset, operands),
            Instruction::I64Store { offset } => self.store("int64_t", *offset, operands),
            Instruction::F32Store { offset } => self.store("float", *offset, operands),
            Instruction::F64Store { offset } => self.store("double", *offset, operands),
            Instruction::I32Store8 { offset } => self.store("int8_t", *offset, operands),
            Instruction::I32Store16 { offset } => self.store("int16_t", *offset, operands),

            Instruction::I32Load8U { offset } => {
                self.load_ext("uint8_t", *offset, operands, results)
            }
            Instruction::I32Load8S { offset } => {
                self.load_ext("int8_t", *offset, operands, results)
            }
            Instruction::I32Load16U { offset } => {
                self.load_ext("uint16_t", *offset, operands, results)
            }
            Instruction::I32Load16S { offset } => {
                self.load_ext("int16_t", *offset, operands, results)
            }

            Instruction::GuestDeallocate { .. } => {
                uwriteln!(self.src, "free((void*) ({}));", operands[0]);
            }
            Instruction::GuestDeallocateString => {
                uwriteln!(self.src, "if (({}) > 0) {{", operands[1]);
                uwriteln!(self.src, "free((void*) ({}));", operands[0]);
                uwriteln!(self.src, "}}");
            }
            Instruction::GuestDeallocateVariant { blocks } => {
                let blocks = self
                    .blocks
                    .drain(self.blocks.len() - blocks..)
                    .collect::<Vec<_>>();

                uwriteln!(self.src, "switch ((int32_t) {}) {{", operands[0]);
                for (i, (block, results)) in blocks.into_iter().enumerate() {
                    assert!(results.is_empty());
                    uwriteln!(self.src, "case {}: {{", i);
                    self.src.push_str(&block);
                    self.src.push_str("break;\n}\n");
                }
                self.src.push_str("}\n");
            }
            Instruction::GuestDeallocateList { element } => {
                let (body, results) = self.blocks.pop().unwrap();
                assert!(results.is_empty());
                let ptr = self.locals.tmp("ptr");
                let len = self.locals.tmp("len");
                uwriteln!(self.src, "int32_t {ptr} = {};", operands[0]);
                uwriteln!(self.src, "int32_t {len} = {};", operands[1]);
                let i = self.locals.tmp("i");
                uwriteln!(self.src, "for (int32_t {i} = 0; {i} < {len}; {i}++) {{");
                let size = self.gen.gen.sizes.size(element);
                uwriteln!(self.src, "int32_t base = {ptr} + {i} * {size};");
                uwriteln!(self.src, "(void) base;");
                uwrite!(self.src, "{body}");
                uwriteln!(self.src, "}}");
                uwriteln!(self.src, "if ({len} > 0) {{");
                uwriteln!(self.src, "free((void*) ({ptr}));");
                uwriteln!(self.src, "}}");
            }

            i => unimplemented!("{:?}", i),
        }
    }
}

#[derive(Default, Clone, Copy)]
enum SourceType {
    #[default]
    HDefs,
    HFns,
    HHelpers,
    // CDefs,
    // CFns,
    // CHelpers,
    // CAdapters,
}

#[derive(Default)]
struct Source {
    h_defs: wit_bindgen_core::Source,
    h_fns: wit_bindgen_core::Source,
    h_helpers: wit_bindgen_core::Source,
    c_defs: wit_bindgen_core::Source,
    c_fns: wit_bindgen_core::Source,
    c_helpers: wit_bindgen_core::Source,
    c_adapters: wit_bindgen_core::Source,
}

impl Source {
    fn print(&mut self, stype: SourceType, s: &str) {
        match stype {
            SourceType::HDefs => self.h_defs(s),
            SourceType::HFns => self.h_fns(s),
            SourceType::HHelpers => self.h_helpers(s),
            // SourceType::CDefs => self.c_defs(s),
            // SourceType::CFns => self.c_fns(s),
            // SourceType::CHelpers => self.c_helpers(s),
            // SourceType::CAdapters => self.c_adapters(s),
        }
    }
    fn append(&mut self, append_src: &Source) {
        self.h_defs.push_str(&append_src.h_defs);
        self.h_fns.push_str(&append_src.h_fns);
        self.h_helpers.push_str(&append_src.h_helpers);
        self.c_defs.push_str(&append_src.c_defs);
        self.c_fns.push_str(&append_src.c_fns);
        self.c_helpers.push_str(&append_src.c_helpers);
        self.c_adapters.push_str(&append_src.c_adapters);
    }
    fn h_defs(&mut self, s: &str) {
        self.h_defs.push_str(s);
    }
    fn h_fns(&mut self, s: &str) {
        self.h_fns.push_str(s);
    }
    fn h_helpers(&mut self, s: &str) {
        self.h_helpers.push_str(s);
    }
    fn c_defs(&mut self, s: &str) {
        self.c_defs.push_str(s);
    }
    fn c_fns(&mut self, s: &str) {
        self.c_fns.push_str(s);
    }
    fn c_helpers(&mut self, s: &str) {
        self.c_helpers.push_str(s);
    }
    fn c_adapters(&mut self, s: &str) {
        self.c_adapters.push_str(s);
    }
}

fn wasm_type(ty: WasmType) -> &'static str {
    match ty {
        WasmType::I32 => "int32_t",
        WasmType::I64 => "int64_t",
        WasmType::F32 => "float",
        WasmType::F64 => "double",
    }
}

pub fn int_repr(ty: Int) -> &'static str {
    match ty {
        Int::U8 => "uint8_t",
        Int::U16 => "uint16_t",
        Int::U32 => "uint32_t",
        Int::U64 => "uint64_t",
    }
}

pub fn flags_repr(f: &Flags) -> Int {
    match f.repr() {
        FlagsRepr::U8 => Int::U8,
        FlagsRepr::U16 => Int::U16,
        FlagsRepr::U32(1) => Int::U32,
        FlagsRepr::U32(2) => Int::U64,
        repr => panic!("unimplemented flags {:?}", repr),
    }
}

pub fn is_arg_by_pointer(iface: &Interface, ty: &Type) -> bool {
    match ty {
        Type::Id(id) => match iface.types[*id].kind {
            TypeDefKind::Type(t) => is_arg_by_pointer(iface, &t),
            TypeDefKind::Variant(_) => true,
            TypeDefKind::Union(_) => true,
            TypeDefKind::Option(_) => true,
            TypeDefKind::Result(_) => true,
            TypeDefKind::Enum(_) => false,
            TypeDefKind::Flags(_) => false,
            TypeDefKind::Tuple(_) | TypeDefKind::Record(_) | TypeDefKind::List(_) => true,
            TypeDefKind::Future(_) => todo!("is_arg_by_pointer for future"),
            TypeDefKind::Stream(_) => todo!("is_arg_by_pointer for stream"),
        },
        Type::String => true,
        _ => false,
    }
}

pub fn is_empty_type(iface: &Interface, ty: &Type) -> bool {
    let id = match ty {
        Type::Id(id) => *id,
        _ => return false,
    };
    match &iface.types[id].kind {
        TypeDefKind::Type(t) => is_empty_type(iface, t),
        TypeDefKind::Record(r) => r.fields.is_empty(),
        TypeDefKind::Tuple(t) => t.types.is_empty(),
        _ => false,
    }
}

pub fn get_nonempty_type<'o>(iface: &Interface, ty: Option<&'o Type>) -> Option<&'o Type> {
    match ty {
        Some(ty) => {
            if is_empty_type(iface, ty) {
                None
            } else {
                Some(ty)
            }
        }
        None => None,
    }
}<|MERGE_RESOLUTION|>--- conflicted
+++ resolved
@@ -552,7 +552,7 @@
         self.src.h_defs(" tag;\n");
         self.src.h_defs("union {\n");
         for case in variant.cases.iter() {
-            if let Some(ty) = get_nonempty_type(self.iface, case.ty.as_ref()) {
+            if let Some(ty) = get_nonempty_type(self.resolve, case.ty.as_ref()) {
                 self.print_ty(SourceType::HDefs, ty);
                 self.src.h_defs(" ");
                 self.src.h_defs(&case.name.to_snake_case());
@@ -607,7 +607,7 @@
         self.docs(docs);
         self.src.h_defs("typedef struct {\n");
         self.src.h_defs("bool is_some;\n");
-        if !is_empty_type(self.iface, payload) {
+        if !is_empty_type(self.resolve, payload) {
             self.print_ty(SourceType::HDefs, payload);
             self.src.h_defs(" val;\n");
         }
@@ -625,11 +625,11 @@
         self.src.h_defs("typedef struct {\n");
         self.src.h_defs("bool is_err;\n");
         self.src.h_defs("union {\n");
-        if let Some(ok) = get_nonempty_type(self.iface, result.ok.as_ref()) {
+        if let Some(ok) = get_nonempty_type(self.resolve, result.ok.as_ref()) {
             self.print_ty(SourceType::HDefs, ok);
             self.src.h_defs(" ok;\n");
         }
-        if let Some(err) = get_nonempty_type(self.iface, result.err.as_ref()) {
+        if let Some(err) = get_nonempty_type(self.resolve, result.err.as_ref()) {
             self.print_ty(SourceType::HDefs, err);
             self.src.h_defs(" err;\n");
         }
@@ -757,7 +757,7 @@
                         "{ty} {param};
                         {param}.is_some = maybe_{param} != NULL;"
                     );
-                    if !is_empty_type(self.iface, option_ty) {
+                    if !is_empty_type(self.resolve, option_ty) {
                         uwriteln!(
                             optional_adapters,
                             "if (maybe_{param}) {{
@@ -971,7 +971,7 @@
             if i > 0 {
                 self.src.h_fns(", ");
             }
-            let pointer = is_arg_by_pointer(self.iface, ty);
+            let pointer = is_arg_by_pointer(self.resolve, ty);
             // optional param pointer flattening
             let optional_type = if let Type::Id(id) = ty {
                 if let TypeDefKind::Option(option_ty) = &self.resolve.types[*id].kind {
@@ -1050,29 +1050,7 @@
         return ret;
     }
 
-<<<<<<< HEAD
     
-=======
-    fn is_arg_by_pointer(&self, ty: &Type) -> bool {
-        match ty {
-            Type::Id(id) => match &self.resolve.types[*id].kind {
-                TypeDefKind::Type(t) => self.is_arg_by_pointer(t),
-                TypeDefKind::Variant(_) => true,
-                TypeDefKind::Union(_) => true,
-                TypeDefKind::Option(_) => true,
-                TypeDefKind::Result(_) => true,
-                TypeDefKind::Enum(_) => false,
-                TypeDefKind::Flags(_) => false,
-                TypeDefKind::Tuple(_) | TypeDefKind::Record(_) | TypeDefKind::List(_) => true,
-                TypeDefKind::Future(_) => todo!("is_arg_by_pointer for future"),
-                TypeDefKind::Stream(_) => todo!("is_arg_by_pointer for stream"),
-                TypeDefKind::Unknown => unreachable!(),
-            },
-            Type::String => true,
-            _ => false,
-        }
-    }
->>>>>>> c482614f
 
     fn print_typedef_target(&mut self, name: &str) {
         let iface_snake = self.name.to_snake_case();
@@ -1225,35 +1203,6 @@
         }
     }
 
-<<<<<<< HEAD
-=======
-    fn is_empty_type(&self, ty: &Type) -> bool {
-        let id = match ty {
-            Type::Id(id) => *id,
-            _ => return false,
-        };
-        match &self.resolve.types[id].kind {
-            TypeDefKind::Type(t) => self.is_empty_type(t),
-            TypeDefKind::Record(r) => r.fields.is_empty(),
-            TypeDefKind::Tuple(t) => t.types.is_empty(),
-            _ => false,
-        }
-    }
-
-    fn get_nonempty_type<'o>(&self, ty: Option<&'o Type>) -> Option<&'o Type> {
-        match ty {
-            Some(ty) => {
-                if self.is_empty_type(ty) {
-                    None
-                } else {
-                    Some(ty)
-                }
-            }
-            None => None,
-        }
-    }
-
->>>>>>> c482614f
     fn type_string(&mut self, ty: &Type) -> String {
         // Getting a type string happens during codegen, and by default means
         // that this is a private type that's being generated. This means we
@@ -1311,7 +1260,7 @@
             TypeDefKind::Option(t) => {
                 self.src.h_defs("struct {\n");
                 self.src.h_defs("bool is_some;\n");
-                if !is_empty_type(self.iface, t) {
+                if !is_empty_type(self.resolve, t) {
                     self.print_ty(SourceType::HDefs, t);
                     self.src.h_defs(" val;\n");
                 }
@@ -1324,11 +1273,11 @@
                     union {
                 ",
                 );
-                if let Some(ok) = get_nonempty_type(self.iface, r.ok.as_ref()) {
+                if let Some(ok) = get_nonempty_type(self.resolve, r.ok.as_ref()) {
                     self.print_ty(SourceType::HDefs, ok);
                     self.src.h_defs(" ok;\n");
                 }
-                if let Some(err) = get_nonempty_type(self.iface, r.err.as_ref()) {
+                if let Some(err) = get_nonempty_type(self.resolve, r.err.as_ref()) {
                     self.print_ty(SourceType::HDefs, err);
                     self.src.h_defs(" err;\n");
                 }
@@ -1838,7 +1787,7 @@
                     variant.cases.iter().zip(blocks).zip(payloads).enumerate()
                 {
                     uwriteln!(self.src, "case {}: {{", i);
-                    if let Some(ty) = get_nonempty_type(self.gen.iface, case.ty.as_ref()) {
+                    if let Some(ty) = get_nonempty_type(self.gen.resolve, case.ty.as_ref()) {
                         let ty = self.gen.type_string(ty);
                         uwrite!(
                             self.src,
@@ -1879,7 +1828,7 @@
                     self.src.push_str(&block);
                     assert!(block_results.len() == (case.ty.is_some() as usize));
 
-                    if let Some(_) = get_nonempty_type(self.gen.iface, case.ty.as_ref()) {
+                    if let Some(_) = get_nonempty_type(self.gen.resolve, case.ty.as_ref()) {
                         let mut dst = format!("{}.val", result);
                         dst.push_str(".");
                         dst.push_str(&case.name.to_snake_case());
@@ -1920,7 +1869,7 @@
                     union.cases.iter().zip(blocks).zip(payloads).enumerate()
                 {
                     uwriteln!(self.src, "case {i}: {{");
-                    if !is_empty_type(self.gen.iface, &case.ty) {
+                    if !is_empty_type(self.gen.resolve, &case.ty) {
                         let ty = self.gen.type_string(&case.ty);
                         uwriteln!(self.src, "const {ty} *{payload} = &({op0}).val.f{i};");
                     }
@@ -1985,7 +1934,7 @@
 
                 let op0 = &operands[0];
                 let ty = self.gen.type_string(payload);
-                let bind_some = if is_empty_type(self.gen.iface, payload) {
+                let bind_some = if is_empty_type(self.gen.resolve, payload) {
                     String::new()
                 } else {
                     format!("const {ty} *{some_payload} = &({op0}).val;")
@@ -2013,7 +1962,7 @@
                 let result = self.locals.tmp("option");
                 uwriteln!(self.src, "{ty} {result};");
                 let op0 = &operands[0];
-                let set_some = if is_empty_type(self.gen.iface, payload) {
+                let set_some = if is_empty_type(self.gen.resolve, payload) {
                     String::new()
                 } else {
                     format!("{result}.val = {some_result};\n")
@@ -2067,13 +2016,13 @@
                 }
 
                 let op0 = &operands[0];
-                let bind_ok = if let Some(ok) = get_nonempty_type(self.gen.iface, result.ok.as_ref()) {
+                let bind_ok = if let Some(ok) = get_nonempty_type(self.gen.resolve, result.ok.as_ref()) {
                     let ok_ty = self.gen.type_string(ok);
                     format!("const {ok_ty} *{ok_payload} = &({op0}).val.ok;")
                 } else {
                     String::new()
                 };
-                let bind_err = if let Some(err) = get_nonempty_type(self.gen.iface, result.err.as_ref()) {
+                let bind_err = if let Some(err) = get_nonempty_type(self.gen.resolve, result.err.as_ref()) {
                     let err_ty = self.gen.type_string(err);
                     format!("const {err_ty} *{err_payload} = &({op0}).val.err;")
                 } else {
@@ -2107,13 +2056,13 @@
                 }
 
                 let result_tmp = self.locals.tmp("result");
-                let set_ok = if let Some(_) = get_nonempty_type(self.gen.iface, result.ok.as_ref()) {
+                let set_ok = if let Some(_) = get_nonempty_type(self.gen.resolve, result.ok.as_ref()) {
                     let ok_result = &ok_results[0];
                     format!("{result_tmp}.val.ok = {ok_result};\n")
                 } else {
                     String::new()
                 };
-                let set_err = if let Some(_) = get_nonempty_type(self.gen.iface, result.err.as_ref()) {
+                let set_err = if let Some(_) = get_nonempty_type(self.gen.resolve, result.err.as_ref()) {
                     let err_result = &err_results[0];
                     format!("{result_tmp}.val.err = {err_result};\n")
                 } else {
@@ -2229,7 +2178,7 @@
                                 if let TypeDefKind::Option(option_ty) =
                                     &self.gen.resolve.types[*id].kind
                                 {
-                                    if is_empty_type(self.gen.iface, option_ty) {
+                                    if is_empty_type(self.gen.resolve, option_ty) {
                                         uwrite!(args, "{op}.is_some ? (void*)1 : NULL");
                                     } else {
                                         uwrite!(args, "{op}.is_some ? &({op}.val) : NULL");
@@ -2585,10 +2534,10 @@
     }
 }
 
-pub fn is_arg_by_pointer(iface: &Interface, ty: &Type) -> bool {
+pub fn is_arg_by_pointer(resolve: &Resolve, ty: &Type) -> bool {
     match ty {
-        Type::Id(id) => match iface.types[*id].kind {
-            TypeDefKind::Type(t) => is_arg_by_pointer(iface, &t),
+        Type::Id(id) => match resolve.types[*id].kind {
+            TypeDefKind::Type(t) => is_arg_by_pointer(resolve, &t),
             TypeDefKind::Variant(_) => true,
             TypeDefKind::Union(_) => true,
             TypeDefKind::Option(_) => true,
@@ -2598,29 +2547,30 @@
             TypeDefKind::Tuple(_) | TypeDefKind::Record(_) | TypeDefKind::List(_) => true,
             TypeDefKind::Future(_) => todo!("is_arg_by_pointer for future"),
             TypeDefKind::Stream(_) => todo!("is_arg_by_pointer for stream"),
+            TypeDefKind::Unknown => unreachable!(),
         },
         Type::String => true,
         _ => false,
     }
 }
 
-pub fn is_empty_type(iface: &Interface, ty: &Type) -> bool {
+pub fn is_empty_type(resolve: &Resolve, ty: &Type) -> bool {
     let id = match ty {
         Type::Id(id) => *id,
         _ => return false,
     };
-    match &iface.types[id].kind {
-        TypeDefKind::Type(t) => is_empty_type(iface, t),
+    match &resolve.types[id].kind {
+        TypeDefKind::Type(t) => is_empty_type(resolve, t),
         TypeDefKind::Record(r) => r.fields.is_empty(),
         TypeDefKind::Tuple(t) => t.types.is_empty(),
         _ => false,
     }
 }
 
-pub fn get_nonempty_type<'o>(iface: &Interface, ty: Option<&'o Type>) -> Option<&'o Type> {
+pub fn get_nonempty_type<'o>(resolve: &Resolve, ty: Option<&'o Type>) -> Option<&'o Type> {
     match ty {
         Some(ty) => {
-            if is_empty_type(iface, ty) {
+            if is_empty_type(resolve, ty) {
                 None
             } else {
                 Some(ty)
