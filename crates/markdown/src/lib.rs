use anyhow::Result;
use heck::*;
use pulldown_cmark::{html, Event, LinkType, Parser, Tag};
use std::collections::HashMap;
use std::fmt::Write;
use wit_bindgen_core::{
    uwriteln, wit_parser, Files, InterfaceGenerator as _, Source, WorldGenerator,
};
use wit_parser::*;

#[derive(Default)]
struct Markdown {
    src: Source,
    opts: Opts,
    hrefs: HashMap<String, String>,
    sizes: SizeAlign,
}

#[derive(Default, Debug, Clone)]
#[cfg_attr(feature = "clap", derive(clap::Args))]
pub struct Opts {
    /// Output a `.md` file containing HTML.
    ///
    /// This can be useful when producing files to be displayed on Github,
    /// as it doesn't render HTML files, but it does render Markdown files,
    /// which can contain HTML.
    #[cfg_attr(feature = "clap", arg(long))]
    html_in_md: bool,
}

impl Opts {
    pub fn build(&self) -> Box<dyn WorldGenerator> {
        let mut r = Markdown::default();
        r.opts = self.clone();
        Box::new(r)
    }
}

impl WorldGenerator for Markdown {
    fn preprocess(&mut self, resolve: &Resolve, world: WorldId) {
        self.sizes.fill(resolve);

        let world = &resolve.worlds[world];
        uwriteln!(
            self.src,
            "# <a id=\"{}\"></a>World {}\n",
            world.name.to_snake_case(),
            world.name
        );
        self.hrefs.insert(
            world.name.to_string(),
            format!("#{}", world.name.to_snake_case()),
        );

        let mut gen = self.interface(resolve);

        gen.docs(&world.docs);
        gen.push_str("\n");

        // Produce a table of contents for the world.
        let mut first = true;
        for (name, import) in &world.imports {
            if first {
                gen.push_str(" - Imports:\n");
                first = false;
            }
            let name = &resolve.name_world_key(name);
            match import {
                WorldItem::Interface { .. } => {
                    gen.push_str("    - interface `");
                    gen.push_str(name);
                    gen.push_str("`\n");
                }
                WorldItem::Function(_) => {
                    gen.push_str("    - function `");
                    gen.push_str(name);
                    gen.push_str("`\n");
                }
                WorldItem::Type(_) => {
                    gen.push_str("    - type `");
                    gen.push_str(name);
                    gen.push_str("`\n");
                }
            }
        }
        let mut first = true;
        for (name, export) in &world.exports {
            if first {
                gen.push_str(" - Exports:\n");
                first = false;
            }
            let name = &resolve.name_world_key(name);
            match export {
                WorldItem::Interface { .. } => {
                    gen.push_str("    - interface `");
                    gen.push_str(name);
                    gen.push_str("`\n");
                }
                WorldItem::Function(_) => {
                    gen.push_str("    - function `");
                    gen.push_str(name);
                    gen.push_str("`\n");
                }
                WorldItem::Type(_) => {
                    gen.push_str("    - type `");
                    gen.push_str(name);
                    gen.push_str("`\n");
                }
            }
        }
        gen.push_str("\n");
    }

    fn import_interface(
        &mut self,
        resolve: &Resolve,
        name: &WorldKey,
        id: InterfaceId,
        _files: &mut Files,
    ) -> Result<()> {
        let name = resolve.name_world_key(name);
        uwriteln!(
            self.src,
            "## <a id=\"{}\"></a>Import interface {name}\n",
            name.to_snake_case()
        );
        self.hrefs
            .insert(name.to_string(), format!("#{}", name.to_snake_case()));
        let mut gen = self.interface(resolve);
        gen.docs(&resolve.interfaces[id].docs);
        gen.push_str("\n");
        gen.types(id);
        gen.funcs(id);

        Ok(())
    }

    fn import_funcs(
        &mut self,
        resolve: &Resolve,
        world: WorldId,
        funcs: &[(&str, &Function)],
        _files: &mut Files,
    ) {
        let name = &resolve.worlds[world].name;
        uwriteln!(self.src, "## Imported functions to world `{name}`\n");
        let mut gen = self.interface(resolve);
        for (_, func) in funcs {
            gen.func(func);
        }
    }

    fn export_interface(
        &mut self,
        resolve: &Resolve,
        name: &WorldKey,
        id: InterfaceId,
        _files: &mut Files,
    ) -> Result<()> {
        let name = resolve.name_world_key(name);
        uwriteln!(
            self.src,
            "## <a id=\"{}\"></a>Export interface {name}\n",
            name.to_snake_case()
        );
        self.hrefs
            .insert(name.to_string(), format!("#{}", name.to_snake_case()));
        let mut gen = self.interface(resolve);
        gen.types(id);
        gen.funcs(id);
        Ok(())
    }

    fn export_funcs(
        &mut self,
        resolve: &Resolve,
        world: WorldId,
        funcs: &[(&str, &Function)],
        _files: &mut Files,
    ) -> Result<()> {
        let name = &resolve.worlds[world].name;
        uwriteln!(self.src, "## Exported functions from world `{name}`\n");
        let mut gen = self.interface(resolve);
        for (_, func) in funcs {
            gen.func(func);
        }
        Ok(())
    }

    fn import_types(
        &mut self,
        resolve: &Resolve,
        world: WorldId,
        types: &[(&str, TypeId)],
        _files: &mut Files,
    ) {
        let name = &resolve.worlds[world].name;
        uwriteln!(self.src, "## Exported types from world `{name}`\n");
        let mut gen = self.interface(resolve);
        for (name, ty) in types {
            gen.define_type(name, *ty);
        }
    }

    fn finish(&mut self, resolve: &Resolve, world: WorldId, files: &mut Files) -> Result<()> {
        let world = &resolve.worlds[world];
        let parser = Parser::new(&self.src);
        let mut events = Vec::new();
        for event in parser {
            if let Event::Code(code) = &event {
                if let Some(dst) = self.hrefs.get(code.as_ref()) {
                    let tag = Tag::Link(LinkType::Inline, dst.as_str().into(), "".into());
                    events.push(Event::Start(tag.clone()));
                    events.push(event.clone());
                    events.push(Event::End(tag));
                    continue;
                }
            }
            events.push(event);
        }
        let mut html_output = String::new();
        html::push_html(&mut html_output, events.into_iter());

        if self.opts.html_in_md {
            // Write the html output into a .md file.
            files.push(&format!("{}.md", world.name), html_output.as_bytes());
        } else {
            // Write the html output to an html file, and md output to a md file.
            files.push(&format!("{}.md", world.name), self.src.as_bytes());
            files.push(&format!("{}.html", world.name), html_output.as_bytes());
        }

        Ok(())
    }
}

impl Markdown {
    fn interface<'a>(&'a mut self, resolve: &'a Resolve) -> InterfaceGenerator<'_> {
        InterfaceGenerator {
            gen: self,
            resolve,
            types_header_printed: false,
        }
    }
}

struct InterfaceGenerator<'a> {
    gen: &'a mut Markdown,
    resolve: &'a Resolve,
    types_header_printed: bool,
}

impl InterfaceGenerator<'_> {
    fn funcs(&mut self, id: InterfaceId) {
        let iface = &self.resolve.interfaces[id];
        if iface.functions.is_empty() {
            return;
        }
        self.push_str("----\n\n");
        self.push_str("### Functions\n\n");
        for (_name, func) in iface.functions.iter() {
            self.func(func);
        }
    }

    fn func(&mut self, func: &Function) {
        self.push_str(&format!(
            "#### <a id=\"{0}\"></a>`",
            func.name.to_snake_case()
        ));
        self.gen
            .hrefs
            .insert(func.name.clone(), format!("#{}", func.name.to_snake_case()));
        self.push_str(&func.name);
        self.push_str(": func`");
        self.push_str("\n\n");
        self.docs(&func.docs);

        if func.params.len() > 0 {
            self.push_str("\n");
            self.push_str("##### Params\n\n");
            for (name, ty) in func.params.iter() {
                self.push_str(&format!(
                    "- <a id=\"{f}.{p}\"></a>`{}`: ",
                    name,
                    f = func.name.to_snake_case(),
                    p = name.to_snake_case(),
                ));
                self.print_ty(ty);
                self.push_str("\n");
            }
        }

        if func.results.len() > 0 {
            self.push_str("\n##### Return values\n\n");
            match &func.results {
                Results::Named(params) => {
                    for (name, ty) in params.iter() {
                        self.push_str(&format!(
                            "- <a id=\"{f}.{p}\"></a>`{}`: ",
                            name,
                            f = func.name.to_snake_case(),
                            p = name,
                        ));
                        self.print_ty(ty);
                        self.push_str("\n");
                    }
                }
                Results::Anon(ty) => {
                    self.push_str(&format!(
                        "- <a id=\"{f}.0\"></a> ",
                        f = func.name.to_snake_case(),
                    ));
                    self.print_ty(ty);
                    self.push_str("\n");
                }
            }
        }

        self.push_str("\n");
    }

    fn push_str(&mut self, s: &str) {
        self.gen.src.push_str(s);
    }

    fn print_ty(&mut self, ty: &Type) {
        match ty {
            Type::Bool => self.push_str("`bool`"),
            Type::U8 => self.push_str("`u8`"),
            Type::S8 => self.push_str("`s8`"),
            Type::U16 => self.push_str("`u16`"),
            Type::S16 => self.push_str("`s16`"),
            Type::U32 => self.push_str("`u32`"),
            Type::S32 => self.push_str("`s32`"),
            Type::U64 => self.push_str("`u64`"),
            Type::S64 => self.push_str("`s64`"),
            Type::F32 => self.push_str("`f32`"),
            Type::F64 => self.push_str("`f64`"),
            Type::Char => self.push_str("`char`"),
            Type::String => self.push_str("`string`"),
            Type::Id(id) => {
                let ty = &self.resolve.types[*id];
                if let Some(name) = &ty.name {
                    self.push_str("[`");
                    self.push_str(name);
                    self.push_str("`](#");
                    self.push_str(&name.to_snake_case());
                    self.push_str(")");
                    return;
                }
                match &ty.kind {
                    TypeDefKind::Type(t) => self.print_ty(t),
                    TypeDefKind::Tuple(t) => {
                        self.push_str("(");
                        for (i, t) in t.types.iter().enumerate() {
                            if i > 0 {
                                self.push_str(", ");
                            }
                            self.print_ty(t);
                        }
                        self.push_str(")");
                    }
                    TypeDefKind::Record(_)
                    | TypeDefKind::Resource
                    | TypeDefKind::Flags(_)
                    | TypeDefKind::Enum(_)
                    | TypeDefKind::Variant(_) => {
                        // These types are always named, so we will have
                        // printed the name above, so we don't need to print
                        // the contents.
                        assert!(ty.name.is_some());
                    }
                    TypeDefKind::Option(t) => {
                        self.push_str("option<");
                        self.print_ty(t);
                        self.push_str(">");
                    }
                    TypeDefKind::Result(r) => match (r.ok, r.err) {
                        (Some(ok), Some(err)) => {
                            self.push_str("result<");
                            self.print_ty(&ok);
                            self.push_str(", ");
                            self.print_ty(&err);
                            self.push_str(">");
                        }
                        (None, Some(err)) => {
                            self.push_str("result<_, ");
                            self.print_ty(&err);
                            self.push_str(">");
                        }
                        (Some(ok), None) => {
                            self.push_str("result<");
                            self.print_ty(&ok);
                            self.push_str(">");
                        }
                        (None, None) => {
                            self.push_str("result");
                        }
                    },
                    TypeDefKind::List(t) => {
                        self.push_str("list<");
                        self.print_ty(t);
                        self.push_str(">");
                    }
                    TypeDefKind::Future(t) => match t {
                        Some(t) => {
                            self.push_str("future<");
                            self.print_ty(t);
                            self.push_str(">");
                        }
                        None => {
                            self.push_str("future");
                        }
                    },
<<<<<<< HEAD
                    TypeDefKind::Stream(s) => {
                        self.push_str("stream<");
                        self.print_ty(s);
                        self.push_str(">");
                    }
=======
                    TypeDefKind::Stream(t) => {
                        self.push_str("stream<");
                        self.print_ty(t);
                        self.push_str(">");
                    }
                    TypeDefKind::ErrorContext => {
                        self.push_str("error-context");
                    }
>>>>>>> 2f37f79a
                    TypeDefKind::Handle(Handle::Own(ty)) => {
                        self.push_str("own<");
                        self.print_ty(&Type::Id(*ty));
                        self.push_str(">");
                    }
                    TypeDefKind::Handle(Handle::Borrow(ty)) => {
                        self.push_str("borrow<");
                        self.print_ty(&Type::Id(*ty));
                        self.push_str(">");
                    }
                    TypeDefKind::Unknown => unreachable!(),
                    TypeDefKind::Error => todo!(),
                }
            }
        }
    }

    fn docs(&mut self, docs: &Docs) {
        let docs = match &docs.contents {
            Some(docs) => docs,
            None => return,
        };
        for line in docs.lines() {
            self.push_str(line.trim());
            self.push_str("\n");
        }
    }

    fn print_type_header(&mut self, type_: &str, name: &str) {
        if !self.types_header_printed {
            self.push_str("----\n\n");
            self.push_str("### Types\n\n");
            self.types_header_printed = true;
        }
        self.push_str(&format!(
            "#### <a id=\"{}\"></a>`{} {}`\n",
            name.to_snake_case(),
            type_,
            name,
        ));
        self.gen
            .hrefs
            .insert(name.to_string(), format!("#{}", name.to_snake_case()));
    }
}

impl<'a> wit_bindgen_core::InterfaceGenerator<'a> for InterfaceGenerator<'a> {
    fn resolve(&self) -> &'a Resolve {
        self.resolve
    }

    fn type_record(&mut self, _id: TypeId, name: &str, record: &Record, docs: &Docs) {
        self.print_type_header("record", name);
        self.push_str("\n");
        self.docs(docs);
        self.push_str("\n##### Record Fields\n\n");
        for field in record.fields.iter() {
            self.push_str(&format!(
                "- <a id=\"{r}.{f}\"></a>`{name}`: ",
                r = name.to_snake_case(),
                f = field.name.to_snake_case(),
                name = field.name,
            ));
            self.gen.hrefs.insert(
                format!("{}::{}", name, field.name),
                format!("#{}.{}", name.to_snake_case(), field.name.to_snake_case()),
            );
            self.print_ty(&field.ty);
            if field.docs.contents.is_some() {
                self.gen.src.indent(1);
                self.push_str("\n<p>");
                self.docs(&field.docs);
                self.gen.src.deindent(1);
            }
            self.push_str("\n");
        }
    }

    fn type_resource(&mut self, _id: TypeId, name: &str, docs: &Docs) {
        self.print_type_header("resource", name);
        self.push_str("\n");
        self.docs(docs);
    }

    fn type_tuple(&mut self, _id: TypeId, name: &str, tuple: &Tuple, docs: &Docs) {
        self.print_type_header("tuple", name);
        self.push_str("\n");
        self.docs(docs);
        self.push_str("\n##### Tuple Fields\n\n");
        for (i, ty) in tuple.types.iter().enumerate() {
            self.push_str(&format!(
                "- <a id=\"{r}.{f}\"></a>`{name}`: ",
                r = name.to_snake_case(),
                f = i,
                name = i,
            ));
            self.gen.hrefs.insert(
                format!("{}::{}", name, i),
                format!("#{}.{}", name.to_snake_case(), i),
            );
            self.print_ty(ty);
            self.push_str("\n");
        }
    }

    fn type_flags(&mut self, _id: TypeId, name: &str, flags: &Flags, docs: &Docs) {
        self.print_type_header("flags", name);
        self.push_str("\n");
        self.docs(docs);
        self.push_str("\n##### Flags members\n\n");
        for flag in flags.flags.iter() {
            self.push_str(&format!(
                "- <a id=\"{r}.{f}\"></a>`{name}`: ",
                r = name.to_snake_case(),
                f = flag.name.to_snake_case(),
                name = flag.name,
            ));
            self.gen.hrefs.insert(
                format!("{}::{}", name, flag.name),
                format!("#{}.{}", name.to_snake_case(), flag.name.to_snake_case()),
            );
            if flag.docs.contents.is_some() {
                self.gen.src.indent(1);
                self.push_str("\n<p>");
                self.docs(&flag.docs);
                self.gen.src.deindent(1);
            }
            self.push_str("\n");
        }
    }

    fn type_variant(&mut self, _id: TypeId, name: &str, variant: &Variant, docs: &Docs) {
        self.print_type_header("variant", name);
        self.push_str("\n");
        self.docs(docs);
        self.push_str("\n##### Variant Cases\n\n");
        for case in variant.cases.iter() {
            self.push_str(&format!(
                "- <a id=\"{v}.{c}\"></a>`{name}`",
                v = name.to_snake_case(),
                c = case.name.to_snake_case(),
                name = case.name,
            ));
            self.gen.hrefs.insert(
                format!("{}::{}", name, case.name),
                format!("#{}.{}", name.to_snake_case(), case.name.to_snake_case()),
            );
            if let Some(ty) = &case.ty {
                self.push_str(": ");
                self.print_ty(ty);
            }
            if case.docs.contents.is_some() {
                self.gen.src.indent(1);
                self.push_str("\n<p>");
                self.docs(&case.docs);
                self.gen.src.deindent(1);
            }
            self.push_str("\n");
        }
    }

    fn type_enum(&mut self, _id: TypeId, name: &str, enum_: &Enum, docs: &Docs) {
        self.print_type_header("enum", name);
        self.push_str("\n");
        self.docs(docs);
        self.push_str("\n##### Enum Cases\n\n");
        for case in enum_.cases.iter() {
            self.push_str(&format!(
                "- <a id=\"{v}.{c}\"></a>`{name}`",
                v = name.to_snake_case(),
                c = case.name.to_snake_case(),
                name = case.name,
            ));
            self.gen.hrefs.insert(
                format!("{}::{}", name, case.name),
                format!("#{}.{}", name.to_snake_case(), case.name.to_snake_case()),
            );
            if case.docs.contents.is_some() {
                self.gen.src.indent(1);
                self.push_str("\n<p>");
                self.docs(&case.docs);
                self.gen.src.deindent(1);
            }
            self.push_str("\n");
        }
    }

    fn type_option(&mut self, _id: TypeId, name: &str, payload: &Type, docs: &Docs) {
        self.print_type_header("type", name);
        self.push_str("option<");
        self.print_ty(payload);
        self.push_str(">");
        self.push_str("\n");
        self.docs(docs);
    }

    fn type_result(&mut self, _id: TypeId, name: &str, result: &Result_, docs: &Docs) {
        self.print_type_header("type", name);
        match (result.ok, result.err) {
            (Some(ok), Some(err)) => {
                self.push_str("result<");
                self.print_ty(&ok);
                self.push_str(", ");
                self.print_ty(&err);
                self.push_str(">");
            }
            (None, Some(err)) => {
                self.push_str("result<_, ");
                self.print_ty(&err);
                self.push_str(">");
            }
            (Some(ok), None) => {
                self.push_str("result<");
                self.print_ty(&ok);
                self.push_str(">");
            }
            (None, None) => {
                self.push_str("result");
            }
        }
        self.push_str("\n");
        self.docs(docs);
    }

    fn type_alias(&mut self, _id: TypeId, name: &str, ty: &Type, docs: &Docs) {
        self.print_type_header("type", name);
        self.print_ty(ty);
        self.push_str("\n<p>");
        self.docs(docs);
        self.push_str("\n");
    }

    fn type_list(&mut self, id: TypeId, name: &str, _ty: &Type, docs: &Docs) {
        self.type_alias(id, name, &Type::Id(id), docs);
    }

    fn type_builtin(&mut self, id: TypeId, name: &str, ty: &Type, docs: &Docs) {
        self.type_alias(id, name, ty, docs)
    }
}<|MERGE_RESOLUTION|>--- conflicted
+++ resolved
@@ -413,13 +413,6 @@
                             self.push_str("future");
                         }
                     },
-<<<<<<< HEAD
-                    TypeDefKind::Stream(s) => {
-                        self.push_str("stream<");
-                        self.print_ty(s);
-                        self.push_str(">");
-                    }
-=======
                     TypeDefKind::Stream(t) => {
                         self.push_str("stream<");
                         self.print_ty(t);
@@ -428,7 +421,6 @@
                     TypeDefKind::ErrorContext => {
                         self.push_str("error-context");
                     }
->>>>>>> 2f37f79a
                     TypeDefKind::Handle(Handle::Own(ty)) => {
                         self.push_str("own<");
                         self.print_ty(&Type::Id(*ty));
@@ -440,7 +432,6 @@
                         self.push_str(">");
                     }
                     TypeDefKind::Unknown => unreachable!(),
-                    TypeDefKind::Error => todo!(),
                 }
             }
         }
