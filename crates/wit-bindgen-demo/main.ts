import { render, Options } from './demo.js';

class Editor {
  input: HTMLTextAreaElement;
  language: HTMLSelectElement;
  mode: HTMLSelectElement;
  files: HTMLSelectElement
  rustUnchecked: HTMLInputElement;
  wasmtimeTracing: HTMLInputElement;
  jsCompat: HTMLInputElement;
  jsInstantiation: HTMLInputElement;
  generatedFiles: Record<string, string>;
  options: Options;
  rerender: number | null;
  inputEditor: AceAjax.Editor;
  outputEditor: AceAjax.Editor;
  outputHtml: HTMLDivElement;

  constructor() {
    this.input = document.getElementById('input-raw') as HTMLTextAreaElement;
    this.language = document.getElementById('language-select') as HTMLSelectElement;
    this.mode = document.getElementById('mode-select') as HTMLSelectElement;
    this.files = document.getElementById('file-select') as HTMLSelectElement;
    this.rustUnchecked = document.getElementById('rust-unchecked') as HTMLInputElement;
    this.jsCompat = document.getElementById('js-compat') as HTMLInputElement;
    this.jsInstantiation = document.getElementById('js-instantiation') as HTMLInputElement;
    this.wasmtimeTracing = document.getElementById('wasmtime-tracing') as HTMLInputElement;
    this.outputHtml = document.getElementById('html-output') as HTMLDivElement;

    this.inputEditor = ace.edit("input");
    this.outputEditor = ace.edit("output");
    this.inputEditor.setValue(this.input.value);
    this.inputEditor.clearSelection();
    this.outputEditor.setReadOnly(true);
    this.inputEditor.setOption("useWorker", false);
    this.outputEditor.setOption("useWorker", false);

    this.generatedFiles = {};
    this.options = {
      rustUnchecked: false,
      wasmtimeTracing: false,
      jsCompat: false,
      jsInstantiation: false,
      isImport: false,
    };
    this.rerender = null;
  }

  init() {
    this.installListeners();
    this.render();
  }

  installListeners() {
    this.inputEditor.on('change', () => {
      this.input.value = this.inputEditor.getValue();
      if (this.rerender !== null)
        clearTimeout(this.rerender);
      this.rerender = setTimeout(() => this.render(), 500);
    });

    this.language.addEventListener('change', () => this.render());
    this.mode.addEventListener('change', () => this.render());

    this.rustUnchecked.addEventListener('change', () => {
      this.options.rustUnchecked = this.rustUnchecked.checked;
      this.render();
    });

    this.jsCompat.addEventListener('change', () => {
      this.options.jsCompat = this.jsCompat.checked;
      this.render();
    });

    this.jsInstantiation.addEventListener('change', () => {
      this.options.jsInstantiation = this.jsInstantiation.checked;
      this.render();
    });

    this.wasmtimeTracing.addEventListener('change', () => {
      this.options.wasmtimeTracing = this.wasmtimeTracing.checked;
      this.render();
    });
    this.files.addEventListener('change', () => this.updateSelectedFile());
  }


  render() {
    for (let div of document.querySelectorAll('.lang-configure')) {
      (div as HTMLDivElement).style.display = 'none';
    }

    const config = document.getElementById(`configure-${this.language.value}`);
    config.style.display = 'inline-block';

    const wit = this.inputEditor.getValue();
    const is_import = this.mode.value === 'import';
    let lang;
    switch (this.language.value) {
      case "js":
      case "rust":
      case "java":
      case "wasmtime":
      case "wasmtime-py":
      case "c":
      case "markdown":
        lang = this.language.value;
        break;
      default: return;
    }
<<<<<<< HEAD
    this.options.isImport = is_import;
    const result = render(lang, wit, this.options);
    if (result.tag === 'err') {
      this.outputEditor.setValue(result.val);
=======
    this.options.import = is_import;
    try {
      const results = render(lang, wit, this.options);
      this.generatedFiles = {};
      const selectedFile = this.files.value;
      this.files.options.length = 0;
      for (let i = 0; i < results.length; i++) {
        const name = results[i][0];
        const contents = results[i][1];
        this.files.options[i] = new Option(name, name);
        this.generatedFiles[name] = contents;
      }
      if (selectedFile in this.generatedFiles)
        this.files.value = selectedFile;
  
      this.updateSelectedFile();  
    } catch (e) {
      this.outputEditor.setValue(e.payload);
>>>>>>> 064bd1a7
      this.outputEditor.clearSelection();
      this.showOutputEditor();
    }
  }

  showOutputEditor() {
    this.outputHtml.style.display = 'none';
    document.getElementById('output').style.display = 'block';
  }

  showOutputHtml() {
    this.outputHtml.style.display = 'block';
    document.getElementById('output').style.display = 'none';
  }

  updateSelectedFile() {
    if (this.files.value.endsWith('.html')) {
      const html = this.generatedFiles[this.files.value];
      this.outputHtml.innerHTML = html;
      this.showOutputHtml();
      return;
    }

    this.showOutputEditor();
    this.outputEditor.setValue(this.generatedFiles[this.files.value]);
    this.outputEditor.clearSelection();
    if (this.files.value.endsWith('.d.ts'))
      this.outputEditor.session.setMode("ace/mode/typescript");
    else if (this.files.value.endsWith('.js'))
      this.outputEditor.session.setMode("ace/mode/javascript");
    else if (this.files.value.endsWith('.rs'))
      this.outputEditor.session.setMode("ace/mode/rust");
    else if (this.files.value.endsWith('.c'))
      this.outputEditor.session.setMode("ace/mode/c_cpp");
    else if (this.files.value.endsWith('.h'))
      this.outputEditor.session.setMode("ace/mode/c_cpp");
    else if (this.files.value.endsWith('.md'))
      this.outputEditor.session.setMode("ace/mode/markdown");
    else if (this.files.value.endsWith('.py'))
      this.outputEditor.session.setMode("ace/mode/python");
    else if (this.files.value.endsWith('.java'))
      this.outputEditor.session.setMode("ace/mode/java");
    else
      this.outputEditor.session.setMode(null);
  }
}


(new Editor()).init()<|MERGE_RESOLUTION|>--- conflicted
+++ resolved
@@ -108,13 +108,7 @@
         break;
       default: return;
     }
-<<<<<<< HEAD
     this.options.isImport = is_import;
-    const result = render(lang, wit, this.options);
-    if (result.tag === 'err') {
-      this.outputEditor.setValue(result.val);
-=======
-    this.options.import = is_import;
     try {
       const results = render(lang, wit, this.options);
       this.generatedFiles = {};
@@ -128,11 +122,10 @@
       }
       if (selectedFile in this.generatedFiles)
         this.files.value = selectedFile;
-  
-      this.updateSelectedFile();  
+
+      this.updateSelectedFile();
     } catch (e) {
       this.outputEditor.setValue(e.payload);
->>>>>>> 064bd1a7
       this.outputEditor.clearSelection();
       this.showOutputEditor();
     }
