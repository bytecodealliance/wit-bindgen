--- conflicted
+++ resolved
@@ -758,13 +758,8 @@
     value: B::Operand,
     ty: &Type,
 ) {
-<<<<<<< HEAD
     let mut generator = Generator::new(resolve, bindgen, false);
-    // TODO: make this configurable? Right this this function is only called for
-=======
-    let mut generator = Generator::new(resolve, bindgen);
     // TODO: make this configurable? Right now this function is only called for
->>>>>>> 13b0ab03
     // future/stream callbacks so it's appropriate to skip realloc here as it's
     // all "lower for wasm import", but this might get reused for something else
     // in the future.
