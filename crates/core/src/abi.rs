pub use wit_parser::abi::{AbiVariant, WasmSignature, WasmType};
use wit_parser::{
    align_to_arch, Alignment, ArchitectureSize, ElementInfo, Enum, Flags, FlagsRepr, Function,
    Handle, Int, Record, Resolve, Result_, SizeAlign, Tuple, Type, TypeDefKind, TypeId, Variant,
};

// Helper macro for defining instructions without having to have tons of
// exhaustive `match` statements to update
macro_rules! def_instruction {
    (
        $( #[$enum_attr:meta] )*
        pub enum $name:ident<'a> {
            $(
                $( #[$attr:meta] )*
                $variant:ident $( {
                    $($field:ident : $field_ty:ty $(,)* )*
                } )?
                    :
                [$num_popped:expr] => [$num_pushed:expr],
            )*
        }
    ) => {
        $( #[$enum_attr] )*
        pub enum $name<'a> {
            $(
                $( #[$attr] )*
                $variant $( {
                    $(
                        $field : $field_ty,
                    )*
                } )? ,
            )*
        }

        impl $name<'_> {
            /// How many operands does this instruction pop from the stack?
            #[allow(unused_variables)]
            pub fn operands_len(&self) -> usize {
                match self {
                    $(
                        Self::$variant $( {
                            $(
                                $field,
                            )*
                        } )? => $num_popped,
                    )*
                }
            }

            /// How many results does this instruction push onto the stack?
            #[allow(unused_variables)]
            pub fn results_len(&self) -> usize {
                match self {
                    $(
                        Self::$variant $( {
                            $(
                                $field,
                            )*
                        } )? => $num_pushed,
                    )*
                }
            }
        }
    };
}

def_instruction! {
    #[derive(Debug)]
    pub enum Instruction<'a> {
        /// Acquires the specified parameter and places it on the stack.
        /// Depending on the context this may refer to wasm parameters or
        /// interface types parameters.
        GetArg { nth: usize } : [0] => [1],

        // Integer const/manipulation instructions

        /// Pushes the constant `val` onto the stack.
        I32Const { val: i32 } : [0] => [1],
        /// Casts the top N items on the stack using the `Bitcast` enum
        /// provided. Consumes the same number of operands that this produces.
        Bitcasts { casts: &'a [Bitcast] } : [casts.len()] => [casts.len()],
        /// Pushes a number of constant zeros for each wasm type on the stack.
        ConstZero { tys: &'a [WasmType] } : [0] => [tys.len()],

        // Memory load/store instructions

        /// Pops a pointer from the stack and loads a little-endian `i32` from
        /// it, using the specified constant offset.
        I32Load { offset: ArchitectureSize } : [1] => [1],
        /// Pops a pointer from the stack and loads a little-endian `i8` from
        /// it, using the specified constant offset. The value loaded is the
        /// zero-extended to 32-bits
        I32Load8U { offset: ArchitectureSize } : [1] => [1],
        /// Pops a pointer from the stack and loads a little-endian `i8` from
        /// it, using the specified constant offset. The value loaded is the
        /// sign-extended to 32-bits
        I32Load8S { offset: ArchitectureSize } : [1] => [1],
        /// Pops a pointer from the stack and loads a little-endian `i16` from
        /// it, using the specified constant offset. The value loaded is the
        /// zero-extended to 32-bits
        I32Load16U { offset: ArchitectureSize } : [1] => [1],
        /// Pops a pointer from the stack and loads a little-endian `i16` from
        /// it, using the specified constant offset. The value loaded is the
        /// sign-extended to 32-bits
        I32Load16S { offset: ArchitectureSize } : [1] => [1],
        /// Pops a pointer from the stack and loads a little-endian `i64` from
        /// it, using the specified constant offset.
        I64Load { offset: ArchitectureSize } : [1] => [1],
        /// Pops a pointer from the stack and loads a little-endian `f32` from
        /// it, using the specified constant offset.
        F32Load { offset: ArchitectureSize } : [1] => [1],
        /// Pops a pointer from the stack and loads a little-endian `f64` from
        /// it, using the specified constant offset.
        F64Load { offset: ArchitectureSize } : [1] => [1],

        /// Like `I32Load` or `I64Load`, but for loading pointer values.
        PointerLoad { offset: ArchitectureSize } : [1] => [1],
        /// Like `I32Load` or `I64Load`, but for loading array length values.
        LengthLoad { offset: ArchitectureSize } : [1] => [1],

        /// Pops a pointer from the stack and then an `i32` value.
        /// Stores the value in little-endian at the pointer specified plus the
        /// constant `offset`.
        I32Store { offset: ArchitectureSize } : [2] => [0],
        /// Pops a pointer from the stack and then an `i32` value.
        /// Stores the low 8 bits of the value in little-endian at the pointer
        /// specified plus the constant `offset`.
        I32Store8 { offset: ArchitectureSize } : [2] => [0],
        /// Pops a pointer from the stack and then an `i32` value.
        /// Stores the low 16 bits of the value in little-endian at the pointer
        /// specified plus the constant `offset`.
        I32Store16 { offset: ArchitectureSize } : [2] => [0],
        /// Pops a pointer from the stack and then an `i64` value.
        /// Stores the value in little-endian at the pointer specified plus the
        /// constant `offset`.
        I64Store { offset: ArchitectureSize } : [2] => [0],
        /// Pops a pointer from the stack and then an `f32` value.
        /// Stores the value in little-endian at the pointer specified plus the
        /// constant `offset`.
        F32Store { offset: ArchitectureSize } : [2] => [0],
        /// Pops a pointer from the stack and then an `f64` value.
        /// Stores the value in little-endian at the pointer specified plus the
        /// constant `offset`.
        F64Store { offset: ArchitectureSize } : [2] => [0],

        /// Like `I32Store` or `I64Store`, but for storing pointer values.
        PointerStore { offset: ArchitectureSize } : [2] => [0],
        /// Like `I32Store` or `I64Store`, but for storing array length values.
        LengthStore { offset: ArchitectureSize } : [2] => [0],

        // Scalar lifting/lowering

        /// Converts an interface type `char` value to a 32-bit integer
        /// representing the unicode scalar value.
        I32FromChar : [1] => [1],
        /// Converts an interface type `u64` value to a wasm `i64`.
        I64FromU64 : [1] => [1],
        /// Converts an interface type `s64` value to a wasm `i64`.
        I64FromS64 : [1] => [1],
        /// Converts an interface type `u32` value to a wasm `i32`.
        I32FromU32 : [1] => [1],
        /// Converts an interface type `s32` value to a wasm `i32`.
        I32FromS32 : [1] => [1],
        /// Converts an interface type `u16` value to a wasm `i32`.
        I32FromU16 : [1] => [1],
        /// Converts an interface type `s16` value to a wasm `i32`.
        I32FromS16 : [1] => [1],
        /// Converts an interface type `u8` value to a wasm `i32`.
        I32FromU8 : [1] => [1],
        /// Converts an interface type `s8` value to a wasm `i32`.
        I32FromS8 : [1] => [1],
        /// Conversion an interface type `f32` value to a wasm `f32`.
        ///
        /// This may be a noop for some implementations, but it's here in case the
        /// native language representation of `f32` is different than the wasm
        /// representation of `f32`.
        CoreF32FromF32 : [1] => [1],
        /// Conversion an interface type `f64` value to a wasm `f64`.
        ///
        /// This may be a noop for some implementations, but it's here in case the
        /// native language representation of `f64` is different than the wasm
        /// representation of `f64`.
        CoreF64FromF64 : [1] => [1],

        /// Converts a native wasm `i32` to an interface type `s8`.
        ///
        /// This will truncate the upper bits of the `i32`.
        S8FromI32 : [1] => [1],
        /// Converts a native wasm `i32` to an interface type `u8`.
        ///
        /// This will truncate the upper bits of the `i32`.
        U8FromI32 : [1] => [1],
        /// Converts a native wasm `i32` to an interface type `s16`.
        ///
        /// This will truncate the upper bits of the `i32`.
        S16FromI32 : [1] => [1],
        /// Converts a native wasm `i32` to an interface type `u16`.
        ///
        /// This will truncate the upper bits of the `i32`.
        U16FromI32 : [1] => [1],
        /// Converts a native wasm `i32` to an interface type `s32`.
        S32FromI32 : [1] => [1],
        /// Converts a native wasm `i32` to an interface type `u32`.
        U32FromI32 : [1] => [1],
        /// Converts a native wasm `i64` to an interface type `s64`.
        S64FromI64 : [1] => [1],
        /// Converts a native wasm `i64` to an interface type `u64`.
        U64FromI64 : [1] => [1],
        /// Converts a native wasm `i32` to an interface type `char`.
        ///
        /// It's safe to assume that the `i32` is indeed a valid unicode code point.
        CharFromI32 : [1] => [1],
        /// Converts a native wasm `f32` to an interface type `f32`.
        F32FromCoreF32 : [1] => [1],
        /// Converts a native wasm `f64` to an interface type `f64`.
        F64FromCoreF64 : [1] => [1],

        /// Creates a `bool` from an `i32` input, trapping if the `i32` isn't
        /// zero or one.
        BoolFromI32 : [1] => [1],
        /// Creates an `i32` from a `bool` input, must return 0 or 1.
        I32FromBool : [1] => [1],

        // lists

        /// Lowers a list where the element's layout in the native language is
        /// expected to match the canonical ABI definition of interface types.
        ///
        /// Pops a list value from the stack and pushes the pointer/length onto
        /// the stack. If `realloc` is set to `Some` then this is expected to
        /// *consume* the list which means that the data needs to be copied. An
        /// allocation/copy is expected when:
        ///
        /// * A host is calling a wasm export with a list (it needs to copy the
        ///   list in to the callee's module, allocating space with `realloc`)
        /// * A wasm export is returning a list (it's expected to use `realloc`
        ///   to give ownership of the list to the caller.
        /// * A host is returning a list in a import definition, meaning that
        ///   space needs to be allocated in the caller with `realloc`).
        ///
        /// A copy does not happen (e.g. `realloc` is `None`) when:
        ///
        /// * A wasm module calls an import with the list. In this situation
        ///   it's expected the caller will know how to access this module's
        ///   memory (e.g. the host has raw access or wasm-to-wasm communication
        ///   would copy the list).
        ///
        /// If `realloc` is `Some` then the adapter is not responsible for
        /// cleaning up this list because the other end is receiving the
        /// allocation. If `realloc` is `None` then the adapter is responsible
        /// for cleaning up any temporary allocation it created, if any.
        ListCanonLower {
            element: &'a Type,
            realloc: Option<&'a str>,
        } : [1] => [2],

        /// Same as `ListCanonLower`, but used for strings
        StringLower {
            realloc: Option<&'a str>,
        } : [1] => [2],

        /// Lowers a list where the element's layout in the native language is
        /// not expected to match the canonical ABI definition of interface
        /// types.
        ///
        /// Pops a list value from the stack and pushes the pointer/length onto
        /// the stack. This operation also pops a block from the block stack
        /// which is used as the iteration body of writing each element of the
        /// list consumed.
        ///
        /// The `realloc` field here behaves the same way as `ListCanonLower`.
        /// It's only set to `None` when a wasm module calls a declared import.
        /// Otherwise lowering in other contexts requires allocating memory for
        /// the receiver to own.
        ListLower {
            element: &'a Type,
            realloc: Option<&'a str>,
        } : [1] => [2],

        /// Lifts a list which has a canonical representation into an interface
        /// types value.
        ///
        /// The term "canonical" representation here means that the
        /// representation of the interface types value in the native language
        /// exactly matches the canonical ABI definition of the type.
        ///
        /// This will consume two `i32` values from the stack, a pointer and a
        /// length, and then produces an interface value list.
        ListCanonLift {
            element: &'a Type,
            ty: TypeId,
        } : [2] => [1],

        /// Same as `ListCanonLift`, but used for strings
        StringLift : [2] => [1],

        /// Lifts a list which into an interface types value.
        ///
        /// This will consume two `i32` values from the stack, a pointer and a
        /// length, and then produces an interface value list.
        ///
        /// This will also pop a block from the block stack which is how to
        /// read each individual element from the list.
        ListLift {
            element: &'a Type,
            ty: TypeId,
        } : [2] => [1],

        /// Pushes an operand onto the stack representing the list item from
        /// each iteration of the list.
        ///
        /// This is only used inside of blocks related to lowering lists.
        IterElem { element: &'a Type } : [0] => [1],

        /// Pushes an operand onto the stack representing the base pointer of
        /// the next element in a list.
        ///
        /// This is used for both lifting and lowering lists.
        IterBasePointer : [0] => [1],

        // records and tuples

        /// Pops a record value off the stack, decomposes the record to all of
        /// its fields, and then pushes the fields onto the stack.
        RecordLower {
            record: &'a Record,
            name: &'a str,
            ty: TypeId,
        } : [1] => [record.fields.len()],

        /// Pops all fields for a record off the stack and then composes them
        /// into a record.
        RecordLift {
            record: &'a Record,
            name: &'a str,
            ty: TypeId,
        } : [record.fields.len()] => [1],

        /// Create an `i32` from a handle.
        HandleLower {
            handle: &'a Handle,
            name: &'a str,
            ty: TypeId,
        } : [1] => [1],

        /// Create a handle from an `i32`.
        HandleLift {
            handle: &'a Handle,
            name: &'a str,
            ty: TypeId,
        } : [1] => [1],

        /// Create an `i32` from a future.
        FutureLower {
            payload: &'a Option<Type>,
            ty: TypeId,
        } : [1] => [1],

        /// Create a future from an `i32`.
        FutureLift {
            payload: &'a Option<Type>,
            ty: TypeId,
        } : [1] => [1],

        /// Create an `i32` from a stream.
        StreamLower {
            payload: &'a Option<Type>,
            ty: TypeId,
        } : [1] => [1],

        /// Create a stream from an `i32`.
        StreamLift {
            payload: &'a Option<Type>,
            ty: TypeId,
        } : [1] => [1],

        /// Create an `i32` from an error-context.
        ErrorContextLower : [1] => [1],

        /// Create a error-context from an `i32`.
        ErrorContextLift : [1] => [1],

        /// Pops a tuple value off the stack, decomposes the tuple to all of
        /// its fields, and then pushes the fields onto the stack.
        TupleLower {
            tuple: &'a Tuple,
            ty: TypeId,
        } : [1] => [tuple.types.len()],

        /// Pops all fields for a tuple off the stack and then composes them
        /// into a tuple.
        TupleLift {
            tuple: &'a Tuple,
            ty: TypeId,
        } : [tuple.types.len()] => [1],

        /// Converts a language-specific record-of-bools to a list of `i32`.
        FlagsLower {
            flags: &'a Flags,
            name: &'a str,
            ty: TypeId,
        } : [1] => [flags.repr().count()],
        /// Converts a list of native wasm `i32` to a language-specific
        /// record-of-bools.
        FlagsLift {
            flags: &'a Flags,
            name: &'a str,
            ty: TypeId,
        } : [flags.repr().count()] => [1],

        // variants

        /// This is a special instruction used for `VariantLower`
        /// instruction to determine the name of the payload, if present, to use
        /// within each block.
        ///
        /// Each sub-block will have this be the first instruction, and if it
        /// lowers a payload it will expect something bound to this name.
        VariantPayloadName : [0] => [1],

        /// Pops a variant off the stack as well as `ty.cases.len()` blocks
        /// from the code generator. Uses each of those blocks and the value
        /// from the stack to produce `nresults` of items.
        VariantLower {
            variant: &'a Variant,
            name: &'a str,
            ty: TypeId,
            results: &'a [WasmType],
        } : [1] => [results.len()],

        /// Pops an `i32` off the stack as well as `ty.cases.len()` blocks
        /// from the code generator. Uses each of those blocks and the value
        /// from the stack to produce a final variant.
        VariantLift {
            variant: &'a Variant,
            name: &'a str,
            ty: TypeId,
        } : [1] => [1],

        /// Pops an enum off the stack and pushes the `i32` representation.
        EnumLower {
            enum_: &'a Enum,
            name: &'a str,
            ty: TypeId,
        } : [1] => [1],

        /// Pops an `i32` off the stack and lifts it into the `enum` specified.
        EnumLift {
            enum_: &'a Enum,
            name: &'a str,
            ty: TypeId,
        } : [1] => [1],

        /// Specialization of `VariantLower` for specifically `option<T>` types,
        /// otherwise behaves the same as `VariantLower` (e.g. two blocks for
        /// the two cases.
        OptionLower {
            payload: &'a Type,
            ty: TypeId,
            results: &'a [WasmType],
        } : [1] => [results.len()],

        /// Specialization of `VariantLift` for specifically the `option<T>`
        /// type. Otherwise behaves the same as the `VariantLift` instruction
        /// with two blocks for the lift.
        OptionLift {
            payload: &'a Type,
            ty: TypeId,
        } : [1] => [1],

        /// Specialization of `VariantLower` for specifically `result<T, E>`
        /// types, otherwise behaves the same as `VariantLower` (e.g. two blocks
        /// for the two cases.
        ResultLower {
            result: &'a Result_
            ty: TypeId,
            results: &'a [WasmType],
        } : [1] => [results.len()],

        /// Specialization of `VariantLift` for specifically the `result<T,
        /// E>` type. Otherwise behaves the same as the `VariantLift`
        /// instruction with two blocks for the lift.
        ResultLift {
            result: &'a Result_,
            ty: TypeId,
        } : [1] => [1],

        // calling/control flow

        /// Represents a call to a raw WebAssembly API. The module/name are
        /// provided inline as well as the types if necessary.
        CallWasm {
            name: &'a str,
            sig: &'a WasmSignature,
            module_prefix: &'a str,
        } : [sig.params.len()] => [sig.results.len()],

        /// Same as `CallWasm`, except the dual where an interface is being
        /// called rather than a raw wasm function.
        ///
        /// Note that this will be used for async functions.
        CallInterface {
            func: &'a Function,
            async_: bool,
        } : [func.params.len()] => [if *async_ { 1 } else { usize::from(func.result.is_some()) }],

        /// Returns `amt` values on the stack. This is always the last
        /// instruction.
        Return { amt: usize, func: &'a Function } : [*amt] => [0],

        /// Calls the `realloc` function specified in a malloc-like fashion
        /// allocating `size` bytes with alignment `align`.
        ///
        /// Pushes the returned pointer onto the stack.
        Malloc {
            realloc: &'static str,
            size: ArchitectureSize,
            align: Alignment,
        } : [0] => [1],

        /// Used exclusively for guest-code generation this indicates that
        /// the standard memory deallocation function needs to be invoked with
        /// the specified parameters.
        ///
        /// This will pop a pointer from the stack and push nothing.
        GuestDeallocate {
            size: ArchitectureSize,
            align: Alignment,
        } : [1] => [0],

        /// Used exclusively for guest-code generation this indicates that
        /// a string is being deallocated. The ptr/length are on the stack and
        /// are poppped off and used to deallocate the string.
        GuestDeallocateString : [2] => [0],

        /// Used exclusively for guest-code generation this indicates that
        /// a list is being deallocated. The ptr/length are on the stack and
        /// are poppped off and used to deallocate the list.
        ///
        /// This variant also pops a block off the block stack to be used as the
        /// body of the deallocation loop.
        GuestDeallocateList {
            element: &'a Type,
        } : [2] => [0],

        /// Used exclusively for guest-code generation this indicates that
        /// a variant is being deallocated. The integer discriminant is popped
        /// off the stack as well as `blocks` number of blocks popped from the
        /// blocks stack. The variant is used to select, at runtime, which of
        /// the blocks is executed to deallocate the variant.
        GuestDeallocateVariant {
            blocks: usize,
        } : [1] => [0],

        /// Call an async-lowered import.
        AsyncCallWasm { name: &'a str } : [2] => [0],

        /// Generate code to run after `CallInterface` for an async-lifted export.
        ///
        /// For example, this might include task management for the
        /// future/promise/task returned by the call made for `CallInterface`.
        AsyncPostCallInterface { func: &'a Function } : [1] => [usize::from(func.result.is_some()) + 1],

        /// Call `task.return` for an async-lifted export once the task returned
        /// by `CallInterface` and managed by `AsyncPostCallInterface`
        /// yields a value.
        AsyncCallReturn { name: &'a str, params: &'a [WasmType] } : [params.len()] => [0],

        /// Force the evaluation of the specified number of expressions and push
        /// the results to the stack.
        ///
        /// This is useful prior to disposing of temporary variables and/or
        /// allocations which are referenced by one or more not-yet-evaluated
        /// expressions.
        Flush { amt: usize } : [*amt] => [*amt],
    }
}

#[derive(Debug, PartialEq)]
pub enum Bitcast {
    // Upcasts
    F32ToI32,
    F64ToI64,
    I32ToI64,
    F32ToI64,

    // Downcasts
    I32ToF32,
    I64ToF64,
    I64ToI32,
    I64ToF32,

    // PointerOrI64 conversions. These preserve provenance when the source
    // or destination is a pointer value.
    //
    // These are used when pointer values are being stored in
    // (ToP64) and loaded out of (P64To) PointerOrI64 values, so they
    // always have to preserve provenance when the value being loaded or
    // stored is a pointer.
    P64ToI64,
    I64ToP64,
    P64ToP,
    PToP64,

    // Pointer<->number conversions. These do not preserve provenance.
    //
    // These are used when integer or floating-point values are being stored in
    // (I32ToP/etc.) and loaded out of (PToI32/etc.) pointer values, so they
    // never have any provenance to preserve.
    I32ToP,
    PToI32,
    PToL,
    LToP,

    // Number<->Number conversions.
    I32ToL,
    LToI32,
    I64ToL,
    LToI64,

    // Multiple conversions in sequence.
    Sequence(Box<[Bitcast; 2]>),

    None,
}

/// Whether the glue code surrounding a call is lifting arguments and lowering
/// results or vice versa.
#[derive(Clone, Copy, PartialEq, Eq)]
pub enum LiftLower {
    /// When the glue code lifts arguments and lowers results.
    ///
    /// ```text
    /// Wasm --lift-args--> SourceLanguage; call; SourceLanguage --lower-results--> Wasm
    /// ```
    LiftArgsLowerResults,
    /// When the glue code lowers arguments and lifts results.
    ///
    /// ```text
    /// SourceLanguage --lower-args--> Wasm; call; Wasm --lift-results--> SourceLanguage
    /// ```
    LowerArgsLiftResults,
    /// Symmetric calling convention
    Symmetric,
}

/// Trait for language implementors to use to generate glue code between native
/// WebAssembly signatures and interface types signatures.
///
/// This is used as an implementation detail in interpreting the ABI between
/// interface types and wasm types. Eventually this will be driven by interface
/// types adapters themselves, but for now the ABI of a function dictates what
/// instructions are fed in.
///
/// Types implementing `Bindgen` are incrementally fed `Instruction` values to
/// generate code for. Instructions operate like a stack machine where each
/// instruction has a list of inputs and a list of outputs (provided by the
/// `emit` function).
pub trait Bindgen {
    /// The intermediate type for fragments of code for this type.
    ///
    /// For most languages `String` is a suitable intermediate type.
    type Operand: Clone;

    /// Emit code to implement the given instruction.
    ///
    /// Each operand is given in `operands` and can be popped off if ownership
    /// is required. It's guaranteed that `operands` has the appropriate length
    /// for the `inst` given, as specified with [`Instruction`].
    ///
    /// Each result variable should be pushed onto `results`. This function must
    /// push the appropriate number of results or binding generation will panic.
    fn emit(
        &mut self,
        resolve: &Resolve,
        inst: &Instruction<'_>,
        operands: &mut Vec<Self::Operand>,
        results: &mut Vec<Self::Operand>,
    );

    /// Gets a operand reference to the return pointer area.
    ///
    /// The provided size and alignment is for the function's return type.
    fn return_pointer(&mut self, size: ArchitectureSize, align: Alignment) -> Self::Operand;

    /// Enters a new block of code to generate code for.
    ///
    /// This is currently exclusively used for constructing variants. When a
    /// variant is constructed a block here will be pushed for each case of a
    /// variant, generating the code necessary to translate a variant case.
    ///
    /// Blocks are completed with `finish_block` below. It's expected that `emit`
    /// will always push code (if necessary) into the "current block", which is
    /// updated by calling this method and `finish_block` below.
    fn push_block(&mut self);

    /// Indicates to the code generator that a block is completed, and the
    /// `operand` specified was the resulting value of the block.
    ///
    /// This method will be used to compute the value of each arm of lifting a
    /// variant. The `operand` will be `None` if the variant case didn't
    /// actually have any type associated with it. Otherwise it will be `Some`
    /// as the last value remaining on the stack representing the value
    /// associated with a variant's `case`.
    ///
    /// It's expected that this will resume code generation in the previous
    /// block before `push_block` was called. This must also save the results
    /// of the current block internally for instructions like `ResultLift` to
    /// use later.
    fn finish_block(&mut self, operand: &mut Vec<Self::Operand>);

    /// Returns size information that was previously calculated for all types.
    fn sizes(&self) -> &SizeAlign;

    /// Returns whether or not the specified element type is represented in a
    /// "canonical" form for lists. This dictates whether the `ListCanonLower`
    /// and `ListCanonLift` instructions are used or not.
    fn is_list_canonical(&self, resolve: &Resolve, element: &Type) -> bool;
}

/// Generates an abstract sequence of instructions which represents this
/// function being adapted as an imported function.
///
/// The instructions here, when executed, will emulate a language with
/// interface types calling the concrete wasm implementation. The parameters
/// for the returned instruction sequence are the language's own
/// interface-types parameters. One instruction in the instruction stream
/// will be a `Call` which represents calling the actual raw wasm function
/// signature.
///
/// This function is useful, for example, if you're building a language
/// generator for WASI bindings. This will document how to translate
/// language-specific values into the wasm types to call a WASI function,
/// and it will also automatically convert the results of the WASI function
/// back to a language-specific value.
pub fn call(
    resolve: &Resolve,
    variant: AbiVariant,
    lift_lower: LiftLower,
    func: &Function,
    bindgen: &mut impl Bindgen,
    async_: bool,
) {
<<<<<<< HEAD
    if matches!(lift_lower, LiftLower::Symmetric) {
        let sig = wasm_signature_symmetric(resolve, variant, func, true);
        Generator::new(resolve, variant, lift_lower, bindgen, async_)
            .call_with_signature(func, sig);
    } else {
        Generator::new(resolve, variant, lift_lower, bindgen, async_).call(func);
    }
=======
    Generator::new(resolve, bindgen).call(func, variant, lift_lower, async_);
>>>>>>> ec56282b
}

pub fn lower_to_memory<B: Bindgen>(
    resolve: &Resolve,
    bindgen: &mut B,
    address: B::Operand,
    value: B::Operand,
    ty: &Type,
) {
    let mut generator = Generator::new(resolve, bindgen);
    // TODO: make this configurable? Right this this function is only called for
    // future/stream callbacks so it's appropriate to skip realloc here as it's
    // all "lower for wasm import", but this might get reused for something else
    // in the future.
    generator.realloc = Some(Realloc::None);
    generator.stack.push(value);
    generator.write_to_memory(ty, address, Default::default());
}

pub fn lift_from_memory<B: Bindgen>(
    resolve: &Resolve,
    bindgen: &mut B,
    address: B::Operand,
    ty: &Type,
) -> B::Operand {
    let mut generator = Generator::new(resolve, bindgen);
    generator.read_from_memory(ty, address, Default::default());
    generator.stack.pop().unwrap()
}

/// Used in a similar manner as the `Interface::call` function except is
/// used to generate the `post-return` callback for `func`.
///
/// This is only intended to be used in guest generators for exported
/// functions and will primarily generate `GuestDeallocate*` instructions,
/// plus others used as input to those instructions.
pub fn post_return(resolve: &Resolve, func: &Function, bindgen: &mut impl Bindgen) {
    Generator::new(resolve, bindgen).post_return(func);
}

/// Returns whether the `Function` specified needs a post-return function to
/// be generated in guest code.
///
/// This is used when the return value contains a memory allocation such as
/// a list or a string primarily.
pub fn guest_export_needs_post_return(resolve: &Resolve, func: &Function) -> bool {
    func.result
        .map(|t| needs_post_return(resolve, &t))
        .unwrap_or(false)
}

fn needs_post_return(resolve: &Resolve, ty: &Type) -> bool {
    match ty {
        Type::String => true,
        Type::ErrorContext => true,
        Type::Id(id) => match &resolve.types[*id].kind {
            TypeDefKind::List(_) => true,
            TypeDefKind::Type(t) => needs_post_return(resolve, t),
            TypeDefKind::Handle(_) => false,
            TypeDefKind::Resource => false,
            TypeDefKind::Record(r) => r.fields.iter().any(|f| needs_post_return(resolve, &f.ty)),
            TypeDefKind::Tuple(t) => t.types.iter().any(|t| needs_post_return(resolve, t)),
            TypeDefKind::Variant(t) => t
                .cases
                .iter()
                .filter_map(|t| t.ty.as_ref())
                .any(|t| needs_post_return(resolve, t)),
            TypeDefKind::Option(t) => needs_post_return(resolve, t),
            TypeDefKind::Result(t) => [&t.ok, &t.err]
                .iter()
                .filter_map(|t| t.as_ref())
                .any(|t| needs_post_return(resolve, t)),
            TypeDefKind::Flags(_) | TypeDefKind::Enum(_) => false,
            TypeDefKind::Future(_) | TypeDefKind::Stream(_) => false,
            TypeDefKind::Unknown => unreachable!(),
        },

        Type::Bool
        | Type::U8
        | Type::S8
        | Type::U16
        | Type::S16
        | Type::U32
        | Type::S32
        | Type::U64
        | Type::S64
        | Type::F32
        | Type::F64
        | Type::Char => false,
    }
}

#[derive(Copy, Clone)]
pub enum Realloc {
    None,
    Export(&'static str),
}

struct Generator<'a, B: Bindgen> {
    bindgen: &'a mut B,
    resolve: &'a Resolve,
    operands: Vec<B::Operand>,
    results: Vec<B::Operand>,
    stack: Vec<B::Operand>,
    return_pointer: Option<B::Operand>,
    realloc: Option<Realloc>,
}

impl<'a, B: Bindgen> Generator<'a, B> {
    fn new(resolve: &'a Resolve, bindgen: &'a mut B) -> Generator<'a, B> {
        Generator {
            resolve,
            bindgen,
            operands: Vec::new(),
            results: Vec::new(),
            stack: Vec::new(),
            return_pointer: None,
            realloc: None,
        }
    }

<<<<<<< HEAD
    fn call(&mut self, func: &Function) {
        let sig = self.resolve.wasm_signature(self.variant, func);
        self.call_with_signature(func, sig);
    }

    fn call_with_signature(&mut self, func: &Function, sig: WasmSignature) {
        const MAX_FLAT_PARAMS: usize = 16;

        let language_to_abi = matches!(self.lift_lower, LiftLower::LowerArgsLiftResults)
            || (matches!(self.lift_lower, LiftLower::Symmetric)
                && matches!(self.variant, AbiVariant::GuestImport));
        match language_to_abi {
            true => {
                if let (AbiVariant::GuestExport, true) = (self.variant, self.async_) {
=======
    fn call(&mut self, func: &Function, variant: AbiVariant, lift_lower: LiftLower, async_: bool) {
        const MAX_FLAT_PARAMS: usize = 16;

        let sig = self.resolve.wasm_signature(variant, func);

        // Lowering parameters calling a wasm import _or_ returning a result
        // from an async-lifted wasm export means we don't need to pass
        // ownership, but we pass ownership in all other cases.
        let realloc = match (variant, lift_lower, async_) {
            (AbiVariant::GuestImport, LiftLower::LowerArgsLiftResults, _)
            | (AbiVariant::GuestExport, LiftLower::LiftArgsLowerResults, true) => Realloc::None,
            _ => Realloc::Export("cabi_realloc"),
        };
        assert!(self.realloc.is_none());

        match lift_lower {
            LiftLower::LowerArgsLiftResults => {
                self.realloc = Some(realloc);
                if let (AbiVariant::GuestExport, true) = (variant, async_) {
>>>>>>> ec56282b
                    unimplemented!("host-side code generation for async lift/lower not supported");
                }

                let lower_to_memory = |self_: &mut Self, ptr: B::Operand| {
                    let mut offset = ArchitectureSize::default();
                    for (nth, (_, ty)) in func.params.iter().enumerate() {
                        self_.emit(&Instruction::GetArg { nth });
                        offset = align_to_arch(offset, self_.bindgen.sizes().align(ty));
                        self_.write_to_memory(ty, ptr.clone(), offset);
                        offset += self_.bindgen.sizes().size(ty);
                    }

                    self_.stack.push(ptr);
                };

                if async_ {
                    let ElementInfo { size, align } = self
                        .bindgen
                        .sizes()
                        .record(func.params.iter().map(|(_, ty)| ty));
                    let ptr = self.bindgen.return_pointer(size, align);
                    lower_to_memory(self, ptr);
                } else {
                    if !sig.indirect_params {
                        // If the parameters for this function aren't indirect
                        // (there aren't too many) then we simply do a normal lower
                        // operation for them all.
                        for (nth, (_, ty)) in func.params.iter().enumerate() {
                            self.emit(&Instruction::GetArg { nth });
                            self.lower(ty);
                        }
                    } else {
                        // ... otherwise if parameters are indirect space is
                        // allocated from them and each argument is lowered
                        // individually into memory.
                        let ElementInfo { size, align } = self
                            .bindgen
                            .sizes()
                            .record(func.params.iter().map(|t| &t.1));
                        let ptr = match variant {
                            // When a wasm module calls an import it will provide
                            // space that isn't explicitly deallocated.
                            AbiVariant::GuestImport => self.bindgen.return_pointer(size, align),
                            // When calling a wasm module from the outside, though,
                            // malloc needs to be called.
                            AbiVariant::GuestExport => {
                                self.emit(&Instruction::Malloc {
                                    realloc: "cabi_realloc",
                                    size,
                                    align,
                                });
                                self.stack.pop().unwrap()
                            }
                            AbiVariant::GuestImportAsync
                            | AbiVariant::GuestExportAsync
                            | AbiVariant::GuestExportAsyncStackful => {
                                unreachable!()
                            }
                        };
                        lower_to_memory(self, ptr);
                    }
                }
                self.realloc = None;

<<<<<<< HEAD
                let mut retptr_oprnd = None;
                if self.async_ {
=======
                if async_ {
>>>>>>> ec56282b
                    let ElementInfo { size, align } =
                        self.bindgen.sizes().record(func.result.iter());
                    let ptr = self.bindgen.return_pointer(size, align);
                    retptr_oprnd = Some(ptr.clone());
                    self.return_pointer = Some(ptr.clone());
                    self.stack.push(ptr);

                    assert_eq!(self.stack.len(), 2);
                    self.emit(&Instruction::AsyncCallWasm {
                        name: &format!("[async-lower]{}", func.name),
                    });
                } else {
                    // If necessary we may need to prepare a return pointer for
                    // this ABI.
                    if variant == AbiVariant::GuestImport && sig.retptr {
                        let info = self.bindgen.sizes().params(&func.result);
                        let ptr = self.bindgen.return_pointer(info.size, info.align);
                        self.return_pointer = Some(ptr.clone());
                        self.stack.push(ptr);
                    }

                    assert_eq!(self.stack.len(), sig.params.len());
                    self.emit(&Instruction::CallWasm {
                        name: &func.name,
                        sig: &sig,
                        module_prefix: Default::default(),
                    });
                }

<<<<<<< HEAD
                if matches!(self.lift_lower, LiftLower::Symmetric) && sig.retptr {
                    if let Some(ptr) = retptr_oprnd {
                        self.read_results_from_memory(
                            &func.result,
                            ptr.clone(),
                            Default::default(),
                        );
                    }
                } else if !(sig.retptr || self.async_) {
=======
                if !(sig.retptr || async_) {
>>>>>>> ec56282b
                    // With no return pointer in use we can simply lift the
                    // result(s) of the function from the result of the core
                    // wasm function.
                    if let Some(ty) = &func.result {
                        self.lift(ty)
                    }
                } else {
                    let ptr = match variant {
                        // imports into guests means it's a wasm module
                        // calling an imported function. We supplied the
                        // return pointer as the last argument (saved in
                        // `self.return_pointer`) so we use that to read
                        // the result of the function from memory.
                        AbiVariant::GuestImport => {
                            assert!(sig.results.is_empty() || async_);
                            self.return_pointer.take().unwrap()
                        }

                        // guest exports means that this is a host
                        // calling wasm so wasm returned a pointer to where
                        // the result is stored
                        AbiVariant::GuestExport => self.stack.pop().unwrap(),

                        AbiVariant::GuestImportAsync
                        | AbiVariant::GuestExportAsync
                        | AbiVariant::GuestExportAsyncStackful => {
                            unreachable!()
                        }
                    };

                    self.read_results_from_memory(
                        &func.result,
                        ptr.clone(),
                        ArchitectureSize::default(),
                    );
                    self.emit(&Instruction::Flush {
                        amt: usize::from(func.result.is_some()),
                    });
                }

                self.emit(&Instruction::Return {
                    func,
                    amt: usize::from(func.result.is_some()),
                });
            }
<<<<<<< HEAD
            false => {
                if let (AbiVariant::GuestImport, true) = (self.variant, self.async_) {
=======
            LiftLower::LiftArgsLowerResults => {
                if let (AbiVariant::GuestImport, true) = (variant, async_) {
>>>>>>> ec56282b
                    todo!("implement host-side support for async lift/lower");
                }

                let read_from_memory = |self_: &mut Self| {
                    let mut offset = ArchitectureSize::default();
                    let ptr = self_.stack.pop().unwrap();
                    for (_, ty) in func.params.iter() {
                        offset = align_to_arch(offset, self_.bindgen.sizes().align(ty));
                        self_.read_from_memory(ty, ptr.clone(), offset);
                        offset += self_.bindgen.sizes().size(ty);
                    }
                };

                if !sig.indirect_params {
                    // If parameters are not passed indirectly then we lift each
                    // argument in succession from the component wasm types that
                    // make-up the type.
                    let mut offset = 0;
                    let mut temp = Vec::new();
                    for (_, ty) in func.params.iter() {
                        temp.truncate(0);
                        self.resolve.push_flat(ty, &mut temp);
                        for _ in 0..temp.len() {
                            self.emit(&Instruction::GetArg { nth: offset });
                            offset += 1;
                        }
                        self.lift(ty);
                    }
                } else {
                    // ... otherwise argument is read in succession from memory
                    // where the pointer to the arguments is the first argument
                    // to the function.
                    self.emit(&Instruction::GetArg { nth: 0 });
                    read_from_memory(self);
                }

                // ... and that allows us to call the interface types function
                self.emit(&Instruction::CallInterface {
                    func,
                    async_: async_,
                });

                let (lower_to_memory, async_results) = if async_ {
                    self.emit(&Instruction::AsyncPostCallInterface { func });

                    let mut results = Vec::new();
                    if let Some(ty) = &func.result {
                        self.resolve.push_flat(ty, &mut results);
                    }
                    (results.len() > MAX_FLAT_PARAMS, Some(results))
                } else {
                    (sig.retptr, None)
                };

                // This was dynamically allocated by the caller (or async start
                // function) so after it's been read by the guest we need to
                // deallocate it.
                if let AbiVariant::GuestExport = variant {
                    if sig.indirect_params && !async_ {
                        let ElementInfo { size, align } = self
                            .bindgen
                            .sizes()
                            .record(func.params.iter().map(|t| &t.1));
                        self.emit(&Instruction::GetArg { nth: 0 });
                        self.emit(&Instruction::GuestDeallocate { size, align });
                    }
                }

                self.realloc = Some(realloc);

                if !lower_to_memory {
                    // With no return pointer in use we simply lower the
                    // result(s) and return that directly from the function.
                    if let Some(ty) = &func.result {
                        self.lower(ty);
                    }
                } else {
<<<<<<< HEAD
                    match self.variant == AbiVariant::GuestImport
                        || self.lift_lower == LiftLower::Symmetric
                    {
=======
                    match variant {
>>>>>>> ec56282b
                        // When a function is imported to a guest this means
                        // it's a host providing the implementation of the
                        // import. The result is stored in the pointer
                        // specified in the last argument, so we get the
                        // pointer here and then write the return value into
                        // it.
                        true => {
                            self.emit(&Instruction::GetArg {
                                nth: sig.params.len() - 1,
                            });
                            let ptr = self.stack.pop().unwrap();
                            self.write_params_to_memory(&func.result, ptr, Default::default());
                        }

                        // For a guest import this is a function defined in
                        // wasm, so we're returning a pointer where the
                        // value was stored at. Allocate some space here
                        // (statically) and then write the result into that
                        // memory, returning the pointer at the end.
                        false => {
                            let ElementInfo { size, align } =
                                self.bindgen.sizes().params(&func.result);
                            let ptr = self.bindgen.return_pointer(size, align);
                            self.write_params_to_memory(
                                &func.result,
                                ptr.clone(),
                                Default::default(),
                            );
                            if !matches!(self.lift_lower, LiftLower::Symmetric) {
                                self.stack.push(ptr);
                            }
                        } // AbiVariant::GuestImportAsync
                          // | AbiVariant::GuestExportAsync
                          // | AbiVariant::GuestExportAsyncStackful => {
                          //     unreachable!()
                          // }
                    }

                    if matches!(
                        self.variant,
                        AbiVariant::GuestImportAsync | AbiVariant::GuestExportAsync
                    ) {
                        unreachable!()
                    }
                }

                if let Some(results) = async_results {
                    let name = &format!("[task-return]{}", func.name);

                    self.emit(&Instruction::AsyncCallReturn {
                        name,
                        params: &if results.len() > MAX_FLAT_PARAMS {
                            vec![WasmType::Pointer]
                        } else {
                            results
                        },
                    });
                    self.emit(&Instruction::Return { func, amt: 1 });
                } else {
                    self.emit(&Instruction::Return {
                        func,
                        amt: sig.results.len(),
                    });
                }
                self.realloc = None;
            }
        }

        assert!(self.realloc.is_none());

        assert!(
            self.stack.is_empty(),
            "stack has {} items remaining",
            self.stack.len()
        );
    }

    fn post_return(&mut self, func: &Function) {
        let sig = self.resolve.wasm_signature(AbiVariant::GuestExport, func);

        // Currently post-return is only used for lists and lists are always
        // returned indirectly through memory due to their flat representation
        // having more than one type. Assert that a return pointer is used,
        // though, in case this ever changes.
        assert!(sig.retptr);

        self.emit(&Instruction::GetArg { nth: 0 });
        let addr = self.stack.pop().unwrap();
        for (offset, ty) in self.bindgen.sizes().field_offsets(&func.result) {
            self.deallocate(ty, addr.clone(), offset);
        }
        self.emit(&Instruction::Return { func, amt: 0 });

        assert!(
            self.stack.is_empty(),
            "stack has {} items remaining",
            self.stack.len()
        );
    }

    fn emit(&mut self, inst: &Instruction<'_>) {
        self.operands.clear();
        self.results.clear();

        let operands_len = inst.operands_len();
        assert!(
            self.stack.len() >= operands_len,
            "not enough operands on stack for {:?}",
            inst
        );
        self.operands
            .extend(self.stack.drain((self.stack.len() - operands_len)..));
        self.results.reserve(inst.results_len());

        self.bindgen
            .emit(self.resolve, inst, &mut self.operands, &mut self.results);

        assert_eq!(
            self.results.len(),
            inst.results_len(),
            "{:?} expected {} results, got {}",
            inst,
            inst.results_len(),
            self.results.len()
        );
        self.stack.append(&mut self.results);
    }

    fn push_block(&mut self) {
        self.bindgen.push_block();
    }

    fn finish_block(&mut self, size: usize) {
        self.operands.clear();
        assert!(
            size <= self.stack.len(),
            "not enough operands on stack for finishing block",
        );
        self.operands
            .extend(self.stack.drain((self.stack.len() - size)..));
        self.bindgen.finish_block(&mut self.operands);
    }

    fn lower(&mut self, ty: &Type) {
        use Instruction::*;

        match *ty {
            Type::Bool => self.emit(&I32FromBool),
            Type::S8 => self.emit(&I32FromS8),
            Type::U8 => self.emit(&I32FromU8),
            Type::S16 => self.emit(&I32FromS16),
            Type::U16 => self.emit(&I32FromU16),
            Type::S32 => self.emit(&I32FromS32),
            Type::U32 => self.emit(&I32FromU32),
            Type::S64 => self.emit(&I64FromS64),
            Type::U64 => self.emit(&I64FromU64),
            Type::Char => self.emit(&I32FromChar),
            Type::F32 => self.emit(&CoreF32FromF32),
            Type::F64 => self.emit(&CoreF64FromF64),
            Type::String => {
                let realloc = self.list_realloc();
                self.emit(&StringLower { realloc });
            }
            Type::ErrorContext => self.emit(&ErrorContextLower),
            Type::Id(id) => match &self.resolve.types[id].kind {
                TypeDefKind::Type(t) => self.lower(t),
                TypeDefKind::List(element) => {
                    let realloc = self.list_realloc();
                    if self.bindgen.is_list_canonical(self.resolve, element) {
                        self.emit(&ListCanonLower { element, realloc });
                    } else {
                        self.push_block();
                        self.emit(&IterElem { element });
                        self.emit(&IterBasePointer);
                        let addr = self.stack.pop().unwrap();
                        self.write_to_memory(element, addr, Default::default());
                        self.finish_block(0);
                        self.emit(&ListLower { element, realloc });
                    }
                }
                TypeDefKind::Handle(handle) => {
                    let (Handle::Own(ty) | Handle::Borrow(ty)) = handle;
                    self.emit(&HandleLower {
                        handle,
                        ty: id,
                        name: self.resolve.types[*ty].name.as_deref().unwrap(),
                    });
                }
                TypeDefKind::Resource => {
                    todo!();
                }
                TypeDefKind::Record(record) => {
                    self.emit(&RecordLower {
                        record,
                        ty: id,
                        name: self.resolve.types[id].name.as_deref().unwrap(),
                    });
                    let values = self
                        .stack
                        .drain(self.stack.len() - record.fields.len()..)
                        .collect::<Vec<_>>();
                    for (field, value) in record.fields.iter().zip(values) {
                        self.stack.push(value);
                        self.lower(&field.ty);
                    }
                }
                TypeDefKind::Tuple(tuple) => {
                    self.emit(&TupleLower { tuple, ty: id });
                    let values = self
                        .stack
                        .drain(self.stack.len() - tuple.types.len()..)
                        .collect::<Vec<_>>();
                    for (ty, value) in tuple.types.iter().zip(values) {
                        self.stack.push(value);
                        self.lower(ty);
                    }
                }

                TypeDefKind::Flags(flags) => {
                    self.emit(&FlagsLower {
                        flags,
                        ty: id,
                        name: self.resolve.types[id].name.as_ref().unwrap(),
                    });
                }

                TypeDefKind::Variant(v) => {
                    let results =
                        self.lower_variant_arms(ty, v.cases.iter().map(|c| c.ty.as_ref()));
                    self.emit(&VariantLower {
                        variant: v,
                        ty: id,
                        results: &results,
                        name: self.resolve.types[id].name.as_deref().unwrap(),
                    });
                }
                TypeDefKind::Enum(enum_) => {
                    self.emit(&EnumLower {
                        enum_,
                        ty: id,
                        name: self.resolve.types[id].name.as_deref().unwrap(),
                    });
                }
                TypeDefKind::Option(t) => {
                    let results = self.lower_variant_arms(ty, [None, Some(t)]);
                    self.emit(&OptionLower {
                        payload: t,
                        ty: id,
                        results: &results,
                    });
                }
                TypeDefKind::Result(r) => {
                    let results = self.lower_variant_arms(ty, [r.ok.as_ref(), r.err.as_ref()]);
                    self.emit(&ResultLower {
                        result: r,
                        ty: id,
                        results: &results,
                    });
                }
                TypeDefKind::Future(ty) => {
                    self.emit(&FutureLower {
                        payload: ty,
                        ty: id,
                    });
                }
                TypeDefKind::Stream(ty) => {
                    self.emit(&StreamLower {
                        payload: ty,
                        ty: id,
                    });
                }
                TypeDefKind::Unknown => unreachable!(),
            },
        }
    }

    fn lower_variant_arms<'b>(
        &mut self,
        ty: &Type,
        cases: impl IntoIterator<Item = Option<&'b Type>>,
    ) -> Vec<WasmType> {
        use Instruction::*;
        let mut results = Vec::new();
        let mut temp = Vec::new();
        let mut casts = Vec::new();
        self.resolve.push_flat(ty, &mut results);
        for (i, ty) in cases.into_iter().enumerate() {
            self.push_block();
            self.emit(&VariantPayloadName);
            let payload_name = self.stack.pop().unwrap();
            self.emit(&I32Const { val: i as i32 });
            let mut pushed = 1;
            if let Some(ty) = ty {
                // Using the payload of this block we lower the type to
                // raw wasm values.
                self.stack.push(payload_name);
                self.lower(ty);

                // Determine the types of all the wasm values we just
                // pushed, and record how many. If we pushed too few
                // then we'll need to push some zeros after this.
                temp.truncate(0);
                self.resolve.push_flat(ty, &mut temp);
                pushed += temp.len();

                // For all the types pushed we may need to insert some
                // bitcasts. This will go through and cast everything
                // to the right type to ensure all blocks produce the
                // same set of results.
                casts.truncate(0);
                for (actual, expected) in temp.iter().zip(&results[1..]) {
                    casts.push(cast(*actual, *expected));
                }
                if casts.iter().any(|c| *c != Bitcast::None) {
                    self.emit(&Bitcasts { casts: &casts });
                }
            }

            // If we haven't pushed enough items in this block to match
            // what other variants are pushing then we need to push
            // some zeros.
            if pushed < results.len() {
                self.emit(&ConstZero {
                    tys: &results[pushed..],
                });
            }
            self.finish_block(results.len());
        }
        results
    }

    fn list_realloc(&self) -> Option<&'static str> {
        match self.realloc.expect("realloc should be configured") {
            Realloc::None => None,
            Realloc::Export(s) => Some(s),
        }
    }

    /// Note that in general everything in this function is the opposite of the
    /// `lower` function above. This is intentional and should be kept this way!
    fn lift(&mut self, ty: &Type) {
        use Instruction::*;

        match *ty {
            // Builtin types need different flavors of storage instructions
            // depending on the size of the value written.
            Type::Bool => self.emit(&BoolFromI32),
            Type::S8 => self.emit(&S8FromI32),
            Type::U8 => self.emit(&U8FromI32),
            Type::S16 => self.emit(&S16FromI32),
            Type::U16 => self.emit(&U16FromI32),
            Type::S32 => self.emit(&S32FromI32),
            Type::U32 => self.emit(&U32FromI32),
            Type::S64 => self.emit(&S64FromI64),
            Type::U64 => self.emit(&U64FromI64),
            Type::Char => self.emit(&CharFromI32),
            Type::F32 => self.emit(&F32FromCoreF32),
            Type::F64 => self.emit(&F64FromCoreF64),
            Type::String => self.emit(&StringLift),
            Type::ErrorContext => self.emit(&ErrorContextLift),
            Type::Id(id) => match &self.resolve.types[id].kind {
                TypeDefKind::Type(t) => self.lift(t),
                TypeDefKind::List(element) => {
                    if self.bindgen.is_list_canonical(self.resolve, element) {
                        self.emit(&ListCanonLift { element, ty: id });
                    } else {
                        self.push_block();
                        self.emit(&IterBasePointer);
                        let addr = self.stack.pop().unwrap();
                        self.read_from_memory(element, addr, Default::default());
                        self.finish_block(1);
                        self.emit(&ListLift { element, ty: id });
                    }
                }
                TypeDefKind::Handle(handle) => {
                    let (Handle::Own(ty) | Handle::Borrow(ty)) = handle;
                    self.emit(&HandleLift {
                        handle,
                        ty: id,
                        name: self.resolve.types[*ty].name.as_deref().unwrap(),
                    });
                }
                TypeDefKind::Resource => {
                    todo!();
                }
                TypeDefKind::Record(record) => {
                    let mut temp = Vec::new();
                    self.resolve.push_flat(ty, &mut temp);
                    let mut args = self
                        .stack
                        .drain(self.stack.len() - temp.len()..)
                        .collect::<Vec<_>>();
                    for field in record.fields.iter() {
                        temp.truncate(0);
                        self.resolve.push_flat(&field.ty, &mut temp);
                        self.stack.extend(args.drain(..temp.len()));
                        self.lift(&field.ty);
                    }
                    self.emit(&RecordLift {
                        record,
                        ty: id,
                        name: self.resolve.types[id].name.as_deref().unwrap(),
                    });
                }
                TypeDefKind::Tuple(tuple) => {
                    let mut temp = Vec::new();
                    self.resolve.push_flat(ty, &mut temp);
                    let mut args = self
                        .stack
                        .drain(self.stack.len() - temp.len()..)
                        .collect::<Vec<_>>();
                    for ty in tuple.types.iter() {
                        temp.truncate(0);
                        self.resolve.push_flat(ty, &mut temp);
                        self.stack.extend(args.drain(..temp.len()));
                        self.lift(ty);
                    }
                    self.emit(&TupleLift { tuple, ty: id });
                }
                TypeDefKind::Flags(flags) => {
                    self.emit(&FlagsLift {
                        flags,
                        ty: id,
                        name: self.resolve.types[id].name.as_ref().unwrap(),
                    });
                }

                TypeDefKind::Variant(v) => {
                    self.lift_variant_arms(ty, v.cases.iter().map(|c| c.ty.as_ref()));
                    self.emit(&VariantLift {
                        variant: v,
                        ty: id,
                        name: self.resolve.types[id].name.as_deref().unwrap(),
                    });
                }

                TypeDefKind::Enum(enum_) => {
                    self.emit(&EnumLift {
                        enum_,
                        ty: id,
                        name: self.resolve.types[id].name.as_deref().unwrap(),
                    });
                }

                TypeDefKind::Option(t) => {
                    self.lift_variant_arms(ty, [None, Some(t)]);
                    self.emit(&OptionLift { payload: t, ty: id });
                }

                TypeDefKind::Result(r) => {
                    self.lift_variant_arms(ty, [r.ok.as_ref(), r.err.as_ref()]);
                    self.emit(&ResultLift { result: r, ty: id });
                }

                TypeDefKind::Future(ty) => {
                    self.emit(&FutureLift {
                        payload: ty,
                        ty: id,
                    });
                }
                TypeDefKind::Stream(ty) => {
                    self.emit(&StreamLift {
                        payload: ty,
                        ty: id,
                    });
                }
                TypeDefKind::Unknown => unreachable!(),
            },
        }
    }

    fn lift_variant_arms<'b>(
        &mut self,
        ty: &Type,
        cases: impl IntoIterator<Item = Option<&'b Type>>,
    ) {
        let mut params = Vec::new();
        let mut temp = Vec::new();
        let mut casts = Vec::new();
        self.resolve.push_flat(ty, &mut params);
        let block_inputs = self
            .stack
            .drain(self.stack.len() + 1 - params.len()..)
            .collect::<Vec<_>>();
        for ty in cases {
            self.push_block();
            if let Some(ty) = ty {
                // Push only the values we need for this variant onto
                // the stack.
                temp.truncate(0);
                self.resolve.push_flat(ty, &mut temp);
                self.stack
                    .extend(block_inputs[..temp.len()].iter().cloned());

                // Cast all the types we have on the stack to the actual
                // types needed for this variant, if necessary.
                casts.truncate(0);
                for (actual, expected) in temp.iter().zip(&params[1..]) {
                    casts.push(cast(*expected, *actual));
                }
                if casts.iter().any(|c| *c != Bitcast::None) {
                    self.emit(&Instruction::Bitcasts { casts: &casts });
                }

                // Then recursively lift this variant's payload.
                self.lift(ty);
            }
            self.finish_block(ty.is_some() as usize);
        }
    }

    fn write_to_memory(&mut self, ty: &Type, addr: B::Operand, offset: ArchitectureSize) {
        use Instruction::*;

        match *ty {
            Type::Bool | Type::U8 | Type::S8 => {
                self.lower_and_emit(ty, addr, &I32Store8 { offset })
            }
            Type::U16 | Type::S16 => self.lower_and_emit(ty, addr, &I32Store16 { offset }),
            Type::U32 | Type::S32 | Type::Char => {
                self.lower_and_emit(ty, addr, &I32Store { offset })
            }
            Type::U64 | Type::S64 => self.lower_and_emit(ty, addr, &I64Store { offset }),
            Type::F32 => self.lower_and_emit(ty, addr, &F32Store { offset }),
            Type::F64 => self.lower_and_emit(ty, addr, &F64Store { offset }),
            Type::String => self.write_list_to_memory(ty, addr, offset),
            Type::ErrorContext => self.lower_and_emit(ty, addr, &I32Store { offset }),

            Type::Id(id) => match &self.resolve.types[id].kind {
                TypeDefKind::Type(t) => self.write_to_memory(t, addr, offset),
                TypeDefKind::List(_) => self.write_list_to_memory(ty, addr, offset),

                TypeDefKind::Future(_) | TypeDefKind::Stream(_) | TypeDefKind::Handle(_) => {
                    self.lower_and_emit(ty, addr, &I32Store { offset })
                }

                // Decompose the record into its components and then write all
                // the components into memory one-by-one.
                TypeDefKind::Record(record) => {
                    self.emit(&RecordLower {
                        record,
                        ty: id,
                        name: self.resolve.types[id].name.as_deref().unwrap(),
                    });
                    self.write_fields_to_memory(record.fields.iter().map(|f| &f.ty), addr, offset);
                }
                TypeDefKind::Resource => {
                    todo!()
                }
                TypeDefKind::Tuple(tuple) => {
                    self.emit(&TupleLower { tuple, ty: id });
                    self.write_fields_to_memory(tuple.types.iter(), addr, offset);
                }

                TypeDefKind::Flags(f) => {
                    self.lower(ty);
                    match f.repr() {
                        FlagsRepr::U8 => {
                            self.stack.push(addr);
                            self.store_intrepr(offset, Int::U8);
                        }
                        FlagsRepr::U16 => {
                            self.stack.push(addr);
                            self.store_intrepr(offset, Int::U16);
                        }
                        FlagsRepr::U32(n) => {
                            for i in (0..n).rev() {
                                self.stack.push(addr.clone());
                                self.emit(&I32Store {
                                    offset: offset.add_bytes(i * 4),
                                });
                            }
                        }
                    }
                }

                // Each case will get its own block, and the first item in each
                // case is writing the discriminant. After that if we have a
                // payload we write the payload after the discriminant, aligned up
                // to the type's alignment.
                TypeDefKind::Variant(v) => {
                    self.write_variant_arms_to_memory(
                        offset,
                        addr,
                        v.tag(),
                        v.cases.iter().map(|c| c.ty.as_ref()),
                    );
                    self.emit(&VariantLower {
                        variant: v,
                        ty: id,
                        results: &[],
                        name: self.resolve.types[id].name.as_deref().unwrap(),
                    });
                }

                TypeDefKind::Option(t) => {
                    self.write_variant_arms_to_memory(offset, addr, Int::U8, [None, Some(t)]);
                    self.emit(&OptionLower {
                        payload: t,
                        ty: id,
                        results: &[],
                    });
                }

                TypeDefKind::Result(r) => {
                    self.write_variant_arms_to_memory(
                        offset,
                        addr,
                        Int::U8,
                        [r.ok.as_ref(), r.err.as_ref()],
                    );
                    self.emit(&ResultLower {
                        result: r,
                        ty: id,
                        results: &[],
                    });
                }

                TypeDefKind::Enum(e) => {
                    self.lower(ty);
                    self.stack.push(addr);
                    self.store_intrepr(offset, e.tag());
                }

                TypeDefKind::Unknown => unreachable!(),
            },
        }
    }

    fn write_params_to_memory<'b>(
        &mut self,
        params: impl IntoIterator<Item = &'b Type, IntoIter: ExactSizeIterator>,
        addr: B::Operand,
        offset: ArchitectureSize,
    ) {
        self.write_fields_to_memory(params, addr, offset);
    }

    fn write_variant_arms_to_memory<'b>(
        &mut self,
        offset: ArchitectureSize,
        addr: B::Operand,
        tag: Int,
        cases: impl IntoIterator<Item = Option<&'b Type>> + Clone,
    ) {
        let payload_offset = offset + (self.bindgen.sizes().payload_offset(tag, cases.clone()));
        for (i, ty) in cases.into_iter().enumerate() {
            self.push_block();
            self.emit(&Instruction::VariantPayloadName);
            let payload_name = self.stack.pop().unwrap();
            self.emit(&Instruction::I32Const { val: i as i32 });
            self.stack.push(addr.clone());
            self.store_intrepr(offset, tag);
            if let Some(ty) = ty {
                self.stack.push(payload_name.clone());
                self.write_to_memory(ty, addr.clone(), payload_offset);
            }
            self.finish_block(0);
        }
    }

    fn write_list_to_memory(&mut self, ty: &Type, addr: B::Operand, offset: ArchitectureSize) {
        // After lowering the list there's two i32 values on the stack
        // which we write into memory, writing the pointer into the low address
        // and the length into the high address.
        self.lower(ty);
        self.stack.push(addr.clone());
        self.emit(&Instruction::LengthStore {
            offset: offset + self.bindgen.sizes().align(ty).into(),
        });
        self.stack.push(addr);
        self.emit(&Instruction::PointerStore { offset });
    }

    fn write_fields_to_memory<'b>(
        &mut self,
        tys: impl IntoIterator<Item = &'b Type, IntoIter: ExactSizeIterator>,
        addr: B::Operand,
        offset: ArchitectureSize,
    ) {
        let tys = tys.into_iter();
        let fields = self
            .stack
            .drain(self.stack.len() - tys.len()..)
            .collect::<Vec<_>>();
        for ((field_offset, ty), op) in self
            .bindgen
            .sizes()
            .field_offsets(tys)
            .into_iter()
            .zip(fields)
        {
            self.stack.push(op);
            self.write_to_memory(ty, addr.clone(), offset + (field_offset));
        }
    }

    fn lower_and_emit(&mut self, ty: &Type, addr: B::Operand, instr: &Instruction) {
        self.lower(ty);
        self.stack.push(addr);
        self.emit(instr);
    }

    fn read_from_memory(&mut self, ty: &Type, addr: B::Operand, offset: ArchitectureSize) {
        use Instruction::*;

        match *ty {
            Type::Bool => self.emit_and_lift(ty, addr, &I32Load8U { offset }),
            Type::U8 => self.emit_and_lift(ty, addr, &I32Load8U { offset }),
            Type::S8 => self.emit_and_lift(ty, addr, &I32Load8S { offset }),
            Type::U16 => self.emit_and_lift(ty, addr, &I32Load16U { offset }),
            Type::S16 => self.emit_and_lift(ty, addr, &I32Load16S { offset }),
            Type::U32 | Type::S32 | Type::Char => self.emit_and_lift(ty, addr, &I32Load { offset }),
            Type::U64 | Type::S64 => self.emit_and_lift(ty, addr, &I64Load { offset }),
            Type::F32 => self.emit_and_lift(ty, addr, &F32Load { offset }),
            Type::F64 => self.emit_and_lift(ty, addr, &F64Load { offset }),
            Type::String => self.read_list_from_memory(ty, addr, offset),
            Type::ErrorContext => self.emit_and_lift(ty, addr, &I32Load { offset }),

            Type::Id(id) => match &self.resolve.types[id].kind {
                TypeDefKind::Type(t) => self.read_from_memory(t, addr, offset),

                TypeDefKind::List(_) => self.read_list_from_memory(ty, addr, offset),

                TypeDefKind::Future(_) | TypeDefKind::Stream(_) | TypeDefKind::Handle(_) => {
                    if matches!(self.lift_lower, LiftLower::Symmetric) {
                        self.emit_and_lift(ty, addr, &PointerLoad { offset })
                    } else {
                        self.emit_and_lift(ty, addr, &I32Load { offset })
                    }
                }

                TypeDefKind::Resource => {
                    todo!();
                }

                // Read and lift each field individually, adjusting the offset
                // as we go along, then aggregate all the fields into the
                // record.
                TypeDefKind::Record(record) => {
                    self.read_fields_from_memory(record.fields.iter().map(|f| &f.ty), addr, offset);
                    self.emit(&RecordLift {
                        record,
                        ty: id,
                        name: self.resolve.types[id].name.as_deref().unwrap(),
                    });
                }

                TypeDefKind::Tuple(tuple) => {
                    self.read_fields_from_memory(&tuple.types, addr, offset);
                    self.emit(&TupleLift { tuple, ty: id });
                }

                TypeDefKind::Flags(f) => {
                    match f.repr() {
                        FlagsRepr::U8 => {
                            self.stack.push(addr);
                            self.load_intrepr(offset, Int::U8);
                        }
                        FlagsRepr::U16 => {
                            self.stack.push(addr);
                            self.load_intrepr(offset, Int::U16);
                        }
                        FlagsRepr::U32(n) => {
                            for i in 0..n {
                                self.stack.push(addr.clone());
                                self.emit(&I32Load {
                                    offset: offset.add_bytes(i * 4),
                                });
                            }
                        }
                    }
                    self.lift(ty);
                }

                // Each case will get its own block, and we'll dispatch to the
                // right block based on the `i32.load` we initially perform. Each
                // individual block is pretty simple and just reads the payload type
                // from the corresponding offset if one is available.
                TypeDefKind::Variant(variant) => {
                    self.read_variant_arms_from_memory(
                        offset,
                        addr,
                        variant.tag(),
                        variant.cases.iter().map(|c| c.ty.as_ref()),
                    );
                    self.emit(&VariantLift {
                        variant,
                        ty: id,
                        name: self.resolve.types[id].name.as_deref().unwrap(),
                    });
                }

                TypeDefKind::Option(t) => {
                    self.read_variant_arms_from_memory(offset, addr, Int::U8, [None, Some(t)]);
                    self.emit(&OptionLift { payload: t, ty: id });
                }

                TypeDefKind::Result(r) => {
                    self.read_variant_arms_from_memory(
                        offset,
                        addr,
                        Int::U8,
                        [r.ok.as_ref(), r.err.as_ref()],
                    );
                    self.emit(&ResultLift { result: r, ty: id });
                }

                TypeDefKind::Enum(e) => {
                    self.stack.push(addr.clone());
                    self.load_intrepr(offset, e.tag());
                    self.lift(ty);
                }

                TypeDefKind::Unknown => unreachable!(),
            },
        }
    }

    fn read_results_from_memory(
        &mut self,
        result: &Option<Type>,
        addr: B::Operand,
        offset: ArchitectureSize,
    ) {
        self.read_fields_from_memory(result, addr, offset)
    }

    fn read_variant_arms_from_memory<'b>(
        &mut self,
        offset: ArchitectureSize,
        addr: B::Operand,
        tag: Int,
        cases: impl IntoIterator<Item = Option<&'b Type>> + Clone,
    ) {
        self.stack.push(addr.clone());
        self.load_intrepr(offset, tag);
        let payload_offset = offset + (self.bindgen.sizes().payload_offset(tag, cases.clone()));
        for ty in cases {
            self.push_block();
            if let Some(ty) = ty {
                self.read_from_memory(ty, addr.clone(), payload_offset);
            }
            self.finish_block(ty.is_some() as usize);
        }
    }

    fn read_list_from_memory(&mut self, ty: &Type, addr: B::Operand, offset: ArchitectureSize) {
        // Read the pointer/len and then perform the standard lifting
        // proceses.
        self.stack.push(addr.clone());
        self.emit(&Instruction::PointerLoad { offset });
        self.stack.push(addr);
        self.emit(&Instruction::LengthLoad {
            offset: offset + self.bindgen.sizes().align(ty).into(),
        });
        self.lift(ty);
    }

    fn read_fields_from_memory<'b>(
        &mut self,
        tys: impl IntoIterator<Item = &'b Type>,
        addr: B::Operand,
        offset: ArchitectureSize,
    ) {
        for (field_offset, ty) in self.bindgen.sizes().field_offsets(tys).iter() {
            self.read_from_memory(ty, addr.clone(), offset + (*field_offset));
        }
    }

    fn emit_and_lift(&mut self, ty: &Type, addr: B::Operand, instr: &Instruction) {
        self.stack.push(addr);
        self.emit(instr);
        self.lift(ty);
    }

    fn load_intrepr(&mut self, offset: ArchitectureSize, repr: Int) {
        self.emit(&match repr {
            Int::U64 => Instruction::I64Load { offset },
            Int::U32 => Instruction::I32Load { offset },
            Int::U16 => Instruction::I32Load16U { offset },
            Int::U8 => Instruction::I32Load8U { offset },
        });
    }

    fn store_intrepr(&mut self, offset: ArchitectureSize, repr: Int) {
        self.emit(&match repr {
            Int::U64 => Instruction::I64Store { offset },
            Int::U32 => Instruction::I32Store { offset },
            Int::U16 => Instruction::I32Store16 { offset },
            Int::U8 => Instruction::I32Store8 { offset },
        });
    }

    fn deallocate(&mut self, ty: &Type, addr: B::Operand, offset: ArchitectureSize) {
        use Instruction::*;

        // No need to execute any instructions if this type itself doesn't
        // require any form of post-return.
        if !needs_post_return(self.resolve, ty) {
            return;
        }

        match *ty {
            Type::String => {
                self.stack.push(addr.clone());
                self.emit(&Instruction::PointerLoad { offset });
                self.stack.push(addr);
                self.emit(&Instruction::LengthLoad {
                    offset: offset + self.bindgen.sizes().align(ty).into(),
                });
                self.emit(&Instruction::GuestDeallocateString);
            }
            Type::Bool
            | Type::U8
            | Type::S8
            | Type::U16
            | Type::S16
            | Type::U32
            | Type::S32
            | Type::Char
            | Type::U64
            | Type::S64
            | Type::F32
            | Type::F64
            | Type::ErrorContext => {}
            Type::Id(id) => match &self.resolve.types[id].kind {
                TypeDefKind::Type(t) => self.deallocate(t, addr, offset),

                TypeDefKind::List(element) => {
                    self.stack.push(addr.clone());
                    self.emit(&Instruction::PointerLoad { offset });
                    self.stack.push(addr);
                    self.emit(&Instruction::LengthLoad {
                        offset: offset + self.bindgen.sizes().align(ty).into(),
                    });

                    self.push_block();
                    self.emit(&IterBasePointer);
                    let elemaddr = self.stack.pop().unwrap();
                    self.deallocate(element, elemaddr, Default::default());
                    self.finish_block(0);

                    self.emit(&Instruction::GuestDeallocateList { element });
                }

                TypeDefKind::Handle(_) => {
                    todo!()
                }

                TypeDefKind::Resource => {
                    todo!()
                }

                TypeDefKind::Record(record) => {
                    self.deallocate_fields(
                        &record.fields.iter().map(|f| f.ty).collect::<Vec<_>>(),
                        addr,
                        offset,
                    );
                }

                TypeDefKind::Tuple(tuple) => {
                    self.deallocate_fields(&tuple.types, addr, offset);
                }

                TypeDefKind::Flags(_) => {}

                TypeDefKind::Variant(variant) => {
                    self.deallocate_variant(
                        offset,
                        addr,
                        variant.tag(),
                        variant.cases.iter().map(|c| c.ty.as_ref()),
                    );
                    self.emit(&GuestDeallocateVariant {
                        blocks: variant.cases.len(),
                    });
                }

                TypeDefKind::Option(t) => {
                    self.deallocate_variant(offset, addr, Int::U8, [None, Some(t)]);
                    self.emit(&GuestDeallocateVariant { blocks: 2 });
                }

                TypeDefKind::Result(e) => {
                    self.deallocate_variant(offset, addr, Int::U8, [e.ok.as_ref(), e.err.as_ref()]);
                    self.emit(&GuestDeallocateVariant { blocks: 2 });
                }

                TypeDefKind::Enum(_) => {}

                TypeDefKind::Future(_) => todo!("read future from memory"),
                TypeDefKind::Stream(_) => todo!("read stream from memory"),
                TypeDefKind::Unknown => unreachable!(),
            },
        }
    }

    fn deallocate_variant<'b>(
        &mut self,
        offset: ArchitectureSize,
        addr: B::Operand,
        tag: Int,
        cases: impl IntoIterator<Item = Option<&'b Type>> + Clone,
    ) {
        self.stack.push(addr.clone());
        self.load_intrepr(offset, tag);
        let payload_offset = offset + (self.bindgen.sizes().payload_offset(tag, cases.clone()));
        for ty in cases {
            self.push_block();
            if let Some(ty) = ty {
                self.deallocate(ty, addr.clone(), payload_offset);
            }
            self.finish_block(0);
        }
    }

    fn deallocate_fields(&mut self, tys: &[Type], addr: B::Operand, offset: ArchitectureSize) {
        for (field_offset, ty) in self.bindgen.sizes().field_offsets(tys) {
            self.deallocate(ty, addr.clone(), offset + (field_offset));
        }
    }
}

fn cast(from: WasmType, to: WasmType) -> Bitcast {
    use WasmType::*;

    match (from, to) {
        (I32, I32)
        | (I64, I64)
        | (F32, F32)
        | (F64, F64)
        | (Pointer, Pointer)
        | (PointerOrI64, PointerOrI64)
        | (Length, Length) => Bitcast::None,

        (I32, I64) => Bitcast::I32ToI64,
        (F32, I32) => Bitcast::F32ToI32,
        (F64, I64) => Bitcast::F64ToI64,

        (I64, I32) => Bitcast::I64ToI32,
        (I32, F32) => Bitcast::I32ToF32,
        (I64, F64) => Bitcast::I64ToF64,

        (F32, I64) => Bitcast::F32ToI64,
        (I64, F32) => Bitcast::I64ToF32,

        (I64, PointerOrI64) => Bitcast::I64ToP64,
        (Pointer, PointerOrI64) => Bitcast::PToP64,
        (_, PointerOrI64) => {
            Bitcast::Sequence(Box::new([cast(from, I64), cast(I64, PointerOrI64)]))
        }

        (PointerOrI64, I64) => Bitcast::P64ToI64,
        (PointerOrI64, Pointer) => Bitcast::P64ToP,
        (PointerOrI64, _) => Bitcast::Sequence(Box::new([cast(PointerOrI64, I64), cast(I64, to)])),

        (I32, Pointer) => Bitcast::I32ToP,
        (Pointer, I32) => Bitcast::PToI32,
        (I32, Length) => Bitcast::I32ToL,
        (Length, I32) => Bitcast::LToI32,
        (I64, Length) => Bitcast::I64ToL,
        (Length, I64) => Bitcast::LToI64,
        (Pointer, Length) => Bitcast::PToL,
        (Length, Pointer) => Bitcast::LToP,

        (F32, Pointer | Length) => Bitcast::Sequence(Box::new([cast(F32, I32), cast(I32, to)])),
        (Pointer | Length, F32) => Bitcast::Sequence(Box::new([cast(from, I32), cast(I32, F32)])),

        (F32, F64)
        | (F64, F32)
        | (F64, I32)
        | (I32, F64)
        | (Pointer | Length, I64 | F64)
        | (I64 | F64, Pointer | Length) => {
            unreachable!("Don't know how to bitcast from {:?} to {:?}", from, to);
        }
    }
}

fn push_flat_symmetric(resolve: &Resolve, ty: &Type, vec: &mut Vec<WasmType>) {
    if let Type::Id(id) = ty {
        if matches!(
            &resolve.types[*id].kind,
            TypeDefKind::Handle(_) | TypeDefKind::Stream(_) | TypeDefKind::Future(_)
        ) {
            vec.push(WasmType::Pointer);
        } else {
            resolve.push_flat(ty, vec);
        }
    } else {
        resolve.push_flat(ty, vec);
    }
}

// another hack
pub fn wasm_signature_symmetric(
    resolve: &Resolve,
    variant: AbiVariant,
    func: &Function,
    symmetric: bool,
) -> WasmSignature {
    if !symmetric {
        return resolve.wasm_signature(variant, func);
    }
    const MAX_FLAT_PARAMS: usize = 16;
    const MAX_FLAT_RESULTS: usize = 1;

    let mut params = Vec::new();
    let mut indirect_params = false;
    for (_, param) in func.params.iter() {
        push_flat_symmetric(resolve, param, &mut params);
    }

    if params.len() > MAX_FLAT_PARAMS {
        params.truncate(0);
        params.push(WasmType::Pointer);
        indirect_params = true;
    }

    let mut results = Vec::new();
    for ty in func.result.iter() {
        push_flat_symmetric(resolve, ty, &mut results)
    }

    let mut retptr = false;

    // Rust/C don't support multi-value well right now, so if a function
    // would have multiple results then instead truncate it. Imports take a
    // return pointer to write into and exports return a pointer they wrote
    // into.
    if results.len() > MAX_FLAT_RESULTS {
        retptr = true;
        results.truncate(0);
        params.push(WasmType::Pointer);
    }

    WasmSignature {
        params,
        indirect_params,
        results,
        retptr,
    }
}<|MERGE_RESOLUTION|>--- conflicted
+++ resolved
@@ -741,17 +741,13 @@
     bindgen: &mut impl Bindgen,
     async_: bool,
 ) {
-<<<<<<< HEAD
     if matches!(lift_lower, LiftLower::Symmetric) {
         let sig = wasm_signature_symmetric(resolve, variant, func, true);
-        Generator::new(resolve, variant, lift_lower, bindgen, async_)
-            .call_with_signature(func, sig);
+        Generator::new(resolve, bindgen)
+            .call_with_signature(func, sig, variant, lift_lower, async_);
     } else {
-        Generator::new(resolve, variant, lift_lower, bindgen, async_).call(func);
-    }
-=======
-    Generator::new(resolve, bindgen).call(func, variant, lift_lower, async_);
->>>>>>> ec56282b
+        Generator::new(resolve, bindgen).call(func, variant, lift_lower, async_);
+    }
 }
 
 pub fn lower_to_memory<B: Bindgen>(
@@ -873,26 +869,13 @@
         }
     }
 
-<<<<<<< HEAD
-    fn call(&mut self, func: &Function) {
-        let sig = self.resolve.wasm_signature(self.variant, func);
-        self.call_with_signature(func, sig);
-    }
-
-    fn call_with_signature(&mut self, func: &Function, sig: WasmSignature) {
+    fn call(&mut self, func: &Function, variant: AbiVariant, lift_lower: LiftLower, async_: bool) {
+        let sig = self.resolve.wasm_signature(variant, func);
+        self.call_with_signature(func, sig, variant, lift_lower, async_);
+    }
+
+    fn call_with_signature(&mut self, func: &Function, sig: WasmSignature, variant: AbiVariant, lift_lower: LiftLower, async_: bool) {
         const MAX_FLAT_PARAMS: usize = 16;
-
-        let language_to_abi = matches!(self.lift_lower, LiftLower::LowerArgsLiftResults)
-            || (matches!(self.lift_lower, LiftLower::Symmetric)
-                && matches!(self.variant, AbiVariant::GuestImport));
-        match language_to_abi {
-            true => {
-                if let (AbiVariant::GuestExport, true) = (self.variant, self.async_) {
-=======
-    fn call(&mut self, func: &Function, variant: AbiVariant, lift_lower: LiftLower, async_: bool) {
-        const MAX_FLAT_PARAMS: usize = 16;
-
-        let sig = self.resolve.wasm_signature(variant, func);
 
         // Lowering parameters calling a wasm import _or_ returning a result
         // from an async-lifted wasm export means we don't need to pass
@@ -904,11 +887,12 @@
         };
         assert!(self.realloc.is_none());
 
-        match lift_lower {
-            LiftLower::LowerArgsLiftResults => {
-                self.realloc = Some(realloc);
+        let language_to_abi = matches!(lift_lower, LiftLower::LowerArgsLiftResults)
+            || (matches!(lift_lower, LiftLower::Symmetric)
+                && matches!(variant, AbiVariant::GuestImport));
+        match language_to_abi {
+            true => {
                 if let (AbiVariant::GuestExport, true) = (variant, async_) {
->>>>>>> ec56282b
                     unimplemented!("host-side code generation for async lift/lower not supported");
                 }
 
@@ -973,12 +957,8 @@
                 }
                 self.realloc = None;
 
-<<<<<<< HEAD
                 let mut retptr_oprnd = None;
-                if self.async_ {
-=======
                 if async_ {
->>>>>>> ec56282b
                     let ElementInfo { size, align } =
                         self.bindgen.sizes().record(func.result.iter());
                     let ptr = self.bindgen.return_pointer(size, align);
@@ -1008,8 +988,7 @@
                     });
                 }
 
-<<<<<<< HEAD
-                if matches!(self.lift_lower, LiftLower::Symmetric) && sig.retptr {
+                if matches!(lift_lower, LiftLower::Symmetric) && sig.retptr {
                     if let Some(ptr) = retptr_oprnd {
                         self.read_results_from_memory(
                             &func.result,
@@ -1017,10 +996,7 @@
                             Default::default(),
                         );
                     }
-                } else if !(sig.retptr || self.async_) {
-=======
-                if !(sig.retptr || async_) {
->>>>>>> ec56282b
+                } else if !(sig.retptr || async_) {
                     // With no return pointer in use we can simply lift the
                     // result(s) of the function from the result of the core
                     // wasm function.
@@ -1066,13 +1042,8 @@
                     amt: usize::from(func.result.is_some()),
                 });
             }
-<<<<<<< HEAD
             false => {
-                if let (AbiVariant::GuestImport, true) = (self.variant, self.async_) {
-=======
-            LiftLower::LiftArgsLowerResults => {
                 if let (AbiVariant::GuestImport, true) = (variant, async_) {
->>>>>>> ec56282b
                     todo!("implement host-side support for async lift/lower");
                 }
 
@@ -1150,13 +1121,9 @@
                         self.lower(ty);
                     }
                 } else {
-<<<<<<< HEAD
-                    match self.variant == AbiVariant::GuestImport
-                        || self.lift_lower == LiftLower::Symmetric
+                    match variant == AbiVariant::GuestImport
+                        || lift_lower == LiftLower::Symmetric
                     {
-=======
-                    match variant {
->>>>>>> ec56282b
                         // When a function is imported to a guest this means
                         // it's a host providing the implementation of the
                         // import. The result is stored in the pointer
@@ -1185,7 +1152,7 @@
                                 ptr.clone(),
                                 Default::default(),
                             );
-                            if !matches!(self.lift_lower, LiftLower::Symmetric) {
+                            if !matches!(lift_lower, LiftLower::Symmetric) {
                                 self.stack.push(ptr);
                             }
                         } // AbiVariant::GuestImportAsync
@@ -1196,7 +1163,7 @@
                     }
 
                     if matches!(
-                        self.variant,
+                        variant,
                         AbiVariant::GuestImportAsync | AbiVariant::GuestExportAsync
                     ) {
                         unreachable!()
@@ -1882,11 +1849,11 @@
                 TypeDefKind::List(_) => self.read_list_from_memory(ty, addr, offset),
 
                 TypeDefKind::Future(_) | TypeDefKind::Stream(_) | TypeDefKind::Handle(_) => {
-                    if matches!(self.lift_lower, LiftLower::Symmetric) {
-                        self.emit_and_lift(ty, addr, &PointerLoad { offset })
-                    } else {
+                    // if matches!(self.lift_lower, LiftLower::Symmetric) {
+                    //     self.emit_and_lift(ty, addr, &PointerLoad { offset })
+                    // } else {
                         self.emit_and_lift(ty, addr, &I32Load { offset })
-                    }
+                    // }
                 }
 
                 TypeDefKind::Resource => {
