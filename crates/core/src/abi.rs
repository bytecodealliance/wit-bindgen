use std::fmt;
use std::iter;

pub use wit_parser::abi::{AbiVariant, FlatTypes, WasmSignature, WasmType};
use wit_parser::{
    align_to_arch, Alignment, ArchitectureSize, ElementInfo, Enum, Flags, FlagsRepr, Function,
    Handle, Int, Record, Resolve, Result_, SizeAlign, Tuple, Type, TypeDefKind, TypeId, Variant,
};

use crate::symmetric;

// Helper macro for defining instructions without having to have tons of
// exhaustive `match` statements to update
macro_rules! def_instruction {
    (
        $( #[$enum_attr:meta] )*
        pub enum $name:ident<'a> {
            $(
                $( #[$attr:meta] )*
                $variant:ident $( {
                    $($field:ident : $field_ty:ty $(,)* )*
                } )?
                    :
                [$num_popped:expr] => [$num_pushed:expr],
            )*
        }
    ) => {
        $( #[$enum_attr] )*
        pub enum $name<'a> {
            $(
                $( #[$attr] )*
                $variant $( {
                    $(
                        $field : $field_ty,
                    )*
                } )? ,
            )*
        }

        impl $name<'_> {
            /// How many operands does this instruction pop from the stack?
            #[allow(unused_variables)]
            pub fn operands_len(&self) -> usize {
                match self {
                    $(
                        Self::$variant $( {
                            $(
                                $field,
                            )*
                        } )? => $num_popped,
                    )*
                }
            }

            /// How many results does this instruction push onto the stack?
            #[allow(unused_variables)]
            pub fn results_len(&self) -> usize {
                match self {
                    $(
                        Self::$variant $( {
                            $(
                                $field,
                            )*
                        } )? => $num_pushed,
                    )*
                }
            }
        }
    };
}

def_instruction! {
    #[derive(Debug)]
    pub enum Instruction<'a> {
        /// Acquires the specified parameter and places it on the stack.
        /// Depending on the context this may refer to wasm parameters or
        /// interface types parameters.
        GetArg { nth: usize } : [0] => [1],

        // Integer const/manipulation instructions

        /// Pushes the constant `val` onto the stack.
        I32Const { val: i32 } : [0] => [1],
        /// Casts the top N items on the stack using the `Bitcast` enum
        /// provided. Consumes the same number of operands that this produces.
        Bitcasts { casts: &'a [Bitcast] } : [casts.len()] => [casts.len()],
        /// Pushes a number of constant zeros for each wasm type on the stack.
        ConstZero { tys: &'a [WasmType] } : [0] => [tys.len()],

        // Memory load/store instructions

        /// Pops a pointer from the stack and loads a little-endian `i32` from
        /// it, using the specified constant offset.
        I32Load { offset: ArchitectureSize } : [1] => [1],
        /// Pops a pointer from the stack and loads a little-endian `i8` from
        /// it, using the specified constant offset. The value loaded is the
        /// zero-extended to 32-bits
        I32Load8U { offset: ArchitectureSize } : [1] => [1],
        /// Pops a pointer from the stack and loads a little-endian `i8` from
        /// it, using the specified constant offset. The value loaded is the
        /// sign-extended to 32-bits
        I32Load8S { offset: ArchitectureSize } : [1] => [1],
        /// Pops a pointer from the stack and loads a little-endian `i16` from
        /// it, using the specified constant offset. The value loaded is the
        /// zero-extended to 32-bits
        I32Load16U { offset: ArchitectureSize } : [1] => [1],
        /// Pops a pointer from the stack and loads a little-endian `i16` from
        /// it, using the specified constant offset. The value loaded is the
        /// sign-extended to 32-bits
        I32Load16S { offset: ArchitectureSize } : [1] => [1],
        /// Pops a pointer from the stack and loads a little-endian `i64` from
        /// it, using the specified constant offset.
        I64Load { offset: ArchitectureSize } : [1] => [1],
        /// Pops a pointer from the stack and loads a little-endian `f32` from
        /// it, using the specified constant offset.
        F32Load { offset: ArchitectureSize } : [1] => [1],
        /// Pops a pointer from the stack and loads a little-endian `f64` from
        /// it, using the specified constant offset.
        F64Load { offset: ArchitectureSize } : [1] => [1],

        /// Like `I32Load` or `I64Load`, but for loading pointer values.
        PointerLoad { offset: ArchitectureSize } : [1] => [1],
        /// Like `I32Load` or `I64Load`, but for loading array length values.
        LengthLoad { offset: ArchitectureSize } : [1] => [1],

        /// Pops a pointer from the stack and then an `i32` value.
        /// Stores the value in little-endian at the pointer specified plus the
        /// constant `offset`.
        I32Store { offset: ArchitectureSize } : [2] => [0],
        /// Pops a pointer from the stack and then an `i32` value.
        /// Stores the low 8 bits of the value in little-endian at the pointer
        /// specified plus the constant `offset`.
        I32Store8 { offset: ArchitectureSize } : [2] => [0],
        /// Pops a pointer from the stack and then an `i32` value.
        /// Stores the low 16 bits of the value in little-endian at the pointer
        /// specified plus the constant `offset`.
        I32Store16 { offset: ArchitectureSize } : [2] => [0],
        /// Pops a pointer from the stack and then an `i64` value.
        /// Stores the value in little-endian at the pointer specified plus the
        /// constant `offset`.
        I64Store { offset: ArchitectureSize } : [2] => [0],
        /// Pops a pointer from the stack and then an `f32` value.
        /// Stores the value in little-endian at the pointer specified plus the
        /// constant `offset`.
        F32Store { offset: ArchitectureSize } : [2] => [0],
        /// Pops a pointer from the stack and then an `f64` value.
        /// Stores the value in little-endian at the pointer specified plus the
        /// constant `offset`.
        F64Store { offset: ArchitectureSize } : [2] => [0],

        /// Like `I32Store` or `I64Store`, but for storing pointer values.
        PointerStore { offset: ArchitectureSize } : [2] => [0],
        /// Like `I32Store` or `I64Store`, but for storing array length values.
        LengthStore { offset: ArchitectureSize } : [2] => [0],

        // Scalar lifting/lowering

        /// Converts an interface type `char` value to a 32-bit integer
        /// representing the unicode scalar value.
        I32FromChar : [1] => [1],
        /// Converts an interface type `u64` value to a wasm `i64`.
        I64FromU64 : [1] => [1],
        /// Converts an interface type `s64` value to a wasm `i64`.
        I64FromS64 : [1] => [1],
        /// Converts an interface type `u32` value to a wasm `i32`.
        I32FromU32 : [1] => [1],
        /// Converts an interface type `s32` value to a wasm `i32`.
        I32FromS32 : [1] => [1],
        /// Converts an interface type `u16` value to a wasm `i32`.
        I32FromU16 : [1] => [1],
        /// Converts an interface type `s16` value to a wasm `i32`.
        I32FromS16 : [1] => [1],
        /// Converts an interface type `u8` value to a wasm `i32`.
        I32FromU8 : [1] => [1],
        /// Converts an interface type `s8` value to a wasm `i32`.
        I32FromS8 : [1] => [1],
        /// Conversion an interface type `f32` value to a wasm `f32`.
        ///
        /// This may be a noop for some implementations, but it's here in case the
        /// native language representation of `f32` is different than the wasm
        /// representation of `f32`.
        CoreF32FromF32 : [1] => [1],
        /// Conversion an interface type `f64` value to a wasm `f64`.
        ///
        /// This may be a noop for some implementations, but it's here in case the
        /// native language representation of `f64` is different than the wasm
        /// representation of `f64`.
        CoreF64FromF64 : [1] => [1],

        /// Converts a native wasm `i32` to an interface type `s8`.
        ///
        /// This will truncate the upper bits of the `i32`.
        S8FromI32 : [1] => [1],
        /// Converts a native wasm `i32` to an interface type `u8`.
        ///
        /// This will truncate the upper bits of the `i32`.
        U8FromI32 : [1] => [1],
        /// Converts a native wasm `i32` to an interface type `s16`.
        ///
        /// This will truncate the upper bits of the `i32`.
        S16FromI32 : [1] => [1],
        /// Converts a native wasm `i32` to an interface type `u16`.
        ///
        /// This will truncate the upper bits of the `i32`.
        U16FromI32 : [1] => [1],
        /// Converts a native wasm `i32` to an interface type `s32`.
        S32FromI32 : [1] => [1],
        /// Converts a native wasm `i32` to an interface type `u32`.
        U32FromI32 : [1] => [1],
        /// Converts a native wasm `i64` to an interface type `s64`.
        S64FromI64 : [1] => [1],
        /// Converts a native wasm `i64` to an interface type `u64`.
        U64FromI64 : [1] => [1],
        /// Converts a native wasm `i32` to an interface type `char`.
        ///
        /// It's safe to assume that the `i32` is indeed a valid unicode code point.
        CharFromI32 : [1] => [1],
        /// Converts a native wasm `f32` to an interface type `f32`.
        F32FromCoreF32 : [1] => [1],
        /// Converts a native wasm `f64` to an interface type `f64`.
        F64FromCoreF64 : [1] => [1],

        /// Creates a `bool` from an `i32` input, trapping if the `i32` isn't
        /// zero or one.
        BoolFromI32 : [1] => [1],
        /// Creates an `i32` from a `bool` input, must return 0 or 1.
        I32FromBool : [1] => [1],

        // lists

        /// Lowers a list where the element's layout in the native language is
        /// expected to match the canonical ABI definition of interface types.
        ///
        /// Pops a list value from the stack and pushes the pointer/length onto
        /// the stack. If `realloc` is set to `Some` then this is expected to
        /// *consume* the list which means that the data needs to be copied. An
        /// allocation/copy is expected when:
        ///
        /// * A host is calling a wasm export with a list (it needs to copy the
        ///   list in to the callee's module, allocating space with `realloc`)
        /// * A wasm export is returning a list (it's expected to use `realloc`
        ///   to give ownership of the list to the caller.
        /// * A host is returning a list in a import definition, meaning that
        ///   space needs to be allocated in the caller with `realloc`).
        ///
        /// A copy does not happen (e.g. `realloc` is `None`) when:
        ///
        /// * A wasm module calls an import with the list. In this situation
        ///   it's expected the caller will know how to access this module's
        ///   memory (e.g. the host has raw access or wasm-to-wasm communication
        ///   would copy the list).
        ///
        /// If `realloc` is `Some` then the adapter is not responsible for
        /// cleaning up this list because the other end is receiving the
        /// allocation. If `realloc` is `None` then the adapter is responsible
        /// for cleaning up any temporary allocation it created, if any.
        ListCanonLower {
            element: &'a Type,
            realloc: Option<&'a str>,
        } : [1] => [2],

        /// Same as `ListCanonLower`, but used for strings
        StringLower {
            realloc: Option<&'a str>,
        } : [1] => [2],

        /// Lowers a list where the element's layout in the native language is
        /// not expected to match the canonical ABI definition of interface
        /// types.
        ///
        /// Pops a list value from the stack and pushes the pointer/length onto
        /// the stack. This operation also pops a block from the block stack
        /// which is used as the iteration body of writing each element of the
        /// list consumed.
        ///
        /// The `realloc` field here behaves the same way as `ListCanonLower`.
        /// It's only set to `None` when a wasm module calls a declared import.
        /// Otherwise lowering in other contexts requires allocating memory for
        /// the receiver to own.
        ListLower {
            element: &'a Type,
            realloc: Option<&'a str>,
        } : [1] => [2],

        /// Lifts a list which has a canonical representation into an interface
        /// types value.
        ///
        /// The term "canonical" representation here means that the
        /// representation of the interface types value in the native language
        /// exactly matches the canonical ABI definition of the type.
        ///
        /// This will consume two `i32` values from the stack, a pointer and a
        /// length, and then produces an interface value list.
        ListCanonLift {
            element: &'a Type,
            ty: TypeId,
        } : [2] => [1],

        /// Same as `ListCanonLift`, but used for strings
        StringLift : [2] => [1],

        /// Lifts a list which into an interface types value.
        ///
        /// This will consume two `i32` values from the stack, a pointer and a
        /// length, and then produces an interface value list.
        ///
        /// This will also pop a block from the block stack which is how to
        /// read each individual element from the list.
        ListLift {
            element: &'a Type,
            ty: TypeId,
        } : [2] => [1],

        /// Pops all fields for a fixed list off the stack and then composes them
        /// into an array.
        FixedSizeListLift {
            element: &'a Type,
            size: u32,
            id: TypeId,
        } : [*size as usize] => [1],

        /// Pops an array off the stack, decomposes the elements and then pushes them onto the stack.
        FixedSizeListLower {
            element: &'a Type,
            size: u32,
            id: TypeId,
        } : [1] => [*size as usize],

        /// Pops an array and an address off the stack, passes each element to a block storing it
        FixedSizeListLowerMemory {
            element: &'a Type,
            size: u32,
            id: TypeId,
        } : [2] => [0],

        /// Pushes an operand onto the stack representing the list item from
        /// each iteration of the list.
        ///
        /// This is only used inside of blocks related to lowering lists.
        IterElem { element: &'a Type } : [0] => [1],

        /// Pushes an operand onto the stack representing the base pointer of
        /// the next element in a list.
        ///
        /// This is used for both lifting and lowering lists.
        IterBasePointer : [0] => [1],

        // records and tuples

        /// Pops a record value off the stack, decomposes the record to all of
        /// its fields, and then pushes the fields onto the stack.
        RecordLower {
            record: &'a Record,
            name: &'a str,
            ty: TypeId,
        } : [1] => [record.fields.len()],

        /// Pops all fields for a record off the stack and then composes them
        /// into a record.
        RecordLift {
            record: &'a Record,
            name: &'a str,
            ty: TypeId,
        } : [record.fields.len()] => [1],

        /// Create an `i32` from a handle.
        HandleLower {
            handle: &'a Handle,
            name: &'a str,
            ty: TypeId,
        } : [1] => [1],

        /// Create a handle from an `i32`.
        HandleLift {
            handle: &'a Handle,
            name: &'a str,
            ty: TypeId,
        } : [1] => [1],

        /// Create an `i32` from a future.
        FutureLower {
            payload: &'a Option<Type>,
            ty: TypeId,
        } : [1] => [1],

        /// Create a future from an `i32`.
        FutureLift {
            payload: &'a Option<Type>,
            ty: TypeId,
        } : [1] => [1],

        /// Create an `i32` from a stream.
        StreamLower {
            payload: &'a Option<Type>,
            ty: TypeId,
        } : [1] => [1],

        /// Create a stream from an `i32`.
        StreamLift {
            payload: &'a Option<Type>,
            ty: TypeId,
        } : [1] => [1],

        /// Create an `i32` from an error-context.
        ErrorContextLower : [1] => [1],

        /// Create a error-context from an `i32`.
        ErrorContextLift : [1] => [1],

        /// Pops a tuple value off the stack, decomposes the tuple to all of
        /// its fields, and then pushes the fields onto the stack.
        TupleLower {
            tuple: &'a Tuple,
            ty: TypeId,
        } : [1] => [tuple.types.len()],

        /// Pops all fields for a tuple off the stack and then composes them
        /// into a tuple.
        TupleLift {
            tuple: &'a Tuple,
            ty: TypeId,
        } : [tuple.types.len()] => [1],

        /// Converts a language-specific record-of-bools to a list of `i32`.
        FlagsLower {
            flags: &'a Flags,
            name: &'a str,
            ty: TypeId,
        } : [1] => [flags.repr().count()],
        /// Converts a list of native wasm `i32` to a language-specific
        /// record-of-bools.
        FlagsLift {
            flags: &'a Flags,
            name: &'a str,
            ty: TypeId,
        } : [flags.repr().count()] => [1],

        // variants

        /// This is a special instruction used for `VariantLower`
        /// instruction to determine the name of the payload, if present, to use
        /// within each block.
        ///
        /// Each sub-block will have this be the first instruction, and if it
        /// lowers a payload it will expect something bound to this name.
        VariantPayloadName : [0] => [1],

        /// Pops a variant off the stack as well as `ty.cases.len()` blocks
        /// from the code generator. Uses each of those blocks and the value
        /// from the stack to produce `nresults` of items.
        VariantLower {
            variant: &'a Variant,
            name: &'a str,
            ty: TypeId,
            results: &'a [WasmType],
        } : [1] => [results.len()],

        /// Pops an `i32` off the stack as well as `ty.cases.len()` blocks
        /// from the code generator. Uses each of those blocks and the value
        /// from the stack to produce a final variant.
        VariantLift {
            variant: &'a Variant,
            name: &'a str,
            ty: TypeId,
        } : [1] => [1],

        /// Pops an enum off the stack and pushes the `i32` representation.
        EnumLower {
            enum_: &'a Enum,
            name: &'a str,
            ty: TypeId,
        } : [1] => [1],

        /// Pops an `i32` off the stack and lifts it into the `enum` specified.
        EnumLift {
            enum_: &'a Enum,
            name: &'a str,
            ty: TypeId,
        } : [1] => [1],

        /// Specialization of `VariantLower` for specifically `option<T>` types,
        /// otherwise behaves the same as `VariantLower` (e.g. two blocks for
        /// the two cases.
        OptionLower {
            payload: &'a Type,
            ty: TypeId,
            results: &'a [WasmType],
        } : [1] => [results.len()],

        /// Specialization of `VariantLift` for specifically the `option<T>`
        /// type. Otherwise behaves the same as the `VariantLift` instruction
        /// with two blocks for the lift.
        OptionLift {
            payload: &'a Type,
            ty: TypeId,
        } : [1] => [1],

        /// Specialization of `VariantLower` for specifically `result<T, E>`
        /// types, otherwise behaves the same as `VariantLower` (e.g. two blocks
        /// for the two cases.
        ResultLower {
            result: &'a Result_
            ty: TypeId,
            results: &'a [WasmType],
        } : [1] => [results.len()],

        /// Specialization of `VariantLift` for specifically the `result<T,
        /// E>` type. Otherwise behaves the same as the `VariantLift`
        /// instruction with two blocks for the lift.
        ResultLift {
            result: &'a Result_,
            ty: TypeId,
        } : [1] => [1],

        // calling/control flow

        /// Represents a call to a raw WebAssembly API. The module/name are
        /// provided inline as well as the types if necessary.
        CallWasm {
            name: &'a str,
            sig: &'a WasmSignature,
            module_prefix: &'a str,
        } : [sig.params.len()] => [sig.results.len()],

        /// Same as `CallWasm`, except the dual where an interface is being
        /// called rather than a raw wasm function.
        ///
        /// Note that this will be used for async functions, and `async_`
        /// indicates whether the function should be invoked in an async
        /// fashion.
        CallInterface {
            func: &'a Function,
            async_: bool,
        } : [func.params.len()] => [usize::from(func.result.is_some())],

        /// Returns `amt` values on the stack. This is always the last
        /// instruction.
        Return { amt: usize, func: &'a Function } : [*amt] => [0],

        /// Calls the `realloc` function specified in a malloc-like fashion
        /// allocating `size` bytes with alignment `align`.
        ///
        /// Pushes the returned pointer onto the stack.
        Malloc {
            realloc: &'static str,
            size: ArchitectureSize,
            align: Alignment,
        } : [0] => [1],

        /// Used exclusively for guest-code generation this indicates that
        /// the standard memory deallocation function needs to be invoked with
        /// the specified parameters.
        ///
        /// This will pop a pointer from the stack and push nothing.
        GuestDeallocate {
            size: ArchitectureSize,
            align: Alignment,
        } : [1] => [0],

        /// Used exclusively for guest-code generation this indicates that
        /// a string is being deallocated. The ptr/length are on the stack and
        /// are poppped off and used to deallocate the string.
        GuestDeallocateString : [2] => [0],

        /// Used exclusively for guest-code generation this indicates that
        /// a list is being deallocated. The ptr/length are on the stack and
        /// are poppped off and used to deallocate the list.
        ///
        /// This variant also pops a block off the block stack to be used as the
        /// body of the deallocation loop.
        GuestDeallocateList {
            element: &'a Type,
        } : [2] => [0],

        /// Used exclusively for guest-code generation this indicates that
        /// a variant is being deallocated. The integer discriminant is popped
        /// off the stack as well as `blocks` number of blocks popped from the
        /// blocks stack. The variant is used to select, at runtime, which of
        /// the blocks is executed to deallocate the variant.
        GuestDeallocateVariant {
            blocks: usize,
        } : [1] => [0],

        /// Deallocates the language-specific handle representation on the top
        /// of the stack. Used for async imports.
        DropHandle { ty: &'a Type } : [1] => [0],

        /// Call `task.return` for an async-lifted export.
        ///
        /// This will call core wasm import `name` which will be mapped to
        /// `task.return` later on. The function given has `params` as its
        /// parameters and it will return no results. This is used to pass the
        /// lowered representation of a function's results to `task.return`.
        AsyncTaskReturn { name: &'a str, params: &'a [WasmType] } : [params.len()] => [0],

        /// Force the evaluation of the specified number of expressions and push
        /// the results to the stack.
        ///
        /// This is useful prior to disposing of temporary variables and/or
        /// allocations which are referenced by one or more not-yet-evaluated
        /// expressions.
        Flush { amt: usize } : [*amt] => [*amt],
    }
}

#[derive(Debug, PartialEq)]
pub enum Bitcast {
    // Upcasts
    F32ToI32,
    F64ToI64,
    I32ToI64,
    F32ToI64,

    // Downcasts
    I32ToF32,
    I64ToF64,
    I64ToI32,
    I64ToF32,

    // PointerOrI64 conversions. These preserve provenance when the source
    // or destination is a pointer value.
    //
    // These are used when pointer values are being stored in
    // (ToP64) and loaded out of (P64To) PointerOrI64 values, so they
    // always have to preserve provenance when the value being loaded or
    // stored is a pointer.
    P64ToI64,
    I64ToP64,
    P64ToP,
    PToP64,

    // Pointer<->number conversions. These do not preserve provenance.
    //
    // These are used when integer or floating-point values are being stored in
    // (I32ToP/etc.) and loaded out of (PToI32/etc.) pointer values, so they
    // never have any provenance to preserve.
    I32ToP,
    PToI32,
    PToL,
    LToP,

    // Number<->Number conversions.
    I32ToL,
    LToI32,
    I64ToL,
    LToI64,

    // Multiple conversions in sequence.
    Sequence(Box<[Bitcast; 2]>),

    None,
}

/// Whether the glue code surrounding a call is lifting arguments and lowering
/// results or vice versa.
#[derive(Clone, Copy, PartialEq, Eq)]
pub enum LiftLower {
    /// When the glue code lifts arguments and lowers results.
    ///
    /// ```text
    /// Wasm --lift-args--> SourceLanguage; call; SourceLanguage --lower-results--> Wasm
    /// ```
    LiftArgsLowerResults,
    /// When the glue code lowers arguments and lifts results.
    ///
    /// ```text
    /// SourceLanguage --lower-args--> Wasm; call; Wasm --lift-results--> SourceLanguage
    /// ```
    LowerArgsLiftResults,
    /// Symmetric calling convention
    Symmetric,
}

/// Trait for language implementors to use to generate glue code between native
/// WebAssembly signatures and interface types signatures.
///
/// This is used as an implementation detail in interpreting the ABI between
/// interface types and wasm types. Eventually this will be driven by interface
/// types adapters themselves, but for now the ABI of a function dictates what
/// instructions are fed in.
///
/// Types implementing `Bindgen` are incrementally fed `Instruction` values to
/// generate code for. Instructions operate like a stack machine where each
/// instruction has a list of inputs and a list of outputs (provided by the
/// `emit` function).
pub trait Bindgen {
    /// The intermediate type for fragments of code for this type.
    ///
    /// For most languages `String` is a suitable intermediate type.
    type Operand: Clone + fmt::Debug;

    /// Emit code to implement the given instruction.
    ///
    /// Each operand is given in `operands` and can be popped off if ownership
    /// is required. It's guaranteed that `operands` has the appropriate length
    /// for the `inst` given, as specified with [`Instruction`].
    ///
    /// Each result variable should be pushed onto `results`. This function must
    /// push the appropriate number of results or binding generation will panic.
    fn emit(
        &mut self,
        resolve: &Resolve,
        inst: &Instruction<'_>,
        operands: &mut Vec<Self::Operand>,
        results: &mut Vec<Self::Operand>,
    );

    /// Gets a operand reference to the return pointer area.
    ///
    /// The provided size and alignment is for the function's return type.
    fn return_pointer(&mut self, size: ArchitectureSize, align: Alignment) -> Self::Operand;

    /// Enters a new block of code to generate code for.
    ///
    /// This is currently exclusively used for constructing variants. When a
    /// variant is constructed a block here will be pushed for each case of a
    /// variant, generating the code necessary to translate a variant case.
    ///
    /// Blocks are completed with `finish_block` below. It's expected that `emit`
    /// will always push code (if necessary) into the "current block", which is
    /// updated by calling this method and `finish_block` below.
    fn push_block(&mut self);

    /// Indicates to the code generator that a block is completed, and the
    /// `operand` specified was the resulting value of the block.
    ///
    /// This method will be used to compute the value of each arm of lifting a
    /// variant. The `operand` will be `None` if the variant case didn't
    /// actually have any type associated with it. Otherwise it will be `Some`
    /// as the last value remaining on the stack representing the value
    /// associated with a variant's `case`.
    ///
    /// It's expected that this will resume code generation in the previous
    /// block before `push_block` was called. This must also save the results
    /// of the current block internally for instructions like `ResultLift` to
    /// use later.
    fn finish_block(&mut self, operand: &mut Vec<Self::Operand>);

    /// Returns size information that was previously calculated for all types.
    fn sizes(&self) -> &SizeAlign;

    /// Returns whether or not the specified element type is represented in a
    /// "canonical" form for lists. This dictates whether the `ListCanonLower`
    /// and `ListCanonLift` instructions are used or not.
    fn is_list_canonical(&self, resolve: &Resolve, element: &Type) -> bool;
}

/// Generates an abstract sequence of instructions which represents this
/// function being adapted as an imported function.
///
/// The instructions here, when executed, will emulate a language with
/// interface types calling the concrete wasm implementation. The parameters
/// for the returned instruction sequence are the language's own
/// interface-types parameters. One instruction in the instruction stream
/// will be a `Call` which represents calling the actual raw wasm function
/// signature.
///
/// This function is useful, for example, if you're building a language
/// generator for WASI bindings. This will document how to translate
/// language-specific values into the wasm types to call a WASI function,
/// and it will also automatically convert the results of the WASI function
/// back to a language-specific value.
pub fn call(
    resolve: &Resolve,
    variant: AbiVariant,
    lift_lower: LiftLower,
    func: &Function,
    bindgen: &mut impl Bindgen,
    async_: bool,
) {
    if matches!(lift_lower, LiftLower::Symmetric) {
        let sig = wasm_signature_symmetric(resolve, variant, func, true);
        Generator::new(resolve, bindgen, true)
            .call_with_signature(func, sig, variant, lift_lower, async_);
    } else {
        Generator::new(resolve, bindgen, false).call(func, variant, lift_lower, async_);
    }
}

pub fn lower_to_memory<B: Bindgen>(
    resolve: &Resolve,
    bindgen: &mut B,
    address: B::Operand,
    value: B::Operand,
    ty: &Type,
    symmetric: bool,
) {
    let mut generator = Generator::new(resolve, bindgen, symmetric);
    // TODO: make this configurable? Right now this function is only called for
    // future/stream callbacks so it's appropriate to skip realloc here as it's
    // all "lower for wasm import", but this might get reused for something else
    // in the future.
    generator.realloc = Some(Realloc::Export("cabi_realloc"));
    generator.stack.push(value);
    generator.write_to_memory(ty, address, Default::default());
}

pub fn lower_flat<B: Bindgen>(
    resolve: &Resolve,
    bindgen: &mut B,
    value: B::Operand,
    ty: &Type,
    symmetric: bool,
) -> Vec<B::Operand> {
    let mut generator = Generator::new(resolve, bindgen, symmetric);
    generator.stack.push(value);
    generator.realloc = Some(Realloc::Export("cabi_realloc"));
    generator.lower(ty);
    generator.stack
}

pub fn lift_from_memory<B: Bindgen>(
    resolve: &Resolve,
    bindgen: &mut B,
    address: B::Operand,
    ty: &Type,
    symmetric: bool,
) -> B::Operand {
    let mut generator = Generator::new(resolve, bindgen, symmetric);
    generator.read_from_memory(ty, address, Default::default());
    generator.stack.pop().unwrap()
}

/// Used in a similar manner as the `Interface::call` function except is
/// used to generate the `post-return` callback for `func`.
///
/// This is only intended to be used in guest generators for exported
/// functions and will primarily generate `GuestDeallocate*` instructions,
/// plus others used as input to those instructions.
pub fn post_return(resolve: &Resolve, func: &Function, bindgen: &mut impl Bindgen) {
    Generator::new(resolve, bindgen, false).post_return(func);
}

/// Returns whether the `Function` specified needs a post-return function to
/// be generated in guest code.
///
/// This is used when the return value contains a memory allocation such as
/// a list or a string primarily.
pub fn guest_export_needs_post_return(resolve: &Resolve, func: &Function) -> bool {
    func.result
        .map(|t| needs_deallocate(resolve, &t, Deallocate::Lists))
        .unwrap_or(false)
}

fn needs_deallocate(resolve: &Resolve, ty: &Type, what: Deallocate) -> bool {
    match ty {
        Type::String => true,
        Type::ErrorContext => true,
        Type::Id(id) => match &resolve.types[*id].kind {
            TypeDefKind::List(_) => true,
            TypeDefKind::Type(t) => needs_deallocate(resolve, t, what),
            TypeDefKind::Handle(Handle::Own(_)) => what.handles(),
            TypeDefKind::Handle(Handle::Borrow(_)) => false,
            TypeDefKind::Resource => false,
            TypeDefKind::Record(r) => r
                .fields
                .iter()
                .any(|f| needs_deallocate(resolve, &f.ty, what)),
            TypeDefKind::Tuple(t) => t.types.iter().any(|t| needs_deallocate(resolve, t, what)),
            TypeDefKind::Variant(t) => t
                .cases
                .iter()
                .filter_map(|t| t.ty.as_ref())
                .any(|t| needs_deallocate(resolve, t, what)),
            TypeDefKind::Option(t) => needs_deallocate(resolve, t, what),
            TypeDefKind::Result(t) => [&t.ok, &t.err]
                .iter()
                .filter_map(|t| t.as_ref())
                .any(|t| needs_deallocate(resolve, t, what)),
            TypeDefKind::Flags(_) | TypeDefKind::Enum(_) => false,
            TypeDefKind::Future(_) | TypeDefKind::Stream(_) => what.handles(),
            TypeDefKind::Unknown => unreachable!(),
            TypeDefKind::FixedSizeList(t, _) => needs_deallocate(resolve, t, what),
        },

        Type::Bool
        | Type::U8
        | Type::S8
        | Type::U16
        | Type::S16
        | Type::U32
        | Type::S32
        | Type::U64
        | Type::S64
        | Type::F32
        | Type::F64
        | Type::Char => false,
    }
}

/// Generate instructions in `bindgen` to deallocate all lists in `ptr` where
/// that's a pointer to a sequence of `types` stored in linear memory.
pub fn deallocate_lists_in_types<B: Bindgen>(
    resolve: &Resolve,
    types: &[Type],
    operands: &[B::Operand],
    indirect: bool,
    bindgen: &mut B,
) {
    Generator::new(resolve, bindgen, false).deallocate_in_types(
        types,
        operands,
        indirect,
        Deallocate::Lists,
    );
}

/// Generate instructions in `bindgen` to deallocate all lists in `ptr` where
/// that's a pointer to a sequence of `types` stored in linear memory.
pub fn deallocate_lists_and_own_in_types<B: Bindgen>(
    resolve: &Resolve,
    types: &[Type],
    operands: &[B::Operand],
    indirect: bool,
    bindgen: &mut B,
) {
    Generator::new(resolve, bindgen, false).deallocate_in_types(
        types,
        operands,
        indirect,
        Deallocate::ListsAndOwn,
    );
}

#[derive(Copy, Clone)]
pub enum Realloc {
    None,
    Export(&'static str),
}

/// What to deallocate in various `deallocate_*` methods.
#[derive(Copy, Clone)]
enum Deallocate {
    /// Only deallocate lists.
    Lists,
    /// Deallocate lists and owned resources such as `own<T>` and
    /// futures/streams.
    ListsAndOwn,
}

impl Deallocate {
    fn handles(&self) -> bool {
        match self {
            Deallocate::Lists => false,
            Deallocate::ListsAndOwn => true,
        }
    }
}

struct Generator<'a, B: Bindgen> {
    bindgen: &'a mut B,
    resolve: &'a Resolve,
    operands: Vec<B::Operand>,
    results: Vec<B::Operand>,
    stack: Vec<B::Operand>,
    return_pointer: Option<B::Operand>,
    realloc: Option<Realloc>,
    symmetric: bool,
}

const MAX_FLAT_PARAMS: usize = 16;
const MAX_FLAT_ASYNC_PARAMS: usize = 4;

impl<'a, B: Bindgen> Generator<'a, B> {
    fn new(resolve: &'a Resolve, bindgen: &'a mut B, symmetric: bool) -> Generator<'a, B> {
        Generator {
            resolve,
            bindgen,
            operands: Vec::new(),
            results: Vec::new(),
            stack: Vec::new(),
            return_pointer: None,
            realloc: None,
            symmetric,
        }
    }

    fn call(&mut self, func: &Function, variant: AbiVariant, lift_lower: LiftLower, async_: bool) {
        let sig = self.resolve.wasm_signature(variant, func);
        self.call_with_signature(func, sig, variant, lift_lower, async_);
    }

    fn call_with_signature(
        &mut self,
        func: &Function,
        sig: WasmSignature,
        variant: AbiVariant,
        lift_lower: LiftLower,
        async_: bool,
    ) {
        // const MAX_FLAT_PARAMS: usize = 16;

        // Lowering parameters calling a wasm import _or_ returning a result
        // from an async-lifted wasm export means we don't need to pass
        // ownership, but we pass ownership in all other cases.
        let realloc = match (variant, lift_lower, async_) {
            (AbiVariant::GuestImport, LiftLower::LowerArgsLiftResults, _)
            | (
                AbiVariant::GuestExport
                | AbiVariant::GuestExportAsync
                | AbiVariant::GuestExportAsyncStackful,
                LiftLower::LiftArgsLowerResults,
                true,
            ) => Realloc::None,
            _ => Realloc::Export("cabi_realloc"),
        };
        assert!(self.realloc.is_none());

        let language_to_abi = matches!(lift_lower, LiftLower::LowerArgsLiftResults)
            || (matches!(lift_lower, LiftLower::Symmetric)
                && matches!(variant, AbiVariant::GuestImport));
        match language_to_abi {
            true => {
                assert!(
                    !async_ || matches!(lift_lower, LiftLower::Symmetric),
                    "generators should not be using this for async"
                );

                self.realloc = Some(realloc);
                if let (AbiVariant::GuestExport, true) = (variant, async_) {
                    unimplemented!("host-side code generation for async lift/lower not supported");
                }

                let lower_to_memory = |self_: &mut Self, ptr: B::Operand| {
                    let mut offset = ArchitectureSize::default();
                    for (nth, (_, ty)) in func.params.iter().enumerate() {
                        self_.emit(&Instruction::GetArg { nth });
                        offset = align_to_arch(offset, self_.bindgen.sizes().align(ty));
                        self_.write_to_memory(ty, ptr.clone(), offset);
                        offset += self_.bindgen.sizes().size(ty);
                    }

                    self_.stack.push(ptr);
                };

                if !sig.indirect_params {
                    // If the parameters for this function aren't indirect
                    // (there aren't too many) then we simply do a normal lower
                    // operation for them all.
                    for (nth, (_, ty)) in func.params.iter().enumerate() {
                        self.emit(&Instruction::GetArg { nth });
                        self.lower(ty);
                    }
                } else {
                    // ... otherwise if parameters are indirect space is
                    // allocated for them and each argument is lowered
                    // individually into memory.
                    let ElementInfo { size, align } = self
                        .bindgen
                        .sizes()
                        .record(func.params.iter().map(|t| &t.1));
                    let ptr = match variant {
                        // When a wasm module calls an import it will provide
                        // space that isn't explicitly deallocated.
                        AbiVariant::GuestImport => self.bindgen.return_pointer(size, align),
                        // When calling a wasm module from the outside, though,
                        // malloc needs to be called.
                        AbiVariant::GuestExport => {
                            self.emit(&Instruction::Malloc {
                                realloc: "cabi_realloc",
                                size,
                                align,
                            });
                            self.stack.pop().unwrap()
                        }
                        AbiVariant::GuestImportAsync
                        | AbiVariant::GuestExportAsync
                        | AbiVariant::GuestExportAsyncStackful => {
                            unreachable!()
                        }
                    };
                    lower_to_memory(self, ptr);
                }
                self.realloc = None;

                let mut retptr_oprnd = None;

                // If necessary we may need to prepare a return pointer for
                // this ABI.
                if variant == AbiVariant::GuestImport && sig.retptr {
                    let info = self.bindgen.sizes().params(&func.result);
                    let ptr = self.bindgen.return_pointer(info.size, info.align);
                    self.return_pointer = Some(ptr.clone());
                    retptr_oprnd = Some(ptr.clone());
                    self.stack.push(ptr);
                }

                assert_eq!(self.stack.len(), sig.params.len());
                self.emit(&Instruction::CallWasm {
                    name: &func.name,
                    sig: &sig,
                    module_prefix: Default::default(),
                });

                if matches!(lift_lower, LiftLower::Symmetric) && sig.retptr {
                    if let Some(ptr) = retptr_oprnd {
                        self.read_results_from_memory(
                            &func.result,
                            ptr.clone(),
                            Default::default(),
                        );
                    }
                } else if !(sig.retptr || async_) {
                    // With no return pointer in use we can simply lift the
                    // result(s) of the function from the result of the core
                    // wasm function.
                    if let Some(ty) = &func.result {
                        self.lift(ty)
                    }
                } else if async_ {
                    // todo
                } else {
                    let ptr = match variant {
                        // imports into guests means it's a wasm module
                        // calling an imported function. We supplied the
                        // return pointer as the last argument (saved in
                        // `self.return_pointer`) so we use that to read
                        // the result of the function from memory.
                        AbiVariant::GuestImport => {
                            assert!(sig.results.is_empty());
                            self.return_pointer.take().unwrap()
                        }

                        // guest exports means that this is a host
                        // calling wasm so wasm returned a pointer to where
                        // the result is stored
                        AbiVariant::GuestExport => self.stack.pop().unwrap(),

                        AbiVariant::GuestImportAsync
                        | AbiVariant::GuestExportAsync
                        | AbiVariant::GuestExportAsyncStackful => {
                            unreachable!()
                        }
                    };

                    self.read_results_from_memory(
                        &func.result,
                        ptr.clone(),
                        ArchitectureSize::default(),
                    );
                    self.emit(&Instruction::Flush {
                        amt: usize::from(func.result.is_some()),
                    });
                }

                self.emit(&Instruction::Return {
                    func,
                    amt: usize::from(func.result.is_some()),
                });
            }
            false => {
                let max_flat_params = match (variant, async_) {
                    (AbiVariant::GuestImport | AbiVariant::GuestImportAsync, _is_async @ true) => {
                        MAX_FLAT_ASYNC_PARAMS
                    }
                    _ => MAX_FLAT_PARAMS,
                };

                // Read parameters from memory
                let read_from_memory = |self_: &mut Self| {
                    let mut offset = ArchitectureSize::default();
                    let ptr = self_
                        .stack
                        .pop()
                        .expect("empty stack during read param from memory");
                    for (_, ty) in func.params.iter() {
                        offset = align_to_arch(offset, self_.bindgen.sizes().align(ty));
                        self_.read_from_memory(ty, ptr.clone(), offset);
                        offset += self_.bindgen.sizes().size(ty);
                    }
                };

                // Resolve parameters
                if sig.indirect_params {
                    // If parameters were passed indirectly, arguments must be
                    // read in succession from memory, with the pointer to the arguments
                    // being the first argument to the function.
                    self.emit(&Instruction::GetArg { nth: 0 });
                    read_from_memory(self);
                } else {
                    // ... otherwise, if parameters were passed directly then we lift each
                    // argument in succession from the component wasm types that
                    // make-up the type.
                    let mut offset = 0;
                    for (_, ty) in func.params.iter() {
                        let types = flat_types(self.resolve, ty, Some(max_flat_params))
                            .expect(&format!("direct parameter load failed to produce types during generation of fn call (func name: '{}')", func.name));
                        for _ in 0..types.len() {
                            self.emit(&Instruction::GetArg { nth: offset });
                            offset += 1;
                        }
                        self.lift(ty);
                    }
                }

                // ... and that allows us to call the interface types function
                self.emit(&Instruction::CallInterface { func, async_ });

                // The return value of an async function is *not* the result of the function
                // itself or a pointer but rather a status code.
                //
                // Asynchronous functions will call `task.return` after the
                // interface function completes, so lowering is conditional
                // based on slightly different logic for the `task.return`
                // intrinsic.
<<<<<<< HEAD
                let (lower_to_memory, async_flat_results) = match (variant, async_, &func.result) {
                    // Async guest imports return a i32 status code
                    (
                        AbiVariant::GuestImport | AbiVariant::GuestImportAsync,
                        _is_async @ true,
                        None,
                    ) => {
                        if !self.symmetric {
                            unreachable!("async guest imports always return a result")
                        } else {
                            (sig.params.is_empty(), Some(Some(vec![WasmType::Pointer])))
                        }
                    }
                    // Async guest imports return a i32 status code
                    (
                        AbiVariant::GuestImport | AbiVariant::GuestImportAsync,
                        _is_async @ true,
                        Some(ty),
                    ) => {
                        // For async guest imports, we know whether we must lower results
                        // if there are no params (i.e. the usual out pointer wasn't even required)
                        // and we always know the return value will be a i32 status code
                        assert!(matches!(ty, Type::U32 | Type::S32));
                        (sig.params.is_empty(), Some(Some(vec![WasmType::I32])))
                    }
                    // All other async cases
                    (_, _is_async @ true, func_result) => {
=======
                //
                // Note that in the async import case teh code below deals with the CM function being lowered,
                // not the core function that is underneath that (i.e. func.result may be empty,
                // where the associated core function underneath must have a i32 status code result)
                let (lower_to_memory, async_flat_results) = match (async_, &func.result) {
                    // All async cases pass along the function results and flatten where necesary
                    (_is_async @ true, func_result) => {
>>>>>>> 859a7ea0
                        let results = match &func_result {
                            Some(ty) => flat_types(self.resolve, ty, Some(max_flat_params)),
                            None => Some(Vec::new()),
                        };
                        (results.is_none(), Some(results))
                    }
                    // All other non-async cases
                    (_is_async @ false, _) => (sig.retptr, None),
                };

                // This was dynamically allocated by the caller (or async start
                // function) so after it's been read by the guest we need to
                // deallocate it.
                if let AbiVariant::GuestExport
                | AbiVariant::GuestExportAsync
                | AbiVariant::GuestExportAsyncStackful = variant
                {
                    if sig.indirect_params && !async_ && lift_lower != LiftLower::Symmetric {
                        let ElementInfo { size, align } = self
                            .bindgen
                            .sizes()
                            .record(func.params.iter().map(|t| &t.1));
                        self.emit(&Instruction::GetArg { nth: 0 });
                        self.emit(&Instruction::GuestDeallocate { size, align });
                    }
                }

                self.realloc = Some(realloc);

                // Perform memory lowing of relevant results, including out pointers as well as traditional results
<<<<<<< HEAD
                match (
                    lower_to_memory,
                    sig.retptr,
                    variant,
                    lift_lower == LiftLower::Symmetric,
                ) {
                    // Async guest imports with do no lowering cannot have ret pointers
                    // not having to do lowering implies that there was no return pointer provided
                    (_lower_to_memory @ false, _has_ret_ptr @ true, AbiVariant::GuestImport, _)
                        if async_ =>
                    {
                        unreachable!(
                            "async guest import cannot avoid lowering when a ret ptr is present ({async_note} func [{func_name}], variant {variant:#?})",
                            async_note = async_.then_some("async").unwrap_or("sync"),
                            func_name = func.name,
                        )
                    }

=======
                match (lower_to_memory, sig.retptr, variant) {
>>>>>>> 859a7ea0
                    // For sync calls, if no lowering to memory is required and there *is* a return pointer in use
                    // then we need to lower then simply lower the result(s) and return that directly from the function.
                    (_lower_to_memory @ false, _, _, _) => {
                        if let Some(ty) = &func.result {
                            self.lower(ty);
                        }
                    }

                    // Lowering to memory for a guest import
                    //
                    // When a function is imported to a guest this means
                    // it's a host providing the implementation of the
                    // import. The result is stored in the pointer
                    // specified in the last argument, so we get the
                    // pointer here and then write the return value into
                    // it.
                    (
                        _lower_to_memory @ true,
                        _has_ret_ptr @ true,
                        AbiVariant::GuestImport | AbiVariant::GuestImportAsync,
                        false,
                    )
                    | (_lower_to_memory @ _, _has_ret_ptr @ _, _, true) => {
                        self.emit(&Instruction::GetArg {
                            nth: sig.params.len() - 1,
                        });
                        let ptr = self
                            .stack
                            .pop()
                            .expect("empty stack during result lower to memory");
                        self.write_params_to_memory(&func.result, ptr, Default::default());
                    }

                    // Lowering to memory for a guest export
                    //
                    // For a guest import this is a function defined in
                    // wasm, so we're returning a pointer where the
                    // value was stored at. Allocate some space here
                    // (statically) and then write the result into that
                    // memory, returning the pointer at the end.
                    (_lower_to_memory @ true, _, variant, _) => match variant {
                        AbiVariant::GuestExport | AbiVariant::GuestExportAsync => {
                            let ElementInfo { size, align } =
                                self.bindgen.sizes().params(&func.result);
                            let ptr = self.bindgen.return_pointer(size, align);
                            self.write_params_to_memory(
                                &func.result,
                                ptr.clone(),
                                Default::default(),
                            );
                            if !matches!(lift_lower, LiftLower::Symmetric) {
                                self.stack.push(ptr);
                            }
                        }
                        AbiVariant::GuestImport | AbiVariant::GuestImportAsync => {
                            unreachable!(
                                "lowering to memory cannot be performed without a return pointer ({async_note} func [{func_name}], variant {variant:#?})",
                                async_note = async_.then_some("async").unwrap_or("sync"),
                                func_name = func.name,
                            )
                        }
                        AbiVariant::GuestExportAsyncStackful => {
                            todo!("stackful exports are not yet supported")
                        }
                    },
                }

                // Build and emit the appropriate return
                match (variant, async_flat_results, self.symmetric) {
                    // Async guest imports always return a i32 status code
                    (AbiVariant::GuestImport | AbiVariant::GuestImportAsync, None, false)
                        if async_ =>
                    {
                        unreachable!("async guest imports must have a return")
                    }

                    // Async guest imports with results return the status code, not a pointer to any results
                    (
                        AbiVariant::GuestImport | AbiVariant::GuestImportAsync,
                        Some(results),
                        false,
                    ) if async_ => {
                        let name = &format!("[task-return]{}", func.name);
                        let params = results.as_deref().unwrap_or(&[WasmType::I32]);
                        self.emit(&Instruction::AsyncTaskReturn { name, params });
                    }

                    // All async/non-async cases with results that need to be returned are present here
                    //
                    // In practice, async imports should not end up here, as the returned result of an
                    // async import is *not* a pointer but instead a status code.
                    (_, Some(results), false) => {
                        let name = &format!("[task-return]{}", func.name);
                        let params = results.as_deref().unwrap_or(&[WasmType::Pointer]);
                        self.emit(&Instruction::AsyncTaskReturn { name, params });
                    }

                    // All async/non-async cases with no results simply return
                    //
                    // In practice, an async import will never get here (it always has a result, the error code)
                    (_, None, _) => {
                        self.emit(&Instruction::Return {
                            func,
                            amt: sig.results.len(),
                        });
                    }
                    // not right, but avoids trap for now
                    (_, _, true) => (),
                }

                self.realloc = None;
            }
        }

        assert!(self.realloc.is_none());

        assert!(
            self.stack.is_empty(),
            "stack has {} items remaining: {:?}",
            self.stack.len(),
            self.stack,
        );
    }

    fn post_return(&mut self, func: &Function) {
        let sig = self.resolve.wasm_signature(AbiVariant::GuestExport, func);

        // Currently post-return is only used for lists and lists are always
        // returned indirectly through memory due to their flat representation
        // having more than one type. Assert that a return pointer is used,
        // though, in case this ever changes.
        assert!(sig.retptr);

        self.emit(&Instruction::GetArg { nth: 0 });
        let addr = self.stack.pop().unwrap();

        let mut types = Vec::new();
        types.extend(func.result);
        self.deallocate_in_types(&types, &[addr], true, Deallocate::Lists);

        self.emit(&Instruction::Return { func, amt: 0 });
    }

    fn deallocate_in_types(
        &mut self,
        types: &[Type],
        operands: &[B::Operand],
        indirect: bool,
        what: Deallocate,
    ) {
        if indirect {
            assert_eq!(operands.len(), 1);
            for (offset, ty) in self.bindgen.sizes().field_offsets(types) {
                self.deallocate_indirect(ty, operands[0].clone(), offset, what);
            }
            assert!(
                self.stack.is_empty(),
                "stack has {} items remaining",
                self.stack.len()
            );
        } else {
            let mut operands = operands;
            let mut operands_for_ty;
            for ty in types {
                let types = flat_types(self.resolve, ty, None).unwrap();
                (operands_for_ty, operands) = operands.split_at(types.len());
                self.stack.extend_from_slice(operands_for_ty);
                self.deallocate(ty, what);
                assert!(
                    self.stack.is_empty(),
                    "stack has {} items remaining",
                    self.stack.len()
                );
            }
            assert!(operands.is_empty());
        }
    }

    fn emit(&mut self, inst: &Instruction<'_>) {
        self.operands.clear();
        self.results.clear();

        let operands_len = inst.operands_len();
        assert!(
            self.stack.len() >= operands_len,
            "not enough operands on stack for {:?}: have {} need {operands_len}",
            inst,
            self.stack.len(),
        );
        self.operands
            .extend(self.stack.drain((self.stack.len() - operands_len)..));
        self.results.reserve(inst.results_len());

        self.bindgen
            .emit(self.resolve, inst, &mut self.operands, &mut self.results);

        assert_eq!(
            self.results.len(),
            inst.results_len(),
            "{:?} expected {} results, got {}",
            inst,
            inst.results_len(),
            self.results.len()
        );
        self.stack.append(&mut self.results);
    }

    fn push_block(&mut self) {
        self.bindgen.push_block();
    }

    fn finish_block(&mut self, size: usize) {
        self.operands.clear();
        assert!(
            size <= self.stack.len(),
            "not enough operands on stack for finishing block",
        );
        self.operands
            .extend(self.stack.drain((self.stack.len() - size)..));
        self.bindgen.finish_block(&mut self.operands);
    }

    fn lower(&mut self, ty: &Type) {
        use Instruction::*;

        match *ty {
            Type::Bool => self.emit(&I32FromBool),
            Type::S8 => self.emit(&I32FromS8),
            Type::U8 => self.emit(&I32FromU8),
            Type::S16 => self.emit(&I32FromS16),
            Type::U16 => self.emit(&I32FromU16),
            Type::S32 => self.emit(&I32FromS32),
            Type::U32 => self.emit(&I32FromU32),
            Type::S64 => self.emit(&I64FromS64),
            Type::U64 => self.emit(&I64FromU64),
            Type::Char => self.emit(&I32FromChar),
            Type::F32 => self.emit(&CoreF32FromF32),
            Type::F64 => self.emit(&CoreF64FromF64),
            Type::String => {
                let realloc = self.list_realloc();
                self.emit(&StringLower { realloc });
            }
            Type::ErrorContext => self.emit(&ErrorContextLower),
            Type::Id(id) => match &self.resolve.types[id].kind {
                TypeDefKind::Type(t) => self.lower(t),
                TypeDefKind::List(element) => {
                    let realloc = self.list_realloc();
                    if self.bindgen.is_list_canonical(self.resolve, element) {
                        self.emit(&ListCanonLower { element, realloc });
                    } else {
                        self.push_block();
                        self.emit(&IterElem { element });
                        self.emit(&IterBasePointer);
                        let addr = self.stack.pop().unwrap();
                        self.write_to_memory(element, addr, Default::default());
                        self.finish_block(0);
                        self.emit(&ListLower { element, realloc });
                    }
                }
                TypeDefKind::Handle(handle) => {
                    let (Handle::Own(ty) | Handle::Borrow(ty)) = handle;
                    self.emit(&HandleLower {
                        handle,
                        ty: id,
                        name: self.resolve.types[*ty].name.as_deref().unwrap(),
                    });
                }
                TypeDefKind::Resource => {
                    todo!();
                }
                TypeDefKind::Record(record) => {
                    self.emit(&RecordLower {
                        record,
                        ty: id,
                        name: self.resolve.types[id].name.as_deref().unwrap(),
                    });
                    let values = self
                        .stack
                        .drain(self.stack.len() - record.fields.len()..)
                        .collect::<Vec<_>>();
                    for (field, value) in record.fields.iter().zip(values) {
                        self.stack.push(value);
                        self.lower(&field.ty);
                    }
                }
                TypeDefKind::Tuple(tuple) => {
                    self.emit(&TupleLower { tuple, ty: id });
                    let values = self
                        .stack
                        .drain(self.stack.len() - tuple.types.len()..)
                        .collect::<Vec<_>>();
                    for (ty, value) in tuple.types.iter().zip(values) {
                        self.stack.push(value);
                        self.lower(ty);
                    }
                }

                TypeDefKind::Flags(flags) => {
                    self.emit(&FlagsLower {
                        flags,
                        ty: id,
                        name: self.resolve.types[id].name.as_ref().unwrap(),
                    });
                }

                TypeDefKind::Variant(v) => {
                    let results =
                        self.lower_variant_arms(ty, v.cases.iter().map(|c| c.ty.as_ref()));
                    self.emit(&VariantLower {
                        variant: v,
                        ty: id,
                        results: &results,
                        name: self.resolve.types[id].name.as_deref().unwrap(),
                    });
                }
                TypeDefKind::Enum(enum_) => {
                    self.emit(&EnumLower {
                        enum_,
                        ty: id,
                        name: self.resolve.types[id].name.as_deref().unwrap(),
                    });
                }
                TypeDefKind::Option(t) => {
                    let results = self.lower_variant_arms(ty, [None, Some(t)]);
                    self.emit(&OptionLower {
                        payload: t,
                        ty: id,
                        results: &results,
                    });
                }
                TypeDefKind::Result(r) => {
                    let results = self.lower_variant_arms(ty, [r.ok.as_ref(), r.err.as_ref()]);
                    self.emit(&ResultLower {
                        result: r,
                        ty: id,
                        results: &results,
                    });
                }
                TypeDefKind::Future(ty) => {
                    self.emit(&FutureLower {
                        payload: ty,
                        ty: id,
                    });
                }
                TypeDefKind::Stream(ty) => {
                    self.emit(&StreamLower {
                        payload: ty,
                        ty: id,
                    });
                }
                TypeDefKind::Unknown => unreachable!(),
                TypeDefKind::FixedSizeList(ty, size) => {
                    self.emit(&FixedSizeListLower {
                        element: ty,
                        size: *size,
                        id,
                    });
                    let mut values = self
                        .stack
                        .drain(self.stack.len() - (*size as usize)..)
                        .collect::<Vec<_>>();
                    for value in values.drain(..) {
                        self.stack.push(value);
                        self.lower(ty);
                    }
                }
            },
        }
    }

    fn lower_variant_arms<'b>(
        &mut self,
        ty: &Type,
        cases: impl IntoIterator<Item = Option<&'b Type>>,
    ) -> Vec<WasmType> {
        use Instruction::*;
        let results = flat_types(self.resolve, ty, None).unwrap();
        let mut casts = Vec::new();
        for (i, ty) in cases.into_iter().enumerate() {
            self.push_block();
            self.emit(&VariantPayloadName);
            let payload_name = self.stack.pop().unwrap();
            self.emit(&I32Const { val: i as i32 });
            let mut pushed = 1;
            if let Some(ty) = ty {
                // Using the payload of this block we lower the type to
                // raw wasm values.
                self.stack.push(payload_name);
                self.lower(ty);

                // Determine the types of all the wasm values we just
                // pushed, and record how many. If we pushed too few
                // then we'll need to push some zeros after this.
                let temp = flat_types(self.resolve, ty, None).unwrap();
                pushed += temp.len();

                // For all the types pushed we may need to insert some
                // bitcasts. This will go through and cast everything
                // to the right type to ensure all blocks produce the
                // same set of results.
                casts.truncate(0);
                for (actual, expected) in temp.iter().zip(&results[1..]) {
                    casts.push(cast(*actual, *expected));
                }
                if casts.iter().any(|c| *c != Bitcast::None) {
                    self.emit(&Bitcasts { casts: &casts });
                }
            }

            // If we haven't pushed enough items in this block to match
            // what other variants are pushing then we need to push
            // some zeros.
            if pushed < results.len() {
                self.emit(&ConstZero {
                    tys: &results[pushed..],
                });
            }
            self.finish_block(results.len());
        }
        results
    }

    fn list_realloc(&self) -> Option<&'static str> {
        match self.realloc.expect("realloc should be configured") {
            Realloc::None => None,
            Realloc::Export(s) => Some(s),
        }
    }

    /// Note that in general everything in this function is the opposite of the
    /// `lower` function above. This is intentional and should be kept this way!
    fn lift(&mut self, ty: &Type) {
        use Instruction::*;

        match *ty {
            // Builtin types need different flavors of storage instructions
            // depending on the size of the value written.
            Type::Bool => self.emit(&BoolFromI32),
            Type::S8 => self.emit(&S8FromI32),
            Type::U8 => self.emit(&U8FromI32),
            Type::S16 => self.emit(&S16FromI32),
            Type::U16 => self.emit(&U16FromI32),
            Type::S32 => self.emit(&S32FromI32),
            Type::U32 => self.emit(&U32FromI32),
            Type::S64 => self.emit(&S64FromI64),
            Type::U64 => self.emit(&U64FromI64),
            Type::Char => self.emit(&CharFromI32),
            Type::F32 => self.emit(&F32FromCoreF32),
            Type::F64 => self.emit(&F64FromCoreF64),
            Type::String => self.emit(&StringLift),
            Type::ErrorContext => self.emit(&ErrorContextLift),
            Type::Id(id) => match &self.resolve.types[id].kind {
                TypeDefKind::Type(t) => self.lift(t),
                TypeDefKind::List(element) => {
                    if self.bindgen.is_list_canonical(self.resolve, element) {
                        self.emit(&ListCanonLift { element, ty: id });
                    } else {
                        self.push_block();
                        self.emit(&IterBasePointer);
                        let addr = self.stack.pop().unwrap();
                        self.read_from_memory(element, addr, Default::default());
                        self.finish_block(1);
                        self.emit(&ListLift { element, ty: id });
                    }
                }
                TypeDefKind::Handle(handle) => {
                    let (Handle::Own(ty) | Handle::Borrow(ty)) = handle;
                    self.emit(&HandleLift {
                        handle,
                        ty: id,
                        name: self.resolve.types[*ty].name.as_deref().unwrap(),
                    });
                }
                TypeDefKind::Resource => {
                    todo!();
                }
                TypeDefKind::Record(record) => {
                    self.flat_for_each_record_type(
                        ty,
                        record.fields.iter().map(|f| &f.ty),
                        Self::lift,
                    );
                    self.emit(&RecordLift {
                        record,
                        ty: id,
                        name: self.resolve.types[id].name.as_deref().unwrap(),
                    });
                }
                TypeDefKind::Tuple(tuple) => {
                    self.flat_for_each_record_type(ty, tuple.types.iter(), Self::lift);
                    self.emit(&TupleLift { tuple, ty: id });
                }
                TypeDefKind::Flags(flags) => {
                    self.emit(&FlagsLift {
                        flags,
                        ty: id,
                        name: self.resolve.types[id].name.as_ref().unwrap(),
                    });
                }

                TypeDefKind::Variant(v) => {
                    self.flat_for_each_variant_arm(
                        ty,
                        true,
                        v.cases.iter().map(|c| c.ty.as_ref()),
                        Self::lift,
                    );
                    self.emit(&VariantLift {
                        variant: v,
                        ty: id,
                        name: self.resolve.types[id].name.as_deref().unwrap(),
                    });
                }

                TypeDefKind::Enum(enum_) => {
                    self.emit(&EnumLift {
                        enum_,
                        ty: id,
                        name: self.resolve.types[id].name.as_deref().unwrap(),
                    });
                }

                TypeDefKind::Option(t) => {
                    self.flat_for_each_variant_arm(ty, true, [None, Some(t)], Self::lift);
                    self.emit(&OptionLift { payload: t, ty: id });
                }

                TypeDefKind::Result(r) => {
                    self.flat_for_each_variant_arm(
                        ty,
                        true,
                        [r.ok.as_ref(), r.err.as_ref()],
                        Self::lift,
                    );
                    self.emit(&ResultLift { result: r, ty: id });
                }

                TypeDefKind::Future(ty) => {
                    self.emit(&FutureLift {
                        payload: ty,
                        ty: id,
                    });
                }
                TypeDefKind::Stream(ty) => {
                    self.emit(&StreamLift {
                        payload: ty,
                        ty: id,
                    });
                }
                TypeDefKind::Unknown => unreachable!(),
                TypeDefKind::FixedSizeList(ty, size) => {
                    let temp = flat_types(self.resolve, ty, Some(MAX_FLAT_PARAMS)).unwrap();
                    let flat_per_elem = temp.to_vec().len();
                    let flatsize = flat_per_elem * (*size as usize);
                    let mut lowered_args = self
                        .stack
                        .drain(self.stack.len() - flatsize..)
                        .collect::<Vec<_>>();
                    for _ in 0..*size {
                        self.stack.extend(lowered_args.drain(..flat_per_elem));
                        self.lift(ty);
                    }
                    self.emit(&FixedSizeListLift {
                        element: ty,
                        size: *size,
                        id,
                    });
                }
            },
        }
    }

    fn flat_for_each_record_type<'b>(
        &mut self,
        container: &Type,
        types: impl Iterator<Item = &'b Type>,
        mut iter: impl FnMut(&mut Self, &Type),
    ) {
        let temp = flat_types(self.resolve, container, None).unwrap();
        let mut args = self
            .stack
            .drain(self.stack.len() - temp.len()..)
            .collect::<Vec<_>>();
        for ty in types {
            let temp = flat_types(self.resolve, ty, None).unwrap();
            self.stack.extend(args.drain(..temp.len()));
            iter(self, ty);
        }
    }

    fn flat_for_each_variant_arm<'b>(
        &mut self,
        ty: &Type,
        blocks_with_type_have_result: bool,
        cases: impl IntoIterator<Item = Option<&'b Type>>,
        mut iter: impl FnMut(&mut Self, &Type),
    ) {
        let params = flat_types(self.resolve, ty, None).unwrap();
        let mut casts = Vec::new();
        let block_inputs = self
            .stack
            .drain(self.stack.len() + 1 - params.len()..)
            .collect::<Vec<_>>();
        for ty in cases {
            self.push_block();
            if let Some(ty) = ty {
                // Push only the values we need for this variant onto
                // the stack.
                let temp = flat_types(self.resolve, ty, None).unwrap();
                self.stack
                    .extend(block_inputs[..temp.len()].iter().cloned());

                // Cast all the types we have on the stack to the actual
                // types needed for this variant, if necessary.
                casts.truncate(0);
                for (actual, expected) in temp.iter().zip(&params[1..]) {
                    casts.push(cast(*expected, *actual));
                }
                if casts.iter().any(|c| *c != Bitcast::None) {
                    self.emit(&Instruction::Bitcasts { casts: &casts });
                }

                // Then recursively lift this variant's payload.
                iter(self, ty);
            }
            self.finish_block(if blocks_with_type_have_result {
                ty.is_some() as usize
            } else {
                0
            });
        }
    }

    fn write_to_memory(&mut self, ty: &Type, addr: B::Operand, offset: ArchitectureSize) {
        use Instruction::*;

        match *ty {
            Type::Bool | Type::U8 | Type::S8 => {
                self.lower_and_emit(ty, addr, &I32Store8 { offset })
            }
            Type::U16 | Type::S16 => self.lower_and_emit(ty, addr, &I32Store16 { offset }),
            Type::U32 | Type::S32 | Type::Char => {
                self.lower_and_emit(ty, addr, &I32Store { offset })
            }
            Type::U64 | Type::S64 => self.lower_and_emit(ty, addr, &I64Store { offset }),
            Type::F32 => self.lower_and_emit(ty, addr, &F32Store { offset }),
            Type::F64 => self.lower_and_emit(ty, addr, &F64Store { offset }),
            Type::String => self.write_list_to_memory(ty, addr, offset),
            Type::ErrorContext => self.lower_and_emit(ty, addr, &I32Store { offset }),

            Type::Id(id) => match &self.resolve.types[id].kind {
                TypeDefKind::Type(t) => self.write_to_memory(t, addr, offset),
                TypeDefKind::List(_) => self.write_list_to_memory(ty, addr, offset),

                TypeDefKind::Future(_) | TypeDefKind::Stream(_) | TypeDefKind::Handle(_) => {
                    if self.symmetric {
                        self.lower_and_emit(ty, addr, &PointerStore { offset })
                    } else {
                        self.lower_and_emit(ty, addr, &I32Store { offset })
                    }
                }

                // Decompose the record into its components and then write all
                // the components into memory one-by-one.
                TypeDefKind::Record(record) => {
                    self.emit(&RecordLower {
                        record,
                        ty: id,
                        name: self.resolve.types[id].name.as_deref().unwrap(),
                    });
                    self.write_fields_to_memory(record.fields.iter().map(|f| &f.ty), addr, offset);
                }
                TypeDefKind::Resource => {
                    todo!()
                }
                TypeDefKind::Tuple(tuple) => {
                    self.emit(&TupleLower { tuple, ty: id });
                    self.write_fields_to_memory(tuple.types.iter(), addr, offset);
                }

                TypeDefKind::Flags(f) => {
                    self.lower(ty);
                    match f.repr() {
                        FlagsRepr::U8 => {
                            self.stack.push(addr);
                            self.store_intrepr(offset, Int::U8);
                        }
                        FlagsRepr::U16 => {
                            self.stack.push(addr);
                            self.store_intrepr(offset, Int::U16);
                        }
                        FlagsRepr::U32(n) => {
                            for i in (0..n).rev() {
                                self.stack.push(addr.clone());
                                self.emit(&I32Store {
                                    offset: offset.add_bytes(i * 4),
                                });
                            }
                        }
                    }
                }

                // Each case will get its own block, and the first item in each
                // case is writing the discriminant. After that if we have a
                // payload we write the payload after the discriminant, aligned up
                // to the type's alignment.
                TypeDefKind::Variant(v) => {
                    self.write_variant_arms_to_memory(
                        offset,
                        addr,
                        v.tag(),
                        v.cases.iter().map(|c| c.ty.as_ref()),
                    );
                    self.emit(&VariantLower {
                        variant: v,
                        ty: id,
                        results: &[],
                        name: self.resolve.types[id].name.as_deref().unwrap(),
                    });
                }

                TypeDefKind::Option(t) => {
                    self.write_variant_arms_to_memory(offset, addr, Int::U8, [None, Some(t)]);
                    self.emit(&OptionLower {
                        payload: t,
                        ty: id,
                        results: &[],
                    });
                }

                TypeDefKind::Result(r) => {
                    self.write_variant_arms_to_memory(
                        offset,
                        addr,
                        Int::U8,
                        [r.ok.as_ref(), r.err.as_ref()],
                    );
                    self.emit(&ResultLower {
                        result: r,
                        ty: id,
                        results: &[],
                    });
                }

                TypeDefKind::Enum(e) => {
                    self.lower(ty);
                    self.stack.push(addr);
                    self.store_intrepr(offset, e.tag());
                }

                TypeDefKind::Unknown => unreachable!(),
                TypeDefKind::FixedSizeList(element, size) => {
                    // resembles write_list_to_memory
                    self.push_block();
                    self.emit(&IterElem { element });
                    self.emit(&IterBasePointer);
                    let elem_addr = self.stack.pop().unwrap();
                    self.write_to_memory(element, elem_addr, offset);
                    self.finish_block(0);
                    self.stack.push(addr);
                    self.emit(&FixedSizeListLowerMemory {
                        element,
                        size: *size,
                        id,
                    });
                }
            },
        }
    }

    fn write_params_to_memory<'b>(
        &mut self,
        params: impl IntoIterator<Item = &'b Type, IntoIter: ExactSizeIterator>,
        addr: B::Operand,
        offset: ArchitectureSize,
    ) {
        self.write_fields_to_memory(params, addr, offset);
    }

    fn write_variant_arms_to_memory<'b>(
        &mut self,
        offset: ArchitectureSize,
        addr: B::Operand,
        tag: Int,
        cases: impl IntoIterator<Item = Option<&'b Type>> + Clone,
    ) {
        let payload_offset = offset + (self.bindgen.sizes().payload_offset(tag, cases.clone()));
        for (i, ty) in cases.into_iter().enumerate() {
            self.push_block();
            self.emit(&Instruction::VariantPayloadName);
            let payload_name = self.stack.pop().unwrap();
            self.emit(&Instruction::I32Const { val: i as i32 });
            self.stack.push(addr.clone());
            self.store_intrepr(offset, tag);
            if let Some(ty) = ty {
                self.stack.push(payload_name.clone());
                self.write_to_memory(ty, addr.clone(), payload_offset);
            }
            self.finish_block(0);
        }
    }

    fn write_list_to_memory(&mut self, ty: &Type, addr: B::Operand, offset: ArchitectureSize) {
        // After lowering the list there's two i32 values on the stack
        // which we write into memory, writing the pointer into the low address
        // and the length into the high address.
        self.lower(ty);
        self.stack.push(addr.clone());
        self.emit(&Instruction::LengthStore {
            offset: offset + self.bindgen.sizes().align(ty).into(),
        });
        self.stack.push(addr);
        self.emit(&Instruction::PointerStore { offset });
    }

    fn write_fields_to_memory<'b>(
        &mut self,
        tys: impl IntoIterator<Item = &'b Type, IntoIter: ExactSizeIterator>,
        addr: B::Operand,
        offset: ArchitectureSize,
    ) {
        let tys = tys.into_iter();
        let fields = self
            .stack
            .drain(self.stack.len() - tys.len()..)
            .collect::<Vec<_>>();
        for ((field_offset, ty), op) in self
            .bindgen
            .sizes()
            .field_offsets(tys)
            .into_iter()
            .zip(fields)
        {
            self.stack.push(op);
            self.write_to_memory(ty, addr.clone(), offset + (field_offset));
        }
    }

    fn lower_and_emit(&mut self, ty: &Type, addr: B::Operand, instr: &Instruction) {
        self.lower(ty);
        self.stack.push(addr);
        self.emit(instr);
    }

    fn read_from_memory(&mut self, ty: &Type, addr: B::Operand, offset: ArchitectureSize) {
        use Instruction::*;

        match *ty {
            Type::Bool => self.emit_and_lift(ty, addr, &I32Load8U { offset }),
            Type::U8 => self.emit_and_lift(ty, addr, &I32Load8U { offset }),
            Type::S8 => self.emit_and_lift(ty, addr, &I32Load8S { offset }),
            Type::U16 => self.emit_and_lift(ty, addr, &I32Load16U { offset }),
            Type::S16 => self.emit_and_lift(ty, addr, &I32Load16S { offset }),
            Type::U32 | Type::S32 | Type::Char => self.emit_and_lift(ty, addr, &I32Load { offset }),
            Type::U64 | Type::S64 => self.emit_and_lift(ty, addr, &I64Load { offset }),
            Type::F32 => self.emit_and_lift(ty, addr, &F32Load { offset }),
            Type::F64 => self.emit_and_lift(ty, addr, &F64Load { offset }),
            Type::String => self.read_list_from_memory(ty, addr, offset),
            Type::ErrorContext => self.emit_and_lift(ty, addr, &I32Load { offset }),

            Type::Id(id) => match &self.resolve.types[id].kind {
                TypeDefKind::Type(t) => self.read_from_memory(t, addr, offset),

                TypeDefKind::List(_) => self.read_list_from_memory(ty, addr, offset),

                TypeDefKind::Future(_) | TypeDefKind::Stream(_) | TypeDefKind::Handle(_) => {
                    if self.symmetric {
                        self.emit_and_lift(ty, addr, &PointerLoad { offset })
                    } else {
                        self.emit_and_lift(ty, addr, &I32Load { offset })
                    }
                }

                TypeDefKind::Resource => {
                    todo!();
                }

                // Read and lift each field individually, adjusting the offset
                // as we go along, then aggregate all the fields into the
                // record.
                TypeDefKind::Record(record) => {
                    self.read_fields_from_memory(record.fields.iter().map(|f| &f.ty), addr, offset);
                    self.emit(&RecordLift {
                        record,
                        ty: id,
                        name: self.resolve.types[id].name.as_deref().unwrap(),
                    });
                }

                TypeDefKind::Tuple(tuple) => {
                    self.read_fields_from_memory(&tuple.types, addr, offset);
                    self.emit(&TupleLift { tuple, ty: id });
                }

                TypeDefKind::Flags(f) => {
                    match f.repr() {
                        FlagsRepr::U8 => {
                            self.stack.push(addr);
                            self.load_intrepr(offset, Int::U8);
                        }
                        FlagsRepr::U16 => {
                            self.stack.push(addr);
                            self.load_intrepr(offset, Int::U16);
                        }
                        FlagsRepr::U32(n) => {
                            for i in 0..n {
                                self.stack.push(addr.clone());
                                self.emit(&I32Load {
                                    offset: offset.add_bytes(i * 4),
                                });
                            }
                        }
                    }
                    self.lift(ty);
                }

                // Each case will get its own block, and we'll dispatch to the
                // right block based on the `i32.load` we initially perform. Each
                // individual block is pretty simple and just reads the payload type
                // from the corresponding offset if one is available.
                TypeDefKind::Variant(variant) => {
                    self.read_variant_arms_from_memory(
                        offset,
                        addr,
                        variant.tag(),
                        variant.cases.iter().map(|c| c.ty.as_ref()),
                    );
                    self.emit(&VariantLift {
                        variant,
                        ty: id,
                        name: self.resolve.types[id].name.as_deref().unwrap(),
                    });
                }

                TypeDefKind::Option(t) => {
                    self.read_variant_arms_from_memory(offset, addr, Int::U8, [None, Some(t)]);
                    self.emit(&OptionLift { payload: t, ty: id });
                }

                TypeDefKind::Result(r) => {
                    self.read_variant_arms_from_memory(
                        offset,
                        addr,
                        Int::U8,
                        [r.ok.as_ref(), r.err.as_ref()],
                    );
                    self.emit(&ResultLift { result: r, ty: id });
                }

                TypeDefKind::Enum(e) => {
                    self.stack.push(addr.clone());
                    self.load_intrepr(offset, e.tag());
                    self.lift(ty);
                }

                TypeDefKind::Unknown => unreachable!(),
                TypeDefKind::FixedSizeList(ty, size) => {
                    let increment = self.bindgen.sizes().size(ty);
                    let mut position = offset;
                    for _ in 0..*size {
                        self.read_from_memory(ty, addr.clone(), position);
                        position = position + increment;
                    }
                    self.emit(&FixedSizeListLift {
                        element: ty,
                        size: *size,
                        id,
                    });
                }
            },
        }
    }

    fn read_results_from_memory(
        &mut self,
        result: &Option<Type>,
        addr: B::Operand,
        offset: ArchitectureSize,
    ) {
        self.read_fields_from_memory(result, addr, offset)
    }

    fn read_variant_arms_from_memory<'b>(
        &mut self,
        offset: ArchitectureSize,
        addr: B::Operand,
        tag: Int,
        cases: impl IntoIterator<Item = Option<&'b Type>> + Clone,
    ) {
        self.stack.push(addr.clone());
        self.load_intrepr(offset, tag);
        let payload_offset = offset + (self.bindgen.sizes().payload_offset(tag, cases.clone()));
        for ty in cases {
            self.push_block();
            if let Some(ty) = ty {
                self.read_from_memory(ty, addr.clone(), payload_offset);
            }
            self.finish_block(ty.is_some() as usize);
        }
    }

    fn read_list_from_memory(&mut self, ty: &Type, addr: B::Operand, offset: ArchitectureSize) {
        // Read the pointer/len and then perform the standard lifting
        // proceses.
        self.stack.push(addr.clone());
        self.emit(&Instruction::PointerLoad { offset });
        self.stack.push(addr);
        self.emit(&Instruction::LengthLoad {
            offset: offset + self.bindgen.sizes().align(ty).into(),
        });
        self.lift(ty);
    }

    fn read_fields_from_memory<'b>(
        &mut self,
        tys: impl IntoIterator<Item = &'b Type>,
        addr: B::Operand,
        offset: ArchitectureSize,
    ) {
        for (field_offset, ty) in self.bindgen.sizes().field_offsets(tys).iter() {
            self.read_from_memory(ty, addr.clone(), offset + (*field_offset));
        }
    }

    fn emit_and_lift(&mut self, ty: &Type, addr: B::Operand, instr: &Instruction) {
        self.stack.push(addr);
        self.emit(instr);
        self.lift(ty);
    }

    fn load_intrepr(&mut self, offset: ArchitectureSize, repr: Int) {
        self.emit(&match repr {
            Int::U64 => Instruction::I64Load { offset },
            Int::U32 => Instruction::I32Load { offset },
            Int::U16 => Instruction::I32Load16U { offset },
            Int::U8 => Instruction::I32Load8U { offset },
        });
    }

    fn store_intrepr(&mut self, offset: ArchitectureSize, repr: Int) {
        self.emit(&match repr {
            Int::U64 => Instruction::I64Store { offset },
            Int::U32 => Instruction::I32Store { offset },
            Int::U16 => Instruction::I32Store16 { offset },
            Int::U8 => Instruction::I32Store8 { offset },
        });
    }

    /// Runs the deallocation of `ty` for the operands currently on
    /// `self.stack`.
    ///
    /// This will pop the ABI items of `ty` from `self.stack`.
    fn deallocate(&mut self, ty: &Type, what: Deallocate) {
        use Instruction::*;

        match *ty {
            Type::String => {
                self.emit(&Instruction::GuestDeallocateString);
            }

            Type::Bool
            | Type::U8
            | Type::S8
            | Type::U16
            | Type::S16
            | Type::U32
            | Type::S32
            | Type::Char
            | Type::U64
            | Type::S64
            | Type::F32
            | Type::F64
            | Type::ErrorContext => {
                // No deallocation necessary, just discard the operand on the
                // stack.
                self.stack.pop().unwrap();
            }

            Type::Id(id) => match &self.resolve.types[id].kind {
                TypeDefKind::Type(t) => self.deallocate(t, what),

                TypeDefKind::List(element) => {
                    self.push_block();
                    self.emit(&IterBasePointer);
                    let elemaddr = self.stack.pop().unwrap();
                    self.deallocate_indirect(element, elemaddr, Default::default(), what);
                    self.finish_block(0);

                    self.emit(&Instruction::GuestDeallocateList { element });
                }

                TypeDefKind::Handle(Handle::Own(_))
                | TypeDefKind::Future(_)
                | TypeDefKind::Stream(_)
                    if what.handles() =>
                {
                    self.lift(ty);
                    self.emit(&DropHandle { ty });
                }

                TypeDefKind::Record(record) => {
                    self.flat_for_each_record_type(
                        ty,
                        record.fields.iter().map(|f| &f.ty),
                        |me, ty| me.deallocate(ty, what),
                    );
                }

                TypeDefKind::Tuple(tuple) => {
                    self.flat_for_each_record_type(ty, tuple.types.iter(), |me, ty| {
                        me.deallocate(ty, what)
                    });
                }

                TypeDefKind::Variant(variant) => {
                    self.flat_for_each_variant_arm(
                        ty,
                        false,
                        variant.cases.iter().map(|c| c.ty.as_ref()),
                        |me, ty| me.deallocate(ty, what),
                    );
                    self.emit(&GuestDeallocateVariant {
                        blocks: variant.cases.len(),
                    });
                }

                TypeDefKind::Option(t) => {
                    self.flat_for_each_variant_arm(ty, false, [None, Some(t)], |me, ty| {
                        me.deallocate(ty, what)
                    });
                    self.emit(&GuestDeallocateVariant { blocks: 2 });
                }

                TypeDefKind::Result(e) => {
                    self.flat_for_each_variant_arm(
                        ty,
                        false,
                        [e.ok.as_ref(), e.err.as_ref()],
                        |me, ty| me.deallocate(ty, what),
                    );
                    self.emit(&GuestDeallocateVariant { blocks: 2 });
                }

                // discard the operand on the stack, otherwise nothing to free.
                TypeDefKind::Flags(_)
                | TypeDefKind::Enum(_)
                | TypeDefKind::Future(_)
                | TypeDefKind::Stream(_)
                | TypeDefKind::Handle(Handle::Own(_))
                | TypeDefKind::Handle(Handle::Borrow(_)) => {
                    self.stack.pop().unwrap();
                }

                TypeDefKind::Resource => unreachable!(),
                TypeDefKind::Unknown => unreachable!(),

                TypeDefKind::FixedSizeList(..) => todo!(),
            },
        }
    }

    fn deallocate_indirect(
        &mut self,
        ty: &Type,
        addr: B::Operand,
        offset: ArchitectureSize,
        what: Deallocate,
    ) {
        use Instruction::*;

        // No need to execute any instructions if this type itself doesn't
        // require any form of post-return.
        if !needs_deallocate(self.resolve, ty, what) {
            return;
        }

        match *ty {
            Type::String => {
                self.stack.push(addr.clone());
                self.emit(&Instruction::PointerLoad { offset });
                self.stack.push(addr);
                self.emit(&Instruction::LengthLoad {
                    offset: offset + self.bindgen.sizes().align(ty).into(),
                });
                self.deallocate(ty, what);
            }
            Type::Bool
            | Type::U8
            | Type::S8
            | Type::U16
            | Type::S16
            | Type::U32
            | Type::S32
            | Type::Char
            | Type::U64
            | Type::S64
            | Type::F32
            | Type::F64
            | Type::ErrorContext => {}
            Type::Id(id) => match &self.resolve.types[id].kind {
                TypeDefKind::Type(t) => self.deallocate_indirect(t, addr, offset, what),

                TypeDefKind::List(_) => {
                    self.stack.push(addr.clone());
                    self.emit(&Instruction::PointerLoad { offset });
                    self.stack.push(addr);
                    self.emit(&Instruction::LengthLoad {
                        offset: offset + self.bindgen.sizes().align(ty).into(),
                    });

                    self.deallocate(ty, what);
                }

                TypeDefKind::Handle(Handle::Own(_))
                | TypeDefKind::Future(_)
                | TypeDefKind::Stream(_)
                    if what.handles() =>
                {
                    self.read_from_memory(ty, addr, offset);
                    self.emit(&DropHandle { ty });
                }

                TypeDefKind::Handle(Handle::Own(_)) => unreachable!(),
                TypeDefKind::Handle(Handle::Borrow(_)) => unreachable!(),
                TypeDefKind::Resource => unreachable!(),

                TypeDefKind::Record(record) => {
                    self.deallocate_indirect_fields(
                        &record.fields.iter().map(|f| f.ty).collect::<Vec<_>>(),
                        addr,
                        offset,
                        what,
                    );
                }

                TypeDefKind::Tuple(tuple) => {
                    self.deallocate_indirect_fields(&tuple.types, addr, offset, what);
                }

                TypeDefKind::Flags(_) => {}

                TypeDefKind::Variant(variant) => {
                    self.deallocate_indirect_variant(
                        offset,
                        addr,
                        variant.tag(),
                        variant.cases.iter().map(|c| c.ty.as_ref()),
                        what,
                    );
                    self.emit(&GuestDeallocateVariant {
                        blocks: variant.cases.len(),
                    });
                }

                TypeDefKind::Option(t) => {
                    self.deallocate_indirect_variant(offset, addr, Int::U8, [None, Some(t)], what);
                    self.emit(&GuestDeallocateVariant { blocks: 2 });
                }

                TypeDefKind::Result(e) => {
                    self.deallocate_indirect_variant(
                        offset,
                        addr,
                        Int::U8,
                        [e.ok.as_ref(), e.err.as_ref()],
                        what,
                    );
                    self.emit(&GuestDeallocateVariant { blocks: 2 });
                }

                TypeDefKind::Enum(_) => {}

                TypeDefKind::Future(_) => unreachable!(),
                TypeDefKind::Stream(_) => unreachable!(),
                TypeDefKind::Unknown => unreachable!(),
                TypeDefKind::FixedSizeList(_, _) => {}
            },
        }
    }

    fn deallocate_indirect_variant<'b>(
        &mut self,
        offset: ArchitectureSize,
        addr: B::Operand,
        tag: Int,
        cases: impl IntoIterator<Item = Option<&'b Type>> + Clone,
        what: Deallocate,
    ) {
        self.stack.push(addr.clone());
        self.load_intrepr(offset, tag);
        let payload_offset = offset + (self.bindgen.sizes().payload_offset(tag, cases.clone()));
        for ty in cases {
            self.push_block();
            if let Some(ty) = ty {
                self.deallocate_indirect(ty, addr.clone(), payload_offset, what);
            }
            self.finish_block(0);
        }
    }

    fn deallocate_indirect_fields(
        &mut self,
        tys: &[Type],
        addr: B::Operand,
        offset: ArchitectureSize,
        what: Deallocate,
    ) {
        for (field_offset, ty) in self.bindgen.sizes().field_offsets(tys) {
            self.deallocate_indirect(ty, addr.clone(), offset + (field_offset), what);
        }
    }
}

fn cast(from: WasmType, to: WasmType) -> Bitcast {
    use WasmType::*;

    match (from, to) {
        (I32, I32)
        | (I64, I64)
        | (F32, F32)
        | (F64, F64)
        | (Pointer, Pointer)
        | (PointerOrI64, PointerOrI64)
        | (Length, Length) => Bitcast::None,

        (I32, I64) => Bitcast::I32ToI64,
        (F32, I32) => Bitcast::F32ToI32,
        (F64, I64) => Bitcast::F64ToI64,

        (I64, I32) => Bitcast::I64ToI32,
        (I32, F32) => Bitcast::I32ToF32,
        (I64, F64) => Bitcast::I64ToF64,

        (F32, I64) => Bitcast::F32ToI64,
        (I64, F32) => Bitcast::I64ToF32,

        (I64, PointerOrI64) => Bitcast::I64ToP64,
        (Pointer, PointerOrI64) => Bitcast::PToP64,
        (_, PointerOrI64) => {
            Bitcast::Sequence(Box::new([cast(from, I64), cast(I64, PointerOrI64)]))
        }

        (PointerOrI64, I64) => Bitcast::P64ToI64,
        (PointerOrI64, Pointer) => Bitcast::P64ToP,
        (PointerOrI64, _) => Bitcast::Sequence(Box::new([cast(PointerOrI64, I64), cast(I64, to)])),

        (I32, Pointer) => Bitcast::I32ToP,
        (Pointer, I32) => Bitcast::PToI32,
        (I32, Length) => Bitcast::I32ToL,
        (Length, I32) => Bitcast::LToI32,
        (I64, Length) => Bitcast::I64ToL,
        (Length, I64) => Bitcast::LToI64,
        (Pointer, Length) => Bitcast::PToL,
        (Length, Pointer) => Bitcast::LToP,

        (F32, Pointer | Length) => Bitcast::Sequence(Box::new([cast(F32, I32), cast(I32, to)])),
        (Pointer | Length, F32) => Bitcast::Sequence(Box::new([cast(from, I32), cast(I32, F32)])),

        (F32, F64)
        | (F64, F32)
        | (F64, I32)
        | (I32, F64)
        | (Pointer | Length, I64 | F64)
        | (I64 | F64, Pointer | Length) => {
            unreachable!("Don't know how to bitcast from {:?} to {:?}", from, to);
        }
    }
}

pub fn wasm_signature_symmetric(
    resolve: &Resolve,
    variant: AbiVariant,
    func: &Function,
    symmetric: bool,
) -> WasmSignature {
    resolve.wasm_signature_symmetric(variant, func, symmetric)
}

/// Flatten types in a given type
///
/// It is sometimes necessary to restrict the number of max parameters dynamically,
/// for example during an async guest import call (flat params are limited to 4)
fn flat_types(resolve: &Resolve, ty: &Type, max_params: Option<usize>) -> Option<Vec<WasmType>> {
    let mut storage =
        iter::repeat_n(WasmType::I32, max_params.unwrap_or(MAX_FLAT_PARAMS)).collect::<Vec<_>>();
    let mut flat = FlatTypes::new(storage.as_mut_slice());
    if resolve.push_flat(ty, &mut flat) {
        Some(flat.to_vec())
    } else {
        None
    }
}<|MERGE_RESOLUTION|>--- conflicted
+++ resolved
@@ -1203,52 +1203,30 @@
                 // interface function completes, so lowering is conditional
                 // based on slightly different logic for the `task.return`
                 // intrinsic.
-<<<<<<< HEAD
-                let (lower_to_memory, async_flat_results) = match (variant, async_, &func.result) {
-                    // Async guest imports return a i32 status code
-                    (
-                        AbiVariant::GuestImport | AbiVariant::GuestImportAsync,
-                        _is_async @ true,
-                        None,
-                    ) => {
-                        if !self.symmetric {
-                            unreachable!("async guest imports always return a result")
-                        } else {
-                            (sig.params.is_empty(), Some(Some(vec![WasmType::Pointer])))
-                        }
-                    }
-                    // Async guest imports return a i32 status code
-                    (
-                        AbiVariant::GuestImport | AbiVariant::GuestImportAsync,
-                        _is_async @ true,
-                        Some(ty),
-                    ) => {
-                        // For async guest imports, we know whether we must lower results
-                        // if there are no params (i.e. the usual out pointer wasn't even required)
-                        // and we always know the return value will be a i32 status code
-                        assert!(matches!(ty, Type::U32 | Type::S32));
-                        (sig.params.is_empty(), Some(Some(vec![WasmType::I32])))
-                    }
-                    // All other async cases
-                    (_, _is_async @ true, func_result) => {
-=======
                 //
                 // Note that in the async import case teh code below deals with the CM function being lowered,
                 // not the core function that is underneath that (i.e. func.result may be empty,
                 // where the associated core function underneath must have a i32 status code result)
-                let (lower_to_memory, async_flat_results) = match (async_, &func.result) {
-                    // All async cases pass along the function results and flatten where necesary
-                    (_is_async @ true, func_result) => {
->>>>>>> 859a7ea0
-                        let results = match &func_result {
-                            Some(ty) => flat_types(self.resolve, ty, Some(max_flat_params)),
-                            None => Some(Vec::new()),
-                        };
-                        (results.is_none(), Some(results))
-                    }
-                    // All other non-async cases
-                    (_is_async @ false, _) => (sig.retptr, None),
-                };
+                let (lower_to_memory, async_flat_results) =
+                    match (variant, async_, &func.result, self.symmetric) {
+                        // Async guest imports return a i32 status code
+                        (
+                            AbiVariant::GuestImport | AbiVariant::GuestImportAsync,
+                            _is_async @ true,
+                            None,
+                            true,
+                        ) => (sig.params.is_empty(), Some(Some(vec![WasmType::Pointer]))),
+                        // All async cases pass along the function results and flatten where necesary
+                        (_, _is_async @ true, func_result, _) => {
+                            let results = match &func_result {
+                                Some(ty) => flat_types(self.resolve, ty, Some(max_flat_params)),
+                                None => Some(Vec::new()),
+                            };
+                            (results.is_none(), Some(results))
+                        }
+                        // All other non-async cases
+                        (_, _is_async @ false, _, _) => (sig.retptr, None),
+                    };
 
                 // This was dynamically allocated by the caller (or async start
                 // function) so after it's been read by the guest we need to
@@ -1270,28 +1248,12 @@
                 self.realloc = Some(realloc);
 
                 // Perform memory lowing of relevant results, including out pointers as well as traditional results
-<<<<<<< HEAD
                 match (
                     lower_to_memory,
                     sig.retptr,
                     variant,
                     lift_lower == LiftLower::Symmetric,
                 ) {
-                    // Async guest imports with do no lowering cannot have ret pointers
-                    // not having to do lowering implies that there was no return pointer provided
-                    (_lower_to_memory @ false, _has_ret_ptr @ true, AbiVariant::GuestImport, _)
-                        if async_ =>
-                    {
-                        unreachable!(
-                            "async guest import cannot avoid lowering when a ret ptr is present ({async_note} func [{func_name}], variant {variant:#?})",
-                            async_note = async_.then_some("async").unwrap_or("sync"),
-                            func_name = func.name,
-                        )
-                    }
-
-=======
-                match (lower_to_memory, sig.retptr, variant) {
->>>>>>> 859a7ea0
                     // For sync calls, if no lowering to memory is required and there *is* a return pointer in use
                     // then we need to lower then simply lower the result(s) and return that directly from the function.
                     (_lower_to_memory @ false, _, _, _) => {
