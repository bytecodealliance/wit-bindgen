use std::fmt;
pub use wit_parser::abi::{AbiVariant, FlatTypes, WasmSignature, WasmType};
use wit_parser::{
    align_to_arch, Alignment, ArchitectureSize, ElementInfo, Enum, Flags, FlagsRepr, Function,
    Handle, Int, Record, Resolve, Result_, SizeAlign, Tuple, Type, TypeDefKind, TypeId, Variant,
};

// Helper macro for defining instructions without having to have tons of
// exhaustive `match` statements to update
macro_rules! def_instruction {
    (
        $( #[$enum_attr:meta] )*
        pub enum $name:ident<'a> {
            $(
                $( #[$attr:meta] )*
                $variant:ident $( {
                    $($field:ident : $field_ty:ty $(,)* )*
                } )?
                    :
                [$num_popped:expr] => [$num_pushed:expr],
            )*
        }
    ) => {
        $( #[$enum_attr] )*
        pub enum $name<'a> {
            $(
                $( #[$attr] )*
                $variant $( {
                    $(
                        $field : $field_ty,
                    )*
                } )? ,
            )*
        }

        impl $name<'_> {
            /// How many operands does this instruction pop from the stack?
            #[allow(unused_variables)]
            pub fn operands_len(&self) -> usize {
                match self {
                    $(
                        Self::$variant $( {
                            $(
                                $field,
                            )*
                        } )? => $num_popped,
                    )*
                }
            }

            /// How many results does this instruction push onto the stack?
            #[allow(unused_variables)]
            pub fn results_len(&self) -> usize {
                match self {
                    $(
                        Self::$variant $( {
                            $(
                                $field,
                            )*
                        } )? => $num_pushed,
                    )*
                }
            }
        }
    };
}

def_instruction! {
    #[derive(Debug)]
    pub enum Instruction<'a> {
        /// Acquires the specified parameter and places it on the stack.
        /// Depending on the context this may refer to wasm parameters or
        /// interface types parameters.
        GetArg { nth: usize } : [0] => [1],

        // Integer const/manipulation instructions

        /// Pushes the constant `val` onto the stack.
        I32Const { val: i32 } : [0] => [1],
        /// Casts the top N items on the stack using the `Bitcast` enum
        /// provided. Consumes the same number of operands that this produces.
        Bitcasts { casts: &'a [Bitcast] } : [casts.len()] => [casts.len()],
        /// Pushes a number of constant zeros for each wasm type on the stack.
        ConstZero { tys: &'a [WasmType] } : [0] => [tys.len()],

        // Memory load/store instructions

        /// Pops a pointer from the stack and loads a little-endian `i32` from
        /// it, using the specified constant offset.
        I32Load { offset: ArchitectureSize } : [1] => [1],
        /// Pops a pointer from the stack and loads a little-endian `i8` from
        /// it, using the specified constant offset. The value loaded is the
        /// zero-extended to 32-bits
        I32Load8U { offset: ArchitectureSize } : [1] => [1],
        /// Pops a pointer from the stack and loads a little-endian `i8` from
        /// it, using the specified constant offset. The value loaded is the
        /// sign-extended to 32-bits
        I32Load8S { offset: ArchitectureSize } : [1] => [1],
        /// Pops a pointer from the stack and loads a little-endian `i16` from
        /// it, using the specified constant offset. The value loaded is the
        /// zero-extended to 32-bits
        I32Load16U { offset: ArchitectureSize } : [1] => [1],
        /// Pops a pointer from the stack and loads a little-endian `i16` from
        /// it, using the specified constant offset. The value loaded is the
        /// sign-extended to 32-bits
        I32Load16S { offset: ArchitectureSize } : [1] => [1],
        /// Pops a pointer from the stack and loads a little-endian `i64` from
        /// it, using the specified constant offset.
        I64Load { offset: ArchitectureSize } : [1] => [1],
        /// Pops a pointer from the stack and loads a little-endian `f32` from
        /// it, using the specified constant offset.
        F32Load { offset: ArchitectureSize } : [1] => [1],
        /// Pops a pointer from the stack and loads a little-endian `f64` from
        /// it, using the specified constant offset.
        F64Load { offset: ArchitectureSize } : [1] => [1],

        /// Like `I32Load` or `I64Load`, but for loading pointer values.
        PointerLoad { offset: ArchitectureSize } : [1] => [1],
        /// Like `I32Load` or `I64Load`, but for loading array length values.
        LengthLoad { offset: ArchitectureSize } : [1] => [1],

        /// Pops a pointer from the stack and then an `i32` value.
        /// Stores the value in little-endian at the pointer specified plus the
        /// constant `offset`.
        I32Store { offset: ArchitectureSize } : [2] => [0],
        /// Pops a pointer from the stack and then an `i32` value.
        /// Stores the low 8 bits of the value in little-endian at the pointer
        /// specified plus the constant `offset`.
        I32Store8 { offset: ArchitectureSize } : [2] => [0],
        /// Pops a pointer from the stack and then an `i32` value.
        /// Stores the low 16 bits of the value in little-endian at the pointer
        /// specified plus the constant `offset`.
        I32Store16 { offset: ArchitectureSize } : [2] => [0],
        /// Pops a pointer from the stack and then an `i64` value.
        /// Stores the value in little-endian at the pointer specified plus the
        /// constant `offset`.
        I64Store { offset: ArchitectureSize } : [2] => [0],
        /// Pops a pointer from the stack and then an `f32` value.
        /// Stores the value in little-endian at the pointer specified plus the
        /// constant `offset`.
        F32Store { offset: ArchitectureSize } : [2] => [0],
        /// Pops a pointer from the stack and then an `f64` value.
        /// Stores the value in little-endian at the pointer specified plus the
        /// constant `offset`.
        F64Store { offset: ArchitectureSize } : [2] => [0],

        /// Like `I32Store` or `I64Store`, but for storing pointer values.
        PointerStore { offset: ArchitectureSize } : [2] => [0],
        /// Like `I32Store` or `I64Store`, but for storing array length values.
        LengthStore { offset: ArchitectureSize } : [2] => [0],

        // Scalar lifting/lowering

        /// Converts an interface type `char` value to a 32-bit integer
        /// representing the unicode scalar value.
        I32FromChar : [1] => [1],
        /// Converts an interface type `u64` value to a wasm `i64`.
        I64FromU64 : [1] => [1],
        /// Converts an interface type `s64` value to a wasm `i64`.
        I64FromS64 : [1] => [1],
        /// Converts an interface type `u32` value to a wasm `i32`.
        I32FromU32 : [1] => [1],
        /// Converts an interface type `s32` value to a wasm `i32`.
        I32FromS32 : [1] => [1],
        /// Converts an interface type `u16` value to a wasm `i32`.
        I32FromU16 : [1] => [1],
        /// Converts an interface type `s16` value to a wasm `i32`.
        I32FromS16 : [1] => [1],
        /// Converts an interface type `u8` value to a wasm `i32`.
        I32FromU8 : [1] => [1],
        /// Converts an interface type `s8` value to a wasm `i32`.
        I32FromS8 : [1] => [1],
        /// Conversion an interface type `f32` value to a wasm `f32`.
        ///
        /// This may be a noop for some implementations, but it's here in case the
        /// native language representation of `f32` is different than the wasm
        /// representation of `f32`.
        CoreF32FromF32 : [1] => [1],
        /// Conversion an interface type `f64` value to a wasm `f64`.
        ///
        /// This may be a noop for some implementations, but it's here in case the
        /// native language representation of `f64` is different than the wasm
        /// representation of `f64`.
        CoreF64FromF64 : [1] => [1],

        /// Converts a native wasm `i32` to an interface type `s8`.
        ///
        /// This will truncate the upper bits of the `i32`.
        S8FromI32 : [1] => [1],
        /// Converts a native wasm `i32` to an interface type `u8`.
        ///
        /// This will truncate the upper bits of the `i32`.
        U8FromI32 : [1] => [1],
        /// Converts a native wasm `i32` to an interface type `s16`.
        ///
        /// This will truncate the upper bits of the `i32`.
        S16FromI32 : [1] => [1],
        /// Converts a native wasm `i32` to an interface type `u16`.
        ///
        /// This will truncate the upper bits of the `i32`.
        U16FromI32 : [1] => [1],
        /// Converts a native wasm `i32` to an interface type `s32`.
        S32FromI32 : [1] => [1],
        /// Converts a native wasm `i32` to an interface type `u32`.
        U32FromI32 : [1] => [1],
        /// Converts a native wasm `i64` to an interface type `s64`.
        S64FromI64 : [1] => [1],
        /// Converts a native wasm `i64` to an interface type `u64`.
        U64FromI64 : [1] => [1],
        /// Converts a native wasm `i32` to an interface type `char`.
        ///
        /// It's safe to assume that the `i32` is indeed a valid unicode code point.
        CharFromI32 : [1] => [1],
        /// Converts a native wasm `f32` to an interface type `f32`.
        F32FromCoreF32 : [1] => [1],
        /// Converts a native wasm `f64` to an interface type `f64`.
        F64FromCoreF64 : [1] => [1],

        /// Creates a `bool` from an `i32` input, trapping if the `i32` isn't
        /// zero or one.
        BoolFromI32 : [1] => [1],
        /// Creates an `i32` from a `bool` input, must return 0 or 1.
        I32FromBool : [1] => [1],

        // lists

        /// Lowers a list where the element's layout in the native language is
        /// expected to match the canonical ABI definition of interface types.
        ///
        /// Pops a list value from the stack and pushes the pointer/length onto
        /// the stack. If `realloc` is set to `Some` then this is expected to
        /// *consume* the list which means that the data needs to be copied. An
        /// allocation/copy is expected when:
        ///
        /// * A host is calling a wasm export with a list (it needs to copy the
        ///   list in to the callee's module, allocating space with `realloc`)
        /// * A wasm export is returning a list (it's expected to use `realloc`
        ///   to give ownership of the list to the caller.
        /// * A host is returning a list in a import definition, meaning that
        ///   space needs to be allocated in the caller with `realloc`).
        ///
        /// A copy does not happen (e.g. `realloc` is `None`) when:
        ///
        /// * A wasm module calls an import with the list. In this situation
        ///   it's expected the caller will know how to access this module's
        ///   memory (e.g. the host has raw access or wasm-to-wasm communication
        ///   would copy the list).
        ///
        /// If `realloc` is `Some` then the adapter is not responsible for
        /// cleaning up this list because the other end is receiving the
        /// allocation. If `realloc` is `None` then the adapter is responsible
        /// for cleaning up any temporary allocation it created, if any.
        ListCanonLower {
            element: &'a Type,
            realloc: Option<&'a str>,
        } : [1] => [2],

        /// Same as `ListCanonLower`, but used for strings
        StringLower {
            realloc: Option<&'a str>,
        } : [1] => [2],

        /// Lowers a list where the element's layout in the native language is
        /// not expected to match the canonical ABI definition of interface
        /// types.
        ///
        /// Pops a list value from the stack and pushes the pointer/length onto
        /// the stack. This operation also pops a block from the block stack
        /// which is used as the iteration body of writing each element of the
        /// list consumed.
        ///
        /// The `realloc` field here behaves the same way as `ListCanonLower`.
        /// It's only set to `None` when a wasm module calls a declared import.
        /// Otherwise lowering in other contexts requires allocating memory for
        /// the receiver to own.
        ListLower {
            element: &'a Type,
            realloc: Option<&'a str>,
        } : [1] => [2],

        /// Lifts a list which has a canonical representation into an interface
        /// types value.
        ///
        /// The term "canonical" representation here means that the
        /// representation of the interface types value in the native language
        /// exactly matches the canonical ABI definition of the type.
        ///
        /// This will consume two `i32` values from the stack, a pointer and a
        /// length, and then produces an interface value list.
        ListCanonLift {
            element: &'a Type,
            ty: TypeId,
        } : [2] => [1],

        /// Same as `ListCanonLift`, but used for strings
        StringLift : [2] => [1],

        /// Lifts a list which into an interface types value.
        ///
        /// This will consume two `i32` values from the stack, a pointer and a
        /// length, and then produces an interface value list.
        ///
        /// This will also pop a block from the block stack which is how to
        /// read each individual element from the list.
        ListLift {
            element: &'a Type,
            ty: TypeId,
        } : [2] => [1],

        /// Pushes an operand onto the stack representing the list item from
        /// each iteration of the list.
        ///
        /// This is only used inside of blocks related to lowering lists.
        IterElem { element: &'a Type } : [0] => [1],

        /// Pushes an operand onto the stack representing the base pointer of
        /// the next element in a list.
        ///
        /// This is used for both lifting and lowering lists.
        IterBasePointer : [0] => [1],

        // records and tuples

        /// Pops a record value off the stack, decomposes the record to all of
        /// its fields, and then pushes the fields onto the stack.
        RecordLower {
            record: &'a Record,
            name: &'a str,
            ty: TypeId,
        } : [1] => [record.fields.len()],

        /// Pops all fields for a record off the stack and then composes them
        /// into a record.
        RecordLift {
            record: &'a Record,
            name: &'a str,
            ty: TypeId,
        } : [record.fields.len()] => [1],

        /// Create an `i32` from a handle.
        HandleLower {
            handle: &'a Handle,
            name: &'a str,
            ty: TypeId,
        } : [1] => [1],

        /// Create a handle from an `i32`.
        HandleLift {
            handle: &'a Handle,
            name: &'a str,
            ty: TypeId,
        } : [1] => [1],

        /// Create an `i32` from a future.
        FutureLower {
            payload: &'a Option<Type>,
            ty: TypeId,
        } : [1] => [1],

        /// Create a future from an `i32`.
        FutureLift {
            payload: &'a Option<Type>,
            ty: TypeId,
        } : [1] => [1],

        /// Create an `i32` from a stream.
        StreamLower {
            payload: &'a Option<Type>,
            ty: TypeId,
        } : [1] => [1],

        /// Create a stream from an `i32`.
        StreamLift {
            payload: &'a Option<Type>,
            ty: TypeId,
        } : [1] => [1],

        /// Create an `i32` from an error-context.
        ErrorContextLower : [1] => [1],

        /// Create a error-context from an `i32`.
        ErrorContextLift : [1] => [1],

        /// Pops a tuple value off the stack, decomposes the tuple to all of
        /// its fields, and then pushes the fields onto the stack.
        TupleLower {
            tuple: &'a Tuple,
            ty: TypeId,
        } : [1] => [tuple.types.len()],

        /// Pops all fields for a tuple off the stack and then composes them
        /// into a tuple.
        TupleLift {
            tuple: &'a Tuple,
            ty: TypeId,
        } : [tuple.types.len()] => [1],

        /// Converts a language-specific record-of-bools to a list of `i32`.
        FlagsLower {
            flags: &'a Flags,
            name: &'a str,
            ty: TypeId,
        } : [1] => [flags.repr().count()],
        /// Converts a list of native wasm `i32` to a language-specific
        /// record-of-bools.
        FlagsLift {
            flags: &'a Flags,
            name: &'a str,
            ty: TypeId,
        } : [flags.repr().count()] => [1],

        // variants

        /// This is a special instruction used for `VariantLower`
        /// instruction to determine the name of the payload, if present, to use
        /// within each block.
        ///
        /// Each sub-block will have this be the first instruction, and if it
        /// lowers a payload it will expect something bound to this name.
        VariantPayloadName : [0] => [1],

        /// Pops a variant off the stack as well as `ty.cases.len()` blocks
        /// from the code generator. Uses each of those blocks and the value
        /// from the stack to produce `nresults` of items.
        VariantLower {
            variant: &'a Variant,
            name: &'a str,
            ty: TypeId,
            results: &'a [WasmType],
        } : [1] => [results.len()],

        /// Pops an `i32` off the stack as well as `ty.cases.len()` blocks
        /// from the code generator. Uses each of those blocks and the value
        /// from the stack to produce a final variant.
        VariantLift {
            variant: &'a Variant,
            name: &'a str,
            ty: TypeId,
        } : [1] => [1],

        /// Pops an enum off the stack and pushes the `i32` representation.
        EnumLower {
            enum_: &'a Enum,
            name: &'a str,
            ty: TypeId,
        } : [1] => [1],

        /// Pops an `i32` off the stack and lifts it into the `enum` specified.
        EnumLift {
            enum_: &'a Enum,
            name: &'a str,
            ty: TypeId,
        } : [1] => [1],

        /// Specialization of `VariantLower` for specifically `option<T>` types,
        /// otherwise behaves the same as `VariantLower` (e.g. two blocks for
        /// the two cases.
        OptionLower {
            payload: &'a Type,
            ty: TypeId,
            results: &'a [WasmType],
        } : [1] => [results.len()],

        /// Specialization of `VariantLift` for specifically the `option<T>`
        /// type. Otherwise behaves the same as the `VariantLift` instruction
        /// with two blocks for the lift.
        OptionLift {
            payload: &'a Type,
            ty: TypeId,
        } : [1] => [1],

        /// Specialization of `VariantLower` for specifically `result<T, E>`
        /// types, otherwise behaves the same as `VariantLower` (e.g. two blocks
        /// for the two cases.
        ResultLower {
            result: &'a Result_
            ty: TypeId,
            results: &'a [WasmType],
        } : [1] => [results.len()],

        /// Specialization of `VariantLift` for specifically the `result<T,
        /// E>` type. Otherwise behaves the same as the `VariantLift`
        /// instruction with two blocks for the lift.
        ResultLift {
            result: &'a Result_,
            ty: TypeId,
        } : [1] => [1],

        // calling/control flow

        /// Represents a call to a raw WebAssembly API. The module/name are
        /// provided inline as well as the types if necessary.
        CallWasm {
            name: &'a str,
            sig: &'a WasmSignature,
            module_prefix: &'a str,
        } : [sig.params.len()] => [sig.results.len()],

        /// Same as `CallWasm`, except the dual where an interface is being
        /// called rather than a raw wasm function.
        ///
        /// Note that this will be used for async functions, and `async_`
        /// indicates whether the function should be invoked in an async
        /// fashion.
        CallInterface {
            func: &'a Function,
            async_: bool,
        } : [func.params.len()] => [usize::from(func.result.is_some())],

        /// Returns `amt` values on the stack. This is always the last
        /// instruction.
        Return { amt: usize, func: &'a Function } : [*amt] => [0],

        /// Calls the `realloc` function specified in a malloc-like fashion
        /// allocating `size` bytes with alignment `align`.
        ///
        /// Pushes the returned pointer onto the stack.
        Malloc {
            realloc: &'static str,
            size: ArchitectureSize,
            align: Alignment,
        } : [0] => [1],

        /// Used exclusively for guest-code generation this indicates that
        /// the standard memory deallocation function needs to be invoked with
        /// the specified parameters.
        ///
        /// This will pop a pointer from the stack and push nothing.
        GuestDeallocate {
            size: ArchitectureSize,
            align: Alignment,
        } : [1] => [0],

        /// Used exclusively for guest-code generation this indicates that
        /// a string is being deallocated. The ptr/length are on the stack and
        /// are poppped off and used to deallocate the string.
        GuestDeallocateString : [2] => [0],

        /// Used exclusively for guest-code generation this indicates that
        /// a list is being deallocated. The ptr/length are on the stack and
        /// are poppped off and used to deallocate the list.
        ///
        /// This variant also pops a block off the block stack to be used as the
        /// body of the deallocation loop.
        GuestDeallocateList {
            element: &'a Type,
        } : [2] => [0],

        /// Used exclusively for guest-code generation this indicates that
        /// a variant is being deallocated. The integer discriminant is popped
        /// off the stack as well as `blocks` number of blocks popped from the
        /// blocks stack. The variant is used to select, at runtime, which of
        /// the blocks is executed to deallocate the variant.
        GuestDeallocateVariant {
            blocks: usize,
        } : [1] => [0],

        /// Deallocates the language-specific handle representation on the top
        /// of the stack. Used for async imports.
        DropHandle { ty: &'a Type } : [1] => [0],

        /// Call `task.return` for an async-lifted export.
        ///
        /// This will call core wasm import `name` which will be mapped to
        /// `task.return` later on. The function given has `params` as its
        /// parameters and it will return no results. This is used to pass the
        /// lowered representation of a function's results to `task.return`.
        AsyncTaskReturn { name: &'a str, params: &'a [WasmType] } : [params.len()] => [0],

        /// Force the evaluation of the specified number of expressions and push
        /// the results to the stack.
        ///
        /// This is useful prior to disposing of temporary variables and/or
        /// allocations which are referenced by one or more not-yet-evaluated
        /// expressions.
        Flush { amt: usize } : [*amt] => [*amt],
    }
}

#[derive(Debug, PartialEq)]
pub enum Bitcast {
    // Upcasts
    F32ToI32,
    F64ToI64,
    I32ToI64,
    F32ToI64,

    // Downcasts
    I32ToF32,
    I64ToF64,
    I64ToI32,
    I64ToF32,

    // PointerOrI64 conversions. These preserve provenance when the source
    // or destination is a pointer value.
    //
    // These are used when pointer values are being stored in
    // (ToP64) and loaded out of (P64To) PointerOrI64 values, so they
    // always have to preserve provenance when the value being loaded or
    // stored is a pointer.
    P64ToI64,
    I64ToP64,
    P64ToP,
    PToP64,

    // Pointer<->number conversions. These do not preserve provenance.
    //
    // These are used when integer or floating-point values are being stored in
    // (I32ToP/etc.) and loaded out of (PToI32/etc.) pointer values, so they
    // never have any provenance to preserve.
    I32ToP,
    PToI32,
    PToL,
    LToP,

    // Number<->Number conversions.
    I32ToL,
    LToI32,
    I64ToL,
    LToI64,

    // Multiple conversions in sequence.
    Sequence(Box<[Bitcast; 2]>),

    None,
}

/// Whether the glue code surrounding a call is lifting arguments and lowering
/// results or vice versa.
#[derive(Clone, Copy, PartialEq, Eq)]
pub enum LiftLower {
    /// When the glue code lifts arguments and lowers results.
    ///
    /// ```text
    /// Wasm --lift-args--> SourceLanguage; call; SourceLanguage --lower-results--> Wasm
    /// ```
    LiftArgsLowerResults,
    /// When the glue code lowers arguments and lifts results.
    ///
    /// ```text
    /// SourceLanguage --lower-args--> Wasm; call; Wasm --lift-results--> SourceLanguage
    /// ```
    LowerArgsLiftResults,
    /// Symmetric calling convention
    Symmetric,
}

/// Trait for language implementors to use to generate glue code between native
/// WebAssembly signatures and interface types signatures.
///
/// This is used as an implementation detail in interpreting the ABI between
/// interface types and wasm types. Eventually this will be driven by interface
/// types adapters themselves, but for now the ABI of a function dictates what
/// instructions are fed in.
///
/// Types implementing `Bindgen` are incrementally fed `Instruction` values to
/// generate code for. Instructions operate like a stack machine where each
/// instruction has a list of inputs and a list of outputs (provided by the
/// `emit` function).
pub trait Bindgen {
    /// The intermediate type for fragments of code for this type.
    ///
    /// For most languages `String` is a suitable intermediate type.
    type Operand: Clone + fmt::Debug;

    /// Emit code to implement the given instruction.
    ///
    /// Each operand is given in `operands` and can be popped off if ownership
    /// is required. It's guaranteed that `operands` has the appropriate length
    /// for the `inst` given, as specified with [`Instruction`].
    ///
    /// Each result variable should be pushed onto `results`. This function must
    /// push the appropriate number of results or binding generation will panic.
    fn emit(
        &mut self,
        resolve: &Resolve,
        inst: &Instruction<'_>,
        operands: &mut Vec<Self::Operand>,
        results: &mut Vec<Self::Operand>,
    );

    /// Gets a operand reference to the return pointer area.
    ///
    /// The provided size and alignment is for the function's return type.
    fn return_pointer(&mut self, size: ArchitectureSize, align: Alignment) -> Self::Operand;

    /// Enters a new block of code to generate code for.
    ///
    /// This is currently exclusively used for constructing variants. When a
    /// variant is constructed a block here will be pushed for each case of a
    /// variant, generating the code necessary to translate a variant case.
    ///
    /// Blocks are completed with `finish_block` below. It's expected that `emit`
    /// will always push code (if necessary) into the "current block", which is
    /// updated by calling this method and `finish_block` below.
    fn push_block(&mut self);

    /// Indicates to the code generator that a block is completed, and the
    /// `operand` specified was the resulting value of the block.
    ///
    /// This method will be used to compute the value of each arm of lifting a
    /// variant. The `operand` will be `None` if the variant case didn't
    /// actually have any type associated with it. Otherwise it will be `Some`
    /// as the last value remaining on the stack representing the value
    /// associated with a variant's `case`.
    ///
    /// It's expected that this will resume code generation in the previous
    /// block before `push_block` was called. This must also save the results
    /// of the current block internally for instructions like `ResultLift` to
    /// use later.
    fn finish_block(&mut self, operand: &mut Vec<Self::Operand>);

    /// Returns size information that was previously calculated for all types.
    fn sizes(&self) -> &SizeAlign;

    /// Returns whether or not the specified element type is represented in a
    /// "canonical" form for lists. This dictates whether the `ListCanonLower`
    /// and `ListCanonLift` instructions are used or not.
    fn is_list_canonical(&self, resolve: &Resolve, element: &Type) -> bool;
}

/// Generates an abstract sequence of instructions which represents this
/// function being adapted as an imported function.
///
/// The instructions here, when executed, will emulate a language with
/// interface types calling the concrete wasm implementation. The parameters
/// for the returned instruction sequence are the language's own
/// interface-types parameters. One instruction in the instruction stream
/// will be a `Call` which represents calling the actual raw wasm function
/// signature.
///
/// This function is useful, for example, if you're building a language
/// generator for WASI bindings. This will document how to translate
/// language-specific values into the wasm types to call a WASI function,
/// and it will also automatically convert the results of the WASI function
/// back to a language-specific value.
pub fn call(
    resolve: &Resolve,
    variant: AbiVariant,
    lift_lower: LiftLower,
    func: &Function,
    bindgen: &mut impl Bindgen,
    async_: bool,
) {
    if matches!(lift_lower, LiftLower::Symmetric) {
        let sig = wasm_signature_symmetric(resolve, variant, func, true);
        Generator::new(resolve, bindgen, true)
            .call_with_signature(func, sig, variant, lift_lower, async_);
    } else {
        Generator::new(resolve, bindgen, false).call(func, variant, lift_lower, async_);
    }
}

pub fn lower_to_memory<B: Bindgen>(
    resolve: &Resolve,
    bindgen: &mut B,
    address: B::Operand,
    value: B::Operand,
    ty: &Type,
) {
    let mut generator = Generator::new(resolve, bindgen, false);
    // TODO: make this configurable? Right this this function is only called for
    // future/stream callbacks so it's appropriate to skip realloc here as it's
    // all "lower for wasm import", but this might get reused for something else
    // in the future.
    generator.realloc = Some(Realloc::Export("cabi_realloc"));
    generator.stack.push(value);
    generator.write_to_memory(ty, address, Default::default());
}

pub fn lower_flat<B: Bindgen>(
    resolve: &Resolve,
    bindgen: &mut B,
    value: B::Operand,
    ty: &Type,
) -> Vec<B::Operand> {
    let mut generator = Generator::new(resolve, bindgen);
    generator.stack.push(value);
    generator.realloc = Some(Realloc::Export("cabi_realloc"));
    generator.lower(ty);
    generator.stack
}

pub fn lift_from_memory<B: Bindgen>(
    resolve: &Resolve,
    bindgen: &mut B,
    address: B::Operand,
    ty: &Type,
) -> B::Operand {
    let mut generator = Generator::new(resolve, bindgen, false);
    generator.read_from_memory(ty, address, Default::default());
    generator.stack.pop().unwrap()
}

/// Used in a similar manner as the `Interface::call` function except is
/// used to generate the `post-return` callback for `func`.
///
/// This is only intended to be used in guest generators for exported
/// functions and will primarily generate `GuestDeallocate*` instructions,
/// plus others used as input to those instructions.
pub fn post_return(resolve: &Resolve, func: &Function, bindgen: &mut impl Bindgen) {
    Generator::new(resolve, bindgen, false).post_return(func);
}

/// Returns whether the `Function` specified needs a post-return function to
/// be generated in guest code.
///
/// This is used when the return value contains a memory allocation such as
/// a list or a string primarily.
pub fn guest_export_needs_post_return(resolve: &Resolve, func: &Function) -> bool {
    func.result
        .map(|t| needs_deallocate(resolve, &t, Deallocate::Lists))
        .unwrap_or(false)
}

fn needs_deallocate(resolve: &Resolve, ty: &Type, what: Deallocate) -> bool {
    match ty {
        Type::String => true,
        Type::ErrorContext => true,
        Type::Id(id) => match &resolve.types[*id].kind {
            TypeDefKind::List(_) => true,
            TypeDefKind::Type(t) => needs_deallocate(resolve, t, what),
            TypeDefKind::Handle(Handle::Own(_)) => what.handles(),
            TypeDefKind::Handle(Handle::Borrow(_)) => false,
            TypeDefKind::Resource => false,
            TypeDefKind::Record(r) => r
                .fields
                .iter()
                .any(|f| needs_deallocate(resolve, &f.ty, what)),
            TypeDefKind::Tuple(t) => t.types.iter().any(|t| needs_deallocate(resolve, t, what)),
            TypeDefKind::Variant(t) => t
                .cases
                .iter()
                .filter_map(|t| t.ty.as_ref())
                .any(|t| needs_deallocate(resolve, t, what)),
            TypeDefKind::Option(t) => needs_deallocate(resolve, t, what),
            TypeDefKind::Result(t) => [&t.ok, &t.err]
                .iter()
                .filter_map(|t| t.as_ref())
                .any(|t| needs_deallocate(resolve, t, what)),
            TypeDefKind::Flags(_) | TypeDefKind::Enum(_) => false,
            TypeDefKind::Future(_) | TypeDefKind::Stream(_) => what.handles(),
            TypeDefKind::Unknown => unreachable!(),
            TypeDefKind::FixedSizeList(..) => todo!(),
        },

        Type::Bool
        | Type::U8
        | Type::S8
        | Type::U16
        | Type::S16
        | Type::U32
        | Type::S32
        | Type::U64
        | Type::S64
        | Type::F32
        | Type::F64
        | Type::Char => false,
    }
}

/// Generate instructions in `bindgen` to deallocate all lists in `ptr` where
/// that's a pointer to a sequence of `types` stored in linear memory.
pub fn deallocate_lists_in_types<B: Bindgen>(
    resolve: &Resolve,
    types: &[Type],
    operands: &[B::Operand],
    indirect: bool,
    bindgen: &mut B,
) {
<<<<<<< HEAD
    Generator::new(resolve, bindgen, false).deallocate_in_types(types, ptr, Deallocate::Lists);
=======
    Generator::new(resolve, bindgen).deallocate_in_types(
        types,
        operands,
        indirect,
        Deallocate::Lists,
    );
>>>>>>> 6926a23b
}

/// Generate instructions in `bindgen` to deallocate all lists in `ptr` where
/// that's a pointer to a sequence of `types` stored in linear memory.
pub fn deallocate_lists_and_own_in_types<B: Bindgen>(
    resolve: &Resolve,
    types: &[Type],
    operands: &[B::Operand],
    indirect: bool,
    bindgen: &mut B,
) {
<<<<<<< HEAD
    Generator::new(resolve, bindgen, false).deallocate_in_types(
        types,
        ptr,
=======
    Generator::new(resolve, bindgen).deallocate_in_types(
        types,
        operands,
        indirect,
>>>>>>> 6926a23b
        Deallocate::ListsAndOwn,
    );
}

#[derive(Copy, Clone)]
pub enum Realloc {
    None,
    Export(&'static str),
}

/// What to deallocate in various `deallocate_*` methods.
#[derive(Copy, Clone)]
enum Deallocate {
    /// Only deallocate lists.
    Lists,
    /// Deallocate lists and owned resources such as `own<T>` and
    /// futures/streams.
    ListsAndOwn,
}

impl Deallocate {
    fn handles(&self) -> bool {
        match self {
            Deallocate::Lists => false,
            Deallocate::ListsAndOwn => true,
        }
    }
}

struct Generator<'a, B: Bindgen> {
    bindgen: &'a mut B,
    resolve: &'a Resolve,
    operands: Vec<B::Operand>,
    results: Vec<B::Operand>,
    stack: Vec<B::Operand>,
    return_pointer: Option<B::Operand>,
    realloc: Option<Realloc>,
    symmetric: bool,
}

const MAX_FLAT_PARAMS: usize = 16;

impl<'a, B: Bindgen> Generator<'a, B> {
    fn new(resolve: &'a Resolve, bindgen: &'a mut B, symmetric: bool) -> Generator<'a, B> {
        Generator {
            resolve,
            bindgen,
            operands: Vec::new(),
            results: Vec::new(),
            stack: Vec::new(),
            return_pointer: None,
            realloc: None,
            symmetric,
        }
    }

    fn call(&mut self, func: &Function, variant: AbiVariant, lift_lower: LiftLower, async_: bool) {
        let sig = self.resolve.wasm_signature(variant, func);
        self.call_with_signature(func, sig, variant, lift_lower, async_);
    }

    fn call_with_signature(
        &mut self,
        func: &Function,
        sig: WasmSignature,
        variant: AbiVariant,
        lift_lower: LiftLower,
        async_: bool,
    ) {
        // const MAX_FLAT_PARAMS: usize = 16;

        // Lowering parameters calling a wasm import _or_ returning a result
        // from an async-lifted wasm export means we don't need to pass
        // ownership, but we pass ownership in all other cases.
        let realloc = match (variant, lift_lower, async_) {
            (AbiVariant::GuestImport, LiftLower::LowerArgsLiftResults, _)
            | (
                AbiVariant::GuestExport
                | AbiVariant::GuestExportAsync
                | AbiVariant::GuestExportAsyncStackful,
                LiftLower::LiftArgsLowerResults,
                true,
            ) => Realloc::None,
            _ => Realloc::Export("cabi_realloc"),
        };
        assert!(self.realloc.is_none());

        let language_to_abi = matches!(lift_lower, LiftLower::LowerArgsLiftResults)
            || (matches!(lift_lower, LiftLower::Symmetric)
                && matches!(variant, AbiVariant::GuestImport));
        match language_to_abi {
            true => {
                assert!(!async_, "generators should not be using this for async");

                self.realloc = Some(realloc);
                if let (AbiVariant::GuestExport, true) = (variant, async_) {
                    unimplemented!("host-side code generation for async lift/lower not supported");
                }

                let lower_to_memory = |self_: &mut Self, ptr: B::Operand| {
                    let mut offset = ArchitectureSize::default();
                    for (nth, (_, ty)) in func.params.iter().enumerate() {
                        self_.emit(&Instruction::GetArg { nth });
                        offset = align_to_arch(offset, self_.bindgen.sizes().align(ty));
                        self_.write_to_memory(ty, ptr.clone(), offset);
                        offset += self_.bindgen.sizes().size(ty);
                    }

                    self_.stack.push(ptr);
                };

                if !sig.indirect_params {
                    // If the parameters for this function aren't indirect
                    // (there aren't too many) then we simply do a normal lower
                    // operation for them all.
                    for (nth, (_, ty)) in func.params.iter().enumerate() {
                        self.emit(&Instruction::GetArg { nth });
                        self.lower(ty);
                    }
                } else {
                    // ... otherwise if parameters are indirect space is
                    // allocated for them and each argument is lowered
                    // individually into memory.
                    let ElementInfo { size, align } = self
                        .bindgen
                        .sizes()
                        .record(func.params.iter().map(|t| &t.1));
                    let ptr = match variant {
                        // When a wasm module calls an import it will provide
                        // space that isn't explicitly deallocated.
                        AbiVariant::GuestImport => self.bindgen.return_pointer(size, align),
                        // When calling a wasm module from the outside, though,
                        // malloc needs to be called.
                        AbiVariant::GuestExport => {
                            self.emit(&Instruction::Malloc {
                                realloc: "cabi_realloc",
                                size,
                                align,
                            });
                            self.stack.pop().unwrap()
                        }
                        AbiVariant::GuestImportAsync
                        | AbiVariant::GuestExportAsync
                        | AbiVariant::GuestExportAsyncStackful => {
                            unreachable!()
                        }
                    };
                    lower_to_memory(self, ptr);
                }
                self.realloc = None;

                let mut retptr_oprnd = None;

                // If necessary we may need to prepare a return pointer for
                // this ABI.
                if variant == AbiVariant::GuestImport && sig.retptr {
                    let info = self.bindgen.sizes().params(&func.result);
                    let ptr = self.bindgen.return_pointer(info.size, info.align);
                    self.return_pointer = Some(ptr.clone());
                    retptr_oprnd = Some(ptr.clone());
                    self.stack.push(ptr);
                }

                assert_eq!(self.stack.len(), sig.params.len());
                self.emit(&Instruction::CallWasm {
                    name: &func.name,
                    sig: &sig,
                    module_prefix: Default::default(),
                });

                if matches!(lift_lower, LiftLower::Symmetric) && sig.retptr {
                    if let Some(ptr) = retptr_oprnd {
                        self.read_results_from_memory(
                            &func.result,
                            ptr.clone(),
                            Default::default(),
                        );
                    }
                } else if !(sig.retptr || async_) {
                    // With no return pointer in use we can simply lift the
                    // result(s) of the function from the result of the core
                    // wasm function.
                    if let Some(ty) = &func.result {
                        self.lift(ty)
                    }
                } else {
                    let ptr = match variant {
                        // imports into guests means it's a wasm module
                        // calling an imported function. We supplied the
                        // return pointer as the last argument (saved in
                        // `self.return_pointer`) so we use that to read
                        // the result of the function from memory.
                        AbiVariant::GuestImport => {
                            assert!(sig.results.is_empty());
                            self.return_pointer.take().unwrap()
                        }

                        // guest exports means that this is a host
                        // calling wasm so wasm returned a pointer to where
                        // the result is stored
                        AbiVariant::GuestExport => self.stack.pop().unwrap(),

                        AbiVariant::GuestImportAsync
                        | AbiVariant::GuestExportAsync
                        | AbiVariant::GuestExportAsyncStackful => {
                            unreachable!()
                        }
                    };

                    self.read_results_from_memory(
                        &func.result,
                        ptr.clone(),
                        ArchitectureSize::default(),
                    );
                    self.emit(&Instruction::Flush {
                        amt: usize::from(func.result.is_some()),
                    });
                }

                self.emit(&Instruction::Return {
                    func,
                    amt: usize::from(func.result.is_some()),
                });
            }
            false => {
                if let (AbiVariant::GuestImport, true) = (variant, async_) {
                    todo!("implement host-side support for async lift/lower");
                }

                let read_from_memory = |self_: &mut Self| {
                    let mut offset = ArchitectureSize::default();
                    let ptr = self_.stack.pop().unwrap();
                    for (_, ty) in func.params.iter() {
                        offset = align_to_arch(offset, self_.bindgen.sizes().align(ty));
                        self_.read_from_memory(ty, ptr.clone(), offset);
                        offset += self_.bindgen.sizes().size(ty);
                    }
                };

                if !sig.indirect_params {
                    // If parameters are not passed indirectly then we lift each
                    // argument in succession from the component wasm types that
                    // make-up the type.
                    let mut offset = 0;
                    for (_, ty) in func.params.iter() {
                        let types = flat_types(self.resolve, ty).unwrap();
                        for _ in 0..types.len() {
                            self.emit(&Instruction::GetArg { nth: offset });
                            offset += 1;
                        }
                        self.lift(ty);
                    }
                } else {
                    // ... otherwise argument is read in succession from memory
                    // where the pointer to the arguments is the first argument
                    // to the function.
                    self.emit(&Instruction::GetArg { nth: 0 });
                    read_from_memory(self);
                }

                // ... and that allows us to call the interface types function
                self.emit(&Instruction::CallInterface { func, async_ });

                // Asynchronous functions will call `task.return` after the
                // interface function completes, so lowering is conditional
                // based on slightly different logic for the `task.return`
                // intrinsic.
                let (lower_to_memory, async_flat_results) = if async_ {
                    let results = match &func.result {
                        Some(ty) => flat_types(self.resolve, ty),
                        None => Some(Vec::new()),
                    };
                    (results.is_none(), Some(results))
                } else {
                    (sig.retptr, None)
                };

                // This was dynamically allocated by the caller (or async start
                // function) so after it's been read by the guest we need to
                // deallocate it.
                if let AbiVariant::GuestExport
                | AbiVariant::GuestExportAsync
                | AbiVariant::GuestExportAsyncStackful = variant
                {
                    if sig.indirect_params && !async_ {
                        let ElementInfo { size, align } = self
                            .bindgen
                            .sizes()
                            .record(func.params.iter().map(|t| &t.1));
                        self.emit(&Instruction::GetArg { nth: 0 });
                        self.emit(&Instruction::GuestDeallocate { size, align });
                    }
                }

                self.realloc = Some(realloc);

                if !lower_to_memory {
                    // With no return pointer in use we simply lower the
                    // result(s) and return that directly from the function.
                    if let Some(ty) = &func.result {
                        self.lower(ty);
                    }
                } else {
                    match variant == AbiVariant::GuestImport || lift_lower == LiftLower::Symmetric {
                        // When a function is imported to a guest this means
                        // it's a host providing the implementation of the
                        // import. The result is stored in the pointer
                        // specified in the last argument, so we get the
                        // pointer here and then write the return value into
                        // it.
                        true => {
                            self.emit(&Instruction::GetArg {
                                nth: sig.params.len() - 1,
                            });
                            let ptr = self.stack.pop().unwrap();
                            self.write_params_to_memory(&func.result, ptr, Default::default());
                        }

                        // For a guest import this is a function defined in
                        // wasm, so we're returning a pointer where the
                        // value was stored at. Allocate some space here
                        // (statically) and then write the result into that
                        // memory, returning the pointer at the end.
                        false => {
                            let ElementInfo { size, align } =
                                self.bindgen.sizes().params(&func.result);
                            let ptr = self.bindgen.return_pointer(size, align);
                            self.write_params_to_memory(
                                &func.result,
                                ptr.clone(),
                                Default::default(),
                            );
                            if !matches!(lift_lower, LiftLower::Symmetric) {
                                self.stack.push(ptr);
                            }
                        } // AbiVariant::GuestImportAsync
                          // | AbiVariant::GuestExportAsync
                          // | AbiVariant::GuestExportAsyncStackful => {
                          //     unreachable!()
                          // }
                    }

                    if matches!(
                        variant,
                        AbiVariant::GuestImportAsync | AbiVariant::GuestExportAsyncStackful
                    ) {
                        unreachable!()
                    }
                }

                if let Some(results) = async_flat_results {
                    let name = &format!("[task-return]{}", func.name);
                    let params = results.as_deref().unwrap_or(&[WasmType::Pointer]);

                    self.emit(&Instruction::AsyncTaskReturn { name, params });
                } else {
                    self.emit(&Instruction::Return {
                        func,
                        amt: sig.results.len(),
                    });
                }
                self.realloc = None;
            }
        }

        assert!(self.realloc.is_none());

        assert!(
            self.stack.is_empty(),
            "stack has {} items remaining: {:?}",
            self.stack.len(),
            self.stack,
        );
    }

    fn post_return(&mut self, func: &Function) {
        let sig = self.resolve.wasm_signature(AbiVariant::GuestExport, func);

        // Currently post-return is only used for lists and lists are always
        // returned indirectly through memory due to their flat representation
        // having more than one type. Assert that a return pointer is used,
        // though, in case this ever changes.
        assert!(sig.retptr);

        self.emit(&Instruction::GetArg { nth: 0 });
        let addr = self.stack.pop().unwrap();

        let mut types = Vec::new();
        types.extend(func.result);
        self.deallocate_in_types(&types, &[addr], true, Deallocate::Lists);

        self.emit(&Instruction::Return { func, amt: 0 });
    }

    fn deallocate_in_types(
        &mut self,
        types: &[Type],
        operands: &[B::Operand],
        indirect: bool,
        what: Deallocate,
    ) {
        if indirect {
            assert_eq!(operands.len(), 1);
            for (offset, ty) in self.bindgen.sizes().field_offsets(types) {
                self.deallocate_indirect(ty, operands[0].clone(), offset, what);
            }
            assert!(
                self.stack.is_empty(),
                "stack has {} items remaining",
                self.stack.len()
            );
        } else {
            let mut operands = operands;
            let mut operands_for_ty;
            for ty in types {
                let types = flat_types(self.resolve, ty).unwrap();
                (operands_for_ty, operands) = operands.split_at(types.len());
                self.stack.extend_from_slice(operands_for_ty);
                self.deallocate(ty, what);
                assert!(
                    self.stack.is_empty(),
                    "stack has {} items remaining",
                    self.stack.len()
                );
            }
            assert!(operands.is_empty());
        }
    }

    fn emit(&mut self, inst: &Instruction<'_>) {
        self.operands.clear();
        self.results.clear();

        let operands_len = inst.operands_len();
        assert!(
            self.stack.len() >= operands_len,
            "not enough operands on stack for {:?}: have {} need {operands_len}",
            inst,
            self.stack.len(),
        );
        self.operands
            .extend(self.stack.drain((self.stack.len() - operands_len)..));
        self.results.reserve(inst.results_len());

        self.bindgen
            .emit(self.resolve, inst, &mut self.operands, &mut self.results);

        assert_eq!(
            self.results.len(),
            inst.results_len(),
            "{:?} expected {} results, got {}",
            inst,
            inst.results_len(),
            self.results.len()
        );
        self.stack.append(&mut self.results);
    }

    fn push_block(&mut self) {
        self.bindgen.push_block();
    }

    fn finish_block(&mut self, size: usize) {
        self.operands.clear();
        assert!(
            size <= self.stack.len(),
            "not enough operands on stack for finishing block",
        );
        self.operands
            .extend(self.stack.drain((self.stack.len() - size)..));
        self.bindgen.finish_block(&mut self.operands);
    }

    fn lower(&mut self, ty: &Type) {
        use Instruction::*;

        match *ty {
            Type::Bool => self.emit(&I32FromBool),
            Type::S8 => self.emit(&I32FromS8),
            Type::U8 => self.emit(&I32FromU8),
            Type::S16 => self.emit(&I32FromS16),
            Type::U16 => self.emit(&I32FromU16),
            Type::S32 => self.emit(&I32FromS32),
            Type::U32 => self.emit(&I32FromU32),
            Type::S64 => self.emit(&I64FromS64),
            Type::U64 => self.emit(&I64FromU64),
            Type::Char => self.emit(&I32FromChar),
            Type::F32 => self.emit(&CoreF32FromF32),
            Type::F64 => self.emit(&CoreF64FromF64),
            Type::String => {
                let realloc = self.list_realloc();
                self.emit(&StringLower { realloc });
            }
            Type::ErrorContext => self.emit(&ErrorContextLower),
            Type::Id(id) => match &self.resolve.types[id].kind {
                TypeDefKind::Type(t) => self.lower(t),
                TypeDefKind::List(element) => {
                    let realloc = self.list_realloc();
                    if self.bindgen.is_list_canonical(self.resolve, element) {
                        self.emit(&ListCanonLower { element, realloc });
                    } else {
                        self.push_block();
                        self.emit(&IterElem { element });
                        self.emit(&IterBasePointer);
                        let addr = self.stack.pop().unwrap();
                        self.write_to_memory(element, addr, Default::default());
                        self.finish_block(0);
                        self.emit(&ListLower { element, realloc });
                    }
                }
                TypeDefKind::Handle(handle) => {
                    let (Handle::Own(ty) | Handle::Borrow(ty)) = handle;
                    self.emit(&HandleLower {
                        handle,
                        ty: id,
                        name: self.resolve.types[*ty].name.as_deref().unwrap(),
                    });
                }
                TypeDefKind::Resource => {
                    todo!();
                }
                TypeDefKind::Record(record) => {
                    self.emit(&RecordLower {
                        record,
                        ty: id,
                        name: self.resolve.types[id].name.as_deref().unwrap(),
                    });
                    let values = self
                        .stack
                        .drain(self.stack.len() - record.fields.len()..)
                        .collect::<Vec<_>>();
                    for (field, value) in record.fields.iter().zip(values) {
                        self.stack.push(value);
                        self.lower(&field.ty);
                    }
                }
                TypeDefKind::Tuple(tuple) => {
                    self.emit(&TupleLower { tuple, ty: id });
                    let values = self
                        .stack
                        .drain(self.stack.len() - tuple.types.len()..)
                        .collect::<Vec<_>>();
                    for (ty, value) in tuple.types.iter().zip(values) {
                        self.stack.push(value);
                        self.lower(ty);
                    }
                }

                TypeDefKind::Flags(flags) => {
                    self.emit(&FlagsLower {
                        flags,
                        ty: id,
                        name: self.resolve.types[id].name.as_ref().unwrap(),
                    });
                }

                TypeDefKind::Variant(v) => {
                    let results =
                        self.lower_variant_arms(ty, v.cases.iter().map(|c| c.ty.as_ref()));
                    self.emit(&VariantLower {
                        variant: v,
                        ty: id,
                        results: &results,
                        name: self.resolve.types[id].name.as_deref().unwrap(),
                    });
                }
                TypeDefKind::Enum(enum_) => {
                    self.emit(&EnumLower {
                        enum_,
                        ty: id,
                        name: self.resolve.types[id].name.as_deref().unwrap(),
                    });
                }
                TypeDefKind::Option(t) => {
                    let results = self.lower_variant_arms(ty, [None, Some(t)]);
                    self.emit(&OptionLower {
                        payload: t,
                        ty: id,
                        results: &results,
                    });
                }
                TypeDefKind::Result(r) => {
                    let results = self.lower_variant_arms(ty, [r.ok.as_ref(), r.err.as_ref()]);
                    self.emit(&ResultLower {
                        result: r,
                        ty: id,
                        results: &results,
                    });
                }
                TypeDefKind::Future(ty) => {
                    self.emit(&FutureLower {
                        payload: ty,
                        ty: id,
                    });
                }
                TypeDefKind::Stream(ty) => {
                    self.emit(&StreamLower {
                        payload: ty,
                        ty: id,
                    });
                }
                TypeDefKind::Unknown => unreachable!(),
                TypeDefKind::FixedSizeList(..) => todo!(),
            },
        }
    }

    fn lower_variant_arms<'b>(
        &mut self,
        ty: &Type,
        cases: impl IntoIterator<Item = Option<&'b Type>>,
    ) -> Vec<WasmType> {
        use Instruction::*;
        let results = flat_types(self.resolve, ty).unwrap();
        let mut casts = Vec::new();
        for (i, ty) in cases.into_iter().enumerate() {
            self.push_block();
            self.emit(&VariantPayloadName);
            let payload_name = self.stack.pop().unwrap();
            self.emit(&I32Const { val: i as i32 });
            let mut pushed = 1;
            if let Some(ty) = ty {
                // Using the payload of this block we lower the type to
                // raw wasm values.
                self.stack.push(payload_name);
                self.lower(ty);

                // Determine the types of all the wasm values we just
                // pushed, and record how many. If we pushed too few
                // then we'll need to push some zeros after this.
                let temp = flat_types(self.resolve, ty).unwrap();
                pushed += temp.len();

                // For all the types pushed we may need to insert some
                // bitcasts. This will go through and cast everything
                // to the right type to ensure all blocks produce the
                // same set of results.
                casts.truncate(0);
                for (actual, expected) in temp.iter().zip(&results[1..]) {
                    casts.push(cast(*actual, *expected));
                }
                if casts.iter().any(|c| *c != Bitcast::None) {
                    self.emit(&Bitcasts { casts: &casts });
                }
            }

            // If we haven't pushed enough items in this block to match
            // what other variants are pushing then we need to push
            // some zeros.
            if pushed < results.len() {
                self.emit(&ConstZero {
                    tys: &results[pushed..],
                });
            }
            self.finish_block(results.len());
        }
        results
    }

    fn list_realloc(&self) -> Option<&'static str> {
        match self.realloc.expect("realloc should be configured") {
            Realloc::None => None,
            Realloc::Export(s) => Some(s),
        }
    }

    /// Note that in general everything in this function is the opposite of the
    /// `lower` function above. This is intentional and should be kept this way!
    fn lift(&mut self, ty: &Type) {
        use Instruction::*;

        match *ty {
            // Builtin types need different flavors of storage instructions
            // depending on the size of the value written.
            Type::Bool => self.emit(&BoolFromI32),
            Type::S8 => self.emit(&S8FromI32),
            Type::U8 => self.emit(&U8FromI32),
            Type::S16 => self.emit(&S16FromI32),
            Type::U16 => self.emit(&U16FromI32),
            Type::S32 => self.emit(&S32FromI32),
            Type::U32 => self.emit(&U32FromI32),
            Type::S64 => self.emit(&S64FromI64),
            Type::U64 => self.emit(&U64FromI64),
            Type::Char => self.emit(&CharFromI32),
            Type::F32 => self.emit(&F32FromCoreF32),
            Type::F64 => self.emit(&F64FromCoreF64),
            Type::String => self.emit(&StringLift),
            Type::ErrorContext => self.emit(&ErrorContextLift),
            Type::Id(id) => match &self.resolve.types[id].kind {
                TypeDefKind::Type(t) => self.lift(t),
                TypeDefKind::List(element) => {
                    if self.bindgen.is_list_canonical(self.resolve, element) {
                        self.emit(&ListCanonLift { element, ty: id });
                    } else {
                        self.push_block();
                        self.emit(&IterBasePointer);
                        let addr = self.stack.pop().unwrap();
                        self.read_from_memory(element, addr, Default::default());
                        self.finish_block(1);
                        self.emit(&ListLift { element, ty: id });
                    }
                }
                TypeDefKind::Handle(handle) => {
                    let (Handle::Own(ty) | Handle::Borrow(ty)) = handle;
                    self.emit(&HandleLift {
                        handle,
                        ty: id,
                        name: self.resolve.types[*ty].name.as_deref().unwrap(),
                    });
                }
                TypeDefKind::Resource => {
                    todo!();
                }
                TypeDefKind::Record(record) => {
                    self.flat_for_each_record_type(
                        ty,
                        record.fields.iter().map(|f| &f.ty),
                        Self::lift,
                    );
                    self.emit(&RecordLift {
                        record,
                        ty: id,
                        name: self.resolve.types[id].name.as_deref().unwrap(),
                    });
                }
                TypeDefKind::Tuple(tuple) => {
                    self.flat_for_each_record_type(ty, tuple.types.iter(), Self::lift);
                    self.emit(&TupleLift { tuple, ty: id });
                }
                TypeDefKind::Flags(flags) => {
                    self.emit(&FlagsLift {
                        flags,
                        ty: id,
                        name: self.resolve.types[id].name.as_ref().unwrap(),
                    });
                }

                TypeDefKind::Variant(v) => {
                    self.flat_for_each_variant_arm(
                        ty,
                        true,
                        v.cases.iter().map(|c| c.ty.as_ref()),
                        Self::lift,
                    );
                    self.emit(&VariantLift {
                        variant: v,
                        ty: id,
                        name: self.resolve.types[id].name.as_deref().unwrap(),
                    });
                }

                TypeDefKind::Enum(enum_) => {
                    self.emit(&EnumLift {
                        enum_,
                        ty: id,
                        name: self.resolve.types[id].name.as_deref().unwrap(),
                    });
                }

                TypeDefKind::Option(t) => {
                    self.flat_for_each_variant_arm(ty, true, [None, Some(t)], Self::lift);
                    self.emit(&OptionLift { payload: t, ty: id });
                }

                TypeDefKind::Result(r) => {
                    self.flat_for_each_variant_arm(
                        ty,
                        true,
                        [r.ok.as_ref(), r.err.as_ref()],
                        Self::lift,
                    );
                    self.emit(&ResultLift { result: r, ty: id });
                }

                TypeDefKind::Future(ty) => {
                    self.emit(&FutureLift {
                        payload: ty,
                        ty: id,
                    });
                }
                TypeDefKind::Stream(ty) => {
                    self.emit(&StreamLift {
                        payload: ty,
                        ty: id,
                    });
                }
                TypeDefKind::Unknown => unreachable!(),
                TypeDefKind::FixedSizeList(..) => todo!(),
            },
        }
    }

    fn flat_for_each_record_type<'b>(
        &mut self,
        container: &Type,
        types: impl Iterator<Item = &'b Type>,
        mut iter: impl FnMut(&mut Self, &Type),
    ) {
        let temp = flat_types(self.resolve, container).unwrap();
        let mut args = self
            .stack
            .drain(self.stack.len() - temp.len()..)
            .collect::<Vec<_>>();
        for ty in types {
            let temp = flat_types(self.resolve, ty).unwrap();
            self.stack.extend(args.drain(..temp.len()));
            iter(self, ty);
        }
    }

    fn flat_for_each_variant_arm<'b>(
        &mut self,
        ty: &Type,
        blocks_with_type_have_result: bool,
        cases: impl IntoIterator<Item = Option<&'b Type>>,
        mut iter: impl FnMut(&mut Self, &Type),
    ) {
        let params = flat_types(self.resolve, ty).unwrap();
        let mut casts = Vec::new();
        let block_inputs = self
            .stack
            .drain(self.stack.len() + 1 - params.len()..)
            .collect::<Vec<_>>();
        for ty in cases {
            self.push_block();
            if let Some(ty) = ty {
                // Push only the values we need for this variant onto
                // the stack.
                let temp = flat_types(self.resolve, ty).unwrap();
                self.stack
                    .extend(block_inputs[..temp.len()].iter().cloned());

                // Cast all the types we have on the stack to the actual
                // types needed for this variant, if necessary.
                casts.truncate(0);
                for (actual, expected) in temp.iter().zip(&params[1..]) {
                    casts.push(cast(*expected, *actual));
                }
                if casts.iter().any(|c| *c != Bitcast::None) {
                    self.emit(&Instruction::Bitcasts { casts: &casts });
                }

                // Then recursively lift this variant's payload.
                iter(self, ty);
            }
            self.finish_block(if blocks_with_type_have_result {
                ty.is_some() as usize
            } else {
                0
            });
        }
    }

    fn write_to_memory(&mut self, ty: &Type, addr: B::Operand, offset: ArchitectureSize) {
        use Instruction::*;

        match *ty {
            Type::Bool | Type::U8 | Type::S8 => {
                self.lower_and_emit(ty, addr, &I32Store8 { offset })
            }
            Type::U16 | Type::S16 => self.lower_and_emit(ty, addr, &I32Store16 { offset }),
            Type::U32 | Type::S32 | Type::Char => {
                self.lower_and_emit(ty, addr, &I32Store { offset })
            }
            Type::U64 | Type::S64 => self.lower_and_emit(ty, addr, &I64Store { offset }),
            Type::F32 => self.lower_and_emit(ty, addr, &F32Store { offset }),
            Type::F64 => self.lower_and_emit(ty, addr, &F64Store { offset }),
            Type::String => self.write_list_to_memory(ty, addr, offset),
            Type::ErrorContext => self.lower_and_emit(ty, addr, &I32Store { offset }),

            Type::Id(id) => match &self.resolve.types[id].kind {
                TypeDefKind::Type(t) => self.write_to_memory(t, addr, offset),
                TypeDefKind::List(_) => self.write_list_to_memory(ty, addr, offset),

                TypeDefKind::Future(_) | TypeDefKind::Stream(_) | TypeDefKind::Handle(_) => {
                    if self.symmetric {
                        self.lower_and_emit(ty, addr, &PointerStore { offset })
                    } else {
                        self.lower_and_emit(ty, addr, &I32Store { offset })
                    }
                }

                // Decompose the record into its components and then write all
                // the components into memory one-by-one.
                TypeDefKind::Record(record) => {
                    self.emit(&RecordLower {
                        record,
                        ty: id,
                        name: self.resolve.types[id].name.as_deref().unwrap(),
                    });
                    self.write_fields_to_memory(record.fields.iter().map(|f| &f.ty), addr, offset);
                }
                TypeDefKind::Resource => {
                    todo!()
                }
                TypeDefKind::Tuple(tuple) => {
                    self.emit(&TupleLower { tuple, ty: id });
                    self.write_fields_to_memory(tuple.types.iter(), addr, offset);
                }

                TypeDefKind::Flags(f) => {
                    self.lower(ty);
                    match f.repr() {
                        FlagsRepr::U8 => {
                            self.stack.push(addr);
                            self.store_intrepr(offset, Int::U8);
                        }
                        FlagsRepr::U16 => {
                            self.stack.push(addr);
                            self.store_intrepr(offset, Int::U16);
                        }
                        FlagsRepr::U32(n) => {
                            for i in (0..n).rev() {
                                self.stack.push(addr.clone());
                                self.emit(&I32Store {
                                    offset: offset.add_bytes(i * 4),
                                });
                            }
                        }
                    }
                }

                // Each case will get its own block, and the first item in each
                // case is writing the discriminant. After that if we have a
                // payload we write the payload after the discriminant, aligned up
                // to the type's alignment.
                TypeDefKind::Variant(v) => {
                    self.write_variant_arms_to_memory(
                        offset,
                        addr,
                        v.tag(),
                        v.cases.iter().map(|c| c.ty.as_ref()),
                    );
                    self.emit(&VariantLower {
                        variant: v,
                        ty: id,
                        results: &[],
                        name: self.resolve.types[id].name.as_deref().unwrap(),
                    });
                }

                TypeDefKind::Option(t) => {
                    self.write_variant_arms_to_memory(offset, addr, Int::U8, [None, Some(t)]);
                    self.emit(&OptionLower {
                        payload: t,
                        ty: id,
                        results: &[],
                    });
                }

                TypeDefKind::Result(r) => {
                    self.write_variant_arms_to_memory(
                        offset,
                        addr,
                        Int::U8,
                        [r.ok.as_ref(), r.err.as_ref()],
                    );
                    self.emit(&ResultLower {
                        result: r,
                        ty: id,
                        results: &[],
                    });
                }

                TypeDefKind::Enum(e) => {
                    self.lower(ty);
                    self.stack.push(addr);
                    self.store_intrepr(offset, e.tag());
                }

                TypeDefKind::Unknown => unreachable!(),
                TypeDefKind::FixedSizeList(..) => todo!(),
            },
        }
    }

    fn write_params_to_memory<'b>(
        &mut self,
        params: impl IntoIterator<Item = &'b Type, IntoIter: ExactSizeIterator>,
        addr: B::Operand,
        offset: ArchitectureSize,
    ) {
        self.write_fields_to_memory(params, addr, offset);
    }

    fn write_variant_arms_to_memory<'b>(
        &mut self,
        offset: ArchitectureSize,
        addr: B::Operand,
        tag: Int,
        cases: impl IntoIterator<Item = Option<&'b Type>> + Clone,
    ) {
        let payload_offset = offset + (self.bindgen.sizes().payload_offset(tag, cases.clone()));
        for (i, ty) in cases.into_iter().enumerate() {
            self.push_block();
            self.emit(&Instruction::VariantPayloadName);
            let payload_name = self.stack.pop().unwrap();
            self.emit(&Instruction::I32Const { val: i as i32 });
            self.stack.push(addr.clone());
            self.store_intrepr(offset, tag);
            if let Some(ty) = ty {
                self.stack.push(payload_name.clone());
                self.write_to_memory(ty, addr.clone(), payload_offset);
            }
            self.finish_block(0);
        }
    }

    fn write_list_to_memory(&mut self, ty: &Type, addr: B::Operand, offset: ArchitectureSize) {
        // After lowering the list there's two i32 values on the stack
        // which we write into memory, writing the pointer into the low address
        // and the length into the high address.
        self.lower(ty);
        self.stack.push(addr.clone());
        self.emit(&Instruction::LengthStore {
            offset: offset + self.bindgen.sizes().align(ty).into(),
        });
        self.stack.push(addr);
        self.emit(&Instruction::PointerStore { offset });
    }

    fn write_fields_to_memory<'b>(
        &mut self,
        tys: impl IntoIterator<Item = &'b Type, IntoIter: ExactSizeIterator>,
        addr: B::Operand,
        offset: ArchitectureSize,
    ) {
        let tys = tys.into_iter();
        let fields = self
            .stack
            .drain(self.stack.len() - tys.len()..)
            .collect::<Vec<_>>();
        for ((field_offset, ty), op) in self
            .bindgen
            .sizes()
            .field_offsets(tys)
            .into_iter()
            .zip(fields)
        {
            self.stack.push(op);
            self.write_to_memory(ty, addr.clone(), offset + (field_offset));
        }
    }

    fn lower_and_emit(&mut self, ty: &Type, addr: B::Operand, instr: &Instruction) {
        self.lower(ty);
        self.stack.push(addr);
        self.emit(instr);
    }

    fn read_from_memory(&mut self, ty: &Type, addr: B::Operand, offset: ArchitectureSize) {
        use Instruction::*;

        match *ty {
            Type::Bool => self.emit_and_lift(ty, addr, &I32Load8U { offset }),
            Type::U8 => self.emit_and_lift(ty, addr, &I32Load8U { offset }),
            Type::S8 => self.emit_and_lift(ty, addr, &I32Load8S { offset }),
            Type::U16 => self.emit_and_lift(ty, addr, &I32Load16U { offset }),
            Type::S16 => self.emit_and_lift(ty, addr, &I32Load16S { offset }),
            Type::U32 | Type::S32 | Type::Char => self.emit_and_lift(ty, addr, &I32Load { offset }),
            Type::U64 | Type::S64 => self.emit_and_lift(ty, addr, &I64Load { offset }),
            Type::F32 => self.emit_and_lift(ty, addr, &F32Load { offset }),
            Type::F64 => self.emit_and_lift(ty, addr, &F64Load { offset }),
            Type::String => self.read_list_from_memory(ty, addr, offset),
            Type::ErrorContext => self.emit_and_lift(ty, addr, &I32Load { offset }),

            Type::Id(id) => match &self.resolve.types[id].kind {
                TypeDefKind::Type(t) => self.read_from_memory(t, addr, offset),

                TypeDefKind::List(_) => self.read_list_from_memory(ty, addr, offset),

                TypeDefKind::Future(_) | TypeDefKind::Stream(_) | TypeDefKind::Handle(_) => {
                    if self.symmetric {
                        self.emit_and_lift(ty, addr, &PointerLoad { offset })
                    } else {
                        self.emit_and_lift(ty, addr, &I32Load { offset })
                    }
                }

                TypeDefKind::Resource => {
                    todo!();
                }

                // Read and lift each field individually, adjusting the offset
                // as we go along, then aggregate all the fields into the
                // record.
                TypeDefKind::Record(record) => {
                    self.read_fields_from_memory(record.fields.iter().map(|f| &f.ty), addr, offset);
                    self.emit(&RecordLift {
                        record,
                        ty: id,
                        name: self.resolve.types[id].name.as_deref().unwrap(),
                    });
                }

                TypeDefKind::Tuple(tuple) => {
                    self.read_fields_from_memory(&tuple.types, addr, offset);
                    self.emit(&TupleLift { tuple, ty: id });
                }

                TypeDefKind::Flags(f) => {
                    match f.repr() {
                        FlagsRepr::U8 => {
                            self.stack.push(addr);
                            self.load_intrepr(offset, Int::U8);
                        }
                        FlagsRepr::U16 => {
                            self.stack.push(addr);
                            self.load_intrepr(offset, Int::U16);
                        }
                        FlagsRepr::U32(n) => {
                            for i in 0..n {
                                self.stack.push(addr.clone());
                                self.emit(&I32Load {
                                    offset: offset.add_bytes(i * 4),
                                });
                            }
                        }
                    }
                    self.lift(ty);
                }

                // Each case will get its own block, and we'll dispatch to the
                // right block based on the `i32.load` we initially perform. Each
                // individual block is pretty simple and just reads the payload type
                // from the corresponding offset if one is available.
                TypeDefKind::Variant(variant) => {
                    self.read_variant_arms_from_memory(
                        offset,
                        addr,
                        variant.tag(),
                        variant.cases.iter().map(|c| c.ty.as_ref()),
                    );
                    self.emit(&VariantLift {
                        variant,
                        ty: id,
                        name: self.resolve.types[id].name.as_deref().unwrap(),
                    });
                }

                TypeDefKind::Option(t) => {
                    self.read_variant_arms_from_memory(offset, addr, Int::U8, [None, Some(t)]);
                    self.emit(&OptionLift { payload: t, ty: id });
                }

                TypeDefKind::Result(r) => {
                    self.read_variant_arms_from_memory(
                        offset,
                        addr,
                        Int::U8,
                        [r.ok.as_ref(), r.err.as_ref()],
                    );
                    self.emit(&ResultLift { result: r, ty: id });
                }

                TypeDefKind::Enum(e) => {
                    self.stack.push(addr.clone());
                    self.load_intrepr(offset, e.tag());
                    self.lift(ty);
                }

                TypeDefKind::Unknown => unreachable!(),
                TypeDefKind::FixedSizeList(..) => todo!(),
            },
        }
    }

    fn read_results_from_memory(
        &mut self,
        result: &Option<Type>,
        addr: B::Operand,
        offset: ArchitectureSize,
    ) {
        self.read_fields_from_memory(result, addr, offset)
    }

    fn read_variant_arms_from_memory<'b>(
        &mut self,
        offset: ArchitectureSize,
        addr: B::Operand,
        tag: Int,
        cases: impl IntoIterator<Item = Option<&'b Type>> + Clone,
    ) {
        self.stack.push(addr.clone());
        self.load_intrepr(offset, tag);
        let payload_offset = offset + (self.bindgen.sizes().payload_offset(tag, cases.clone()));
        for ty in cases {
            self.push_block();
            if let Some(ty) = ty {
                self.read_from_memory(ty, addr.clone(), payload_offset);
            }
            self.finish_block(ty.is_some() as usize);
        }
    }

    fn read_list_from_memory(&mut self, ty: &Type, addr: B::Operand, offset: ArchitectureSize) {
        // Read the pointer/len and then perform the standard lifting
        // proceses.
        self.stack.push(addr.clone());
        self.emit(&Instruction::PointerLoad { offset });
        self.stack.push(addr);
        self.emit(&Instruction::LengthLoad {
            offset: offset + self.bindgen.sizes().align(ty).into(),
        });
        self.lift(ty);
    }

    fn read_fields_from_memory<'b>(
        &mut self,
        tys: impl IntoIterator<Item = &'b Type>,
        addr: B::Operand,
        offset: ArchitectureSize,
    ) {
        for (field_offset, ty) in self.bindgen.sizes().field_offsets(tys).iter() {
            self.read_from_memory(ty, addr.clone(), offset + (*field_offset));
        }
    }

    fn emit_and_lift(&mut self, ty: &Type, addr: B::Operand, instr: &Instruction) {
        self.stack.push(addr);
        self.emit(instr);
        self.lift(ty);
    }

    fn load_intrepr(&mut self, offset: ArchitectureSize, repr: Int) {
        self.emit(&match repr {
            Int::U64 => Instruction::I64Load { offset },
            Int::U32 => Instruction::I32Load { offset },
            Int::U16 => Instruction::I32Load16U { offset },
            Int::U8 => Instruction::I32Load8U { offset },
        });
    }

    fn store_intrepr(&mut self, offset: ArchitectureSize, repr: Int) {
        self.emit(&match repr {
            Int::U64 => Instruction::I64Store { offset },
            Int::U32 => Instruction::I32Store { offset },
            Int::U16 => Instruction::I32Store16 { offset },
            Int::U8 => Instruction::I32Store8 { offset },
        });
    }

    /// Runs the deallocation of `ty` for the operands currently on
    /// `self.stack`.
    ///
    /// This will pop the ABI items of `ty` from `self.stack`.
    fn deallocate(&mut self, ty: &Type, what: Deallocate) {
        use Instruction::*;

        match *ty {
            Type::String => {
                self.emit(&Instruction::GuestDeallocateString);
            }

            Type::Bool
            | Type::U8
            | Type::S8
            | Type::U16
            | Type::S16
            | Type::U32
            | Type::S32
            | Type::Char
            | Type::U64
            | Type::S64
            | Type::F32
            | Type::F64
            | Type::ErrorContext => {
                // No deallocation necessary, just discard the operand on the
                // stack.
                self.stack.pop().unwrap();
            }

            Type::Id(id) => match &self.resolve.types[id].kind {
                TypeDefKind::Type(t) => self.deallocate(t, what),

                TypeDefKind::List(element) => {
                    self.push_block();
                    self.emit(&IterBasePointer);
                    let elemaddr = self.stack.pop().unwrap();
                    self.deallocate_indirect(element, elemaddr, Default::default(), what);
                    self.finish_block(0);

                    self.emit(&Instruction::GuestDeallocateList { element });
                }

                TypeDefKind::Handle(Handle::Own(_))
                | TypeDefKind::Future(_)
                | TypeDefKind::Stream(_)
                    if what.handles() =>
                {
                    self.lift(ty);
                    self.emit(&DropHandle { ty });
                }

                TypeDefKind::Record(record) => {
                    self.flat_for_each_record_type(
                        ty,
                        record.fields.iter().map(|f| &f.ty),
                        |me, ty| me.deallocate(ty, what),
                    );
                }

                TypeDefKind::Tuple(tuple) => {
                    self.flat_for_each_record_type(ty, tuple.types.iter(), |me, ty| {
                        me.deallocate(ty, what)
                    });
                }

                TypeDefKind::Variant(variant) => {
                    self.flat_for_each_variant_arm(
                        ty,
                        false,
                        variant.cases.iter().map(|c| c.ty.as_ref()),
                        |me, ty| me.deallocate(ty, what),
                    );
                    self.emit(&GuestDeallocateVariant {
                        blocks: variant.cases.len(),
                    });
                }

                TypeDefKind::Option(t) => {
                    self.flat_for_each_variant_arm(ty, false, [None, Some(t)], |me, ty| {
                        me.deallocate(ty, what)
                    });
                    self.emit(&GuestDeallocateVariant { blocks: 2 });
                }

                TypeDefKind::Result(e) => {
                    self.flat_for_each_variant_arm(
                        ty,
                        false,
                        [e.ok.as_ref(), e.err.as_ref()],
                        |me, ty| me.deallocate(ty, what),
                    );
                    self.emit(&GuestDeallocateVariant { blocks: 2 });
                }

                // discard the operand on the stack, otherwise nothing to free.
                TypeDefKind::Flags(_)
                | TypeDefKind::Enum(_)
                | TypeDefKind::Future(_)
                | TypeDefKind::Stream(_)
                | TypeDefKind::Handle(Handle::Own(_))
                | TypeDefKind::Handle(Handle::Borrow(_)) => {
                    self.stack.pop().unwrap();
                }

                TypeDefKind::Resource => unreachable!(),
                TypeDefKind::Unknown => unreachable!(),

                TypeDefKind::FixedSizeList(..) => todo!(),
            },
        }
    }

    fn deallocate_indirect(
        &mut self,
        ty: &Type,
        addr: B::Operand,
        offset: ArchitectureSize,
        what: Deallocate,
    ) {
        use Instruction::*;

        // No need to execute any instructions if this type itself doesn't
        // require any form of post-return.
        if !needs_deallocate(self.resolve, ty, what) {
            return;
        }

        match *ty {
            Type::String => {
                self.stack.push(addr.clone());
                self.emit(&Instruction::PointerLoad { offset });
                self.stack.push(addr);
                self.emit(&Instruction::LengthLoad {
                    offset: offset + self.bindgen.sizes().align(ty).into(),
                });
                self.deallocate(ty, what);
            }
            Type::Bool
            | Type::U8
            | Type::S8
            | Type::U16
            | Type::S16
            | Type::U32
            | Type::S32
            | Type::Char
            | Type::U64
            | Type::S64
            | Type::F32
            | Type::F64
            | Type::ErrorContext => {}
            Type::Id(id) => match &self.resolve.types[id].kind {
                TypeDefKind::Type(t) => self.deallocate_indirect(t, addr, offset, what),

                TypeDefKind::List(_) => {
                    self.stack.push(addr.clone());
                    self.emit(&Instruction::PointerLoad { offset });
                    self.stack.push(addr);
                    self.emit(&Instruction::LengthLoad {
                        offset: offset + self.bindgen.sizes().align(ty).into(),
                    });

                    self.deallocate(ty, what);
                }

                TypeDefKind::Handle(Handle::Own(_))
                | TypeDefKind::Future(_)
                | TypeDefKind::Stream(_)
                    if what.handles() =>
                {
                    self.read_from_memory(ty, addr, offset);
                    self.emit(&DropHandle { ty });
                }

                TypeDefKind::Handle(Handle::Own(_)) => unreachable!(),
                TypeDefKind::Handle(Handle::Borrow(_)) => unreachable!(),
                TypeDefKind::Resource => unreachable!(),

                TypeDefKind::Record(record) => {
                    self.deallocate_indirect_fields(
                        &record.fields.iter().map(|f| f.ty).collect::<Vec<_>>(),
                        addr,
                        offset,
                        what,
                    );
                }

                TypeDefKind::Tuple(tuple) => {
                    self.deallocate_indirect_fields(&tuple.types, addr, offset, what);
                }

                TypeDefKind::Flags(_) => {}

                TypeDefKind::Variant(variant) => {
                    self.deallocate_indirect_variant(
                        offset,
                        addr,
                        variant.tag(),
                        variant.cases.iter().map(|c| c.ty.as_ref()),
                        what,
                    );
                    self.emit(&GuestDeallocateVariant {
                        blocks: variant.cases.len(),
                    });
                }

                TypeDefKind::Option(t) => {
                    self.deallocate_indirect_variant(offset, addr, Int::U8, [None, Some(t)], what);
                    self.emit(&GuestDeallocateVariant { blocks: 2 });
                }

                TypeDefKind::Result(e) => {
                    self.deallocate_indirect_variant(
                        offset,
                        addr,
                        Int::U8,
                        [e.ok.as_ref(), e.err.as_ref()],
                        what,
                    );
                    self.emit(&GuestDeallocateVariant { blocks: 2 });
                }

                TypeDefKind::Enum(_) => {}

                TypeDefKind::Future(_) => unreachable!(),
                TypeDefKind::Stream(_) => unreachable!(),
                TypeDefKind::Unknown => unreachable!(),
                TypeDefKind::FixedSizeList(..) => todo!(),
            },
        }
    }

    fn deallocate_indirect_variant<'b>(
        &mut self,
        offset: ArchitectureSize,
        addr: B::Operand,
        tag: Int,
        cases: impl IntoIterator<Item = Option<&'b Type>> + Clone,
        what: Deallocate,
    ) {
        self.stack.push(addr.clone());
        self.load_intrepr(offset, tag);
        let payload_offset = offset + (self.bindgen.sizes().payload_offset(tag, cases.clone()));
        for ty in cases {
            self.push_block();
            if let Some(ty) = ty {
                self.deallocate_indirect(ty, addr.clone(), payload_offset, what);
            }
            self.finish_block(0);
        }
    }

    fn deallocate_indirect_fields(
        &mut self,
        tys: &[Type],
        addr: B::Operand,
        offset: ArchitectureSize,
        what: Deallocate,
    ) {
        for (field_offset, ty) in self.bindgen.sizes().field_offsets(tys) {
            self.deallocate_indirect(ty, addr.clone(), offset + (field_offset), what);
        }
    }
}

fn cast(from: WasmType, to: WasmType) -> Bitcast {
    use WasmType::*;

    match (from, to) {
        (I32, I32)
        | (I64, I64)
        | (F32, F32)
        | (F64, F64)
        | (Pointer, Pointer)
        | (PointerOrI64, PointerOrI64)
        | (Length, Length) => Bitcast::None,

        (I32, I64) => Bitcast::I32ToI64,
        (F32, I32) => Bitcast::F32ToI32,
        (F64, I64) => Bitcast::F64ToI64,

        (I64, I32) => Bitcast::I64ToI32,
        (I32, F32) => Bitcast::I32ToF32,
        (I64, F64) => Bitcast::I64ToF64,

        (F32, I64) => Bitcast::F32ToI64,
        (I64, F32) => Bitcast::I64ToF32,

        (I64, PointerOrI64) => Bitcast::I64ToP64,
        (Pointer, PointerOrI64) => Bitcast::PToP64,
        (_, PointerOrI64) => {
            Bitcast::Sequence(Box::new([cast(from, I64), cast(I64, PointerOrI64)]))
        }

        (PointerOrI64, I64) => Bitcast::P64ToI64,
        (PointerOrI64, Pointer) => Bitcast::P64ToP,
        (PointerOrI64, _) => Bitcast::Sequence(Box::new([cast(PointerOrI64, I64), cast(I64, to)])),

        (I32, Pointer) => Bitcast::I32ToP,
        (Pointer, I32) => Bitcast::PToI32,
        (I32, Length) => Bitcast::I32ToL,
        (Length, I32) => Bitcast::LToI32,
        (I64, Length) => Bitcast::I64ToL,
        (Length, I64) => Bitcast::LToI64,
        (Pointer, Length) => Bitcast::PToL,
        (Length, Pointer) => Bitcast::LToP,

        (F32, Pointer | Length) => Bitcast::Sequence(Box::new([cast(F32, I32), cast(I32, to)])),
        (Pointer | Length, F32) => Bitcast::Sequence(Box::new([cast(from, I32), cast(I32, F32)])),

        (F32, F64)
        | (F64, F32)
        | (F64, I32)
        | (I32, F64)
        | (Pointer | Length, I64 | F64)
        | (I64 | F64, Pointer | Length) => {
            unreachable!("Don't know how to bitcast from {:?} to {:?}", from, to);
        }
    }
}

fn push_flat_symmetric(resolve: &Resolve, ty: &Type, vec: &mut FlatTypes<'_>) -> bool {
    if let Type::Id(id) = ty {
        if matches!(
            &resolve.types[*id].kind,
            TypeDefKind::Handle(_) | TypeDefKind::Stream(_) | TypeDefKind::Future(_)
        ) {
            vec.push(WasmType::Pointer)
        } else {
            resolve.push_flat(ty, vec)
        }
    } else {
        resolve.push_flat(ty, vec)
    }
}

// another hack
fn push_flat_list_symmetric<'a>(
    resolve: &Resolve,
    mut list: impl Iterator<Item = &'a Type>,
    result: &mut FlatTypes<'_>,
//    _symmetric: bool,
) -> bool {
    list.all(|ty| push_flat_symmetric(resolve, ty, result))
}

pub fn wasm_signature_symmetric(
    resolve: &Resolve,
    variant: AbiVariant,
    func: &Function,
    symmetric: bool,
) -> WasmSignature {
    if !symmetric {
        return resolve.wasm_signature(variant, func);
    }
    const MAX_FLAT_PARAMS: usize = 16;
    const MAX_FLAT_RESULTS: usize = 1;

    let mut storage = [WasmType::I32; MAX_FLAT_PARAMS + 1];
    let mut params = FlatTypes::new(&mut storage);
    let ok = push_flat_list_symmetric(resolve, func.params.iter().map(|(_, param)| param), &mut params);
    // assert_eq!(ok, !params.overflow);

    let indirect_params = !ok || params.to_vec().len() > MAX_FLAT_PARAMS;
    if indirect_params {
        params = FlatTypes::new(&mut storage);
        params.push(WasmType::Pointer);
    } else {
        if matches!(
            (&func.kind, variant),
            (
                crate::FunctionKind::Method(_) | crate::FunctionKind::AsyncMethod(_),
                AbiVariant::GuestExport
                    | AbiVariant::GuestExportAsync
                    | AbiVariant::GuestExportAsyncStackful
            )
        ) {
            // Guest exported methods always receive resource rep as first argument
            //
            // TODO: Ideally you would distinguish between imported and exported
            // resource Handles and then use either I32 or Pointer in abi::push_flat().
            // But this contextual information isn't available, yet.
            // See https://github.com/bytecodealliance/wasm-tools/pull/1438 for more details.
            let mut old = params.to_vec();
            assert!(matches!(old[0], WasmType::I32));
            old[0] = WasmType::Pointer;
            params = FlatTypes::new(&mut storage);
            old.iter().for_each(|e| { params.push(*e); });
//            params.push(WasmType::Pointer);
        }
    }

    match variant {
        AbiVariant::GuestExportAsync => {
            return WasmSignature {
                params: params.to_vec(),
                indirect_params,
                results: vec![WasmType::Pointer],
                retptr: false,
            };
        }
        AbiVariant::GuestExportAsyncStackful => {
            return WasmSignature {
                params: params.to_vec(),
                indirect_params,
                results: Vec::new(),
                retptr: false,
            };
        }
        _ => {}
    }

    let mut storage = [WasmType::I32; MAX_FLAT_RESULTS+1];
    let mut results = FlatTypes::new(&mut storage);
    if let Some(ty) = &func.result {
        push_flat_symmetric(resolve, ty, &mut results);
    }

    let retptr = results.to_vec().len()>MAX_FLAT_RESULTS;

    // Rust/C don't support multi-value well right now, so if a function
    // would have multiple results then instead truncate it. Imports take a
    // return pointer to write into and exports return a pointer they wrote
    // into.
    if retptr {
        results = FlatTypes::new(&mut storage);
//        results.cur = 0;
        match variant {
            AbiVariant::GuestImport => {
                assert!(params.push(WasmType::Pointer));
            }
            AbiVariant::GuestExport => {
                assert!(results.push(WasmType::Pointer));
            }
            _ => unreachable!(),
        }
    }

    WasmSignature {
        params: params.to_vec(),
        indirect_params,
        results: results.to_vec(),
        retptr,
    }
}

fn flat_types(resolve: &Resolve, ty: &Type) -> Option<Vec<WasmType>> {
    let mut storage = [WasmType::I32; MAX_FLAT_PARAMS];
    let mut flat = FlatTypes::new(&mut storage);
    if resolve.push_flat(ty, &mut flat) {
        Some(flat.to_vec())
    } else {
        None
    }
}<|MERGE_RESOLUTION|>--- conflicted
+++ resolved
@@ -868,16 +868,7 @@
     indirect: bool,
     bindgen: &mut B,
 ) {
-<<<<<<< HEAD
-    Generator::new(resolve, bindgen, false).deallocate_in_types(types, ptr, Deallocate::Lists);
-=======
-    Generator::new(resolve, bindgen).deallocate_in_types(
-        types,
-        operands,
-        indirect,
-        Deallocate::Lists,
-    );
->>>>>>> 6926a23b
+    Generator::new(resolve, bindgen, false).deallocate_in_types(types, operands, indirect, Deallocate::Lists);
 }
 
 /// Generate instructions in `bindgen` to deallocate all lists in `ptr` where
@@ -889,16 +880,10 @@
     indirect: bool,
     bindgen: &mut B,
 ) {
-<<<<<<< HEAD
     Generator::new(resolve, bindgen, false).deallocate_in_types(
-        types,
-        ptr,
-=======
-    Generator::new(resolve, bindgen).deallocate_in_types(
         types,
         operands,
         indirect,
->>>>>>> 6926a23b
         Deallocate::ListsAndOwn,
     );
 }
