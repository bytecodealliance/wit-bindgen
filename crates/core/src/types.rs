--- conflicted
+++ resolved
@@ -193,13 +193,9 @@
                 info = self.optional_type_info(resolve, r.ok.as_ref());
                 info |= self.optional_type_info(resolve, r.err.as_ref());
             }
-<<<<<<< HEAD
-            TypeDefKind::Future(_) | TypeDefKind::Stream(_) | TypeDefKind::ErrorContext => {}
-=======
             TypeDefKind::Future(_) | TypeDefKind::Stream(_) | TypeDefKind::ErrorContext => {
                 info.has_resource = true;
             }
->>>>>>> 456e995c
             TypeDefKind::Unknown => unreachable!(),
         }
         let prev = self.type_info.insert(ty, info);
