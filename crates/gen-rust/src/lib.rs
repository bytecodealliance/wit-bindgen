use heck::*;
use std::fmt;
use wit_bindgen_gen_core::wit_parser::abi::{Bitcast, LiftLower, WasmType};
use wit_bindgen_gen_core::{wit_parser::*, TypeInfo, Types};

#[derive(Debug, Copy, Clone, PartialEq)]
pub enum TypeMode {
    Owned,
    AllBorrowed(&'static str),
    LeafBorrowed(&'static str),
    HandlesBorrowed(&'static str),
}

pub trait RustGenerator {
    fn push_str(&mut self, s: &str);
    fn info(&self, ty: TypeId) -> TypeInfo;
    fn types_mut(&mut self) -> &mut Types;
    fn print_borrowed_slice(
        &mut self,
        iface: &Interface,
        mutbl: bool,
        ty: &Type,
        lifetime: &'static str,
    );
    fn print_borrowed_str(&mut self, lifetime: &'static str);
    fn default_param_mode(&self) -> TypeMode;
    fn handle_projection(&self) -> Option<(&'static str, String)>;
    fn handle_wrapper(&self) -> Option<&'static str>;
    fn handle_in_super(&self) -> bool {
        false
    }

    fn rustdoc(&mut self, docs: &Docs) {
        let docs = match &docs.contents {
            Some(docs) => docs,
            None => return,
        };
        for line in docs.trim().lines() {
            self.push_str("/// ");
            self.push_str(line);
            self.push_str("\n");
        }
    }

    fn rustdoc_params(&mut self, docs: &[(String, Type)], header: &str) {
        drop((docs, header));
        // let docs = docs
        //     .iter()
        //     .filter(|param| param.docs.trim().len() > 0)
        //     .collect::<Vec<_>>();
        // if docs.len() == 0 {
        //     return;
        // }

        // self.push_str("///\n");
        // self.push_str("/// ## ");
        // self.push_str(header);
        // self.push_str("\n");
        // self.push_str("///\n");

        // for param in docs {
        //     for (i, line) in param.docs.lines().enumerate() {
        //         self.push_str("/// ");
        //         // Currently wasi only has at most one return value, so there's no
        //         // need to indent it or name it.
        //         if header != "Return" {
        //             if i == 0 {
        //                 self.push_str("* `");
        //                 self.push_str(to_rust_ident(param.name.as_str()));
        //                 self.push_str("` - ");
        //             } else {
        //                 self.push_str("  ");
        //             }
        //         }
        //         self.push_str(line);
        //         self.push_str("\n");
        //     }
        // }
    }

    fn print_signature(
        &mut self,
        iface: &Interface,
        func: &Function,
        param_mode: TypeMode,
        sig: &FnSig,
    ) -> Vec<String> {
        let params = self.print_docs_and_params(iface, func, param_mode, &sig);
        self.push_str(" -> ");
        self.print_ty(iface, &func.result, TypeMode::Owned);
        params
    }

    fn print_docs_and_params(
        &mut self,
        iface: &Interface,
        func: &Function,
        param_mode: TypeMode,
        sig: &FnSig,
    ) -> Vec<String> {
        self.rustdoc(&func.docs);
        self.rustdoc_params(&func.params, "Parameters");
        // TODO: re-add this when docs are back
        // self.rustdoc_params(&func.results, "Return");

        if !sig.private {
            self.push_str("pub ");
        }
        if sig.unsafe_ {
            self.push_str("unsafe ");
        }
        if sig.async_ {
            self.push_str("async ");
        }
        self.push_str("fn ");
        let func_name = if sig.use_item_name {
            func.item_name()
        } else {
            &func.name
        };
        self.push_str(&to_rust_ident(&func_name));
        if let Some(generics) = &sig.generics {
            self.push_str(generics);
        }
        self.push_str("(");
        if let Some(arg) = &sig.self_arg {
            self.push_str(arg);
            self.push_str(",");
        }
        let mut params = Vec::new();
        for (i, (name, param)) in func.params.iter().enumerate() {
            if i == 0 && sig.self_is_first_param {
                params.push("self".to_string());
                continue;
            }
            let name = to_rust_ident(name);
            self.push_str(&name);
            params.push(name);
            self.push_str(": ");
            self.print_ty(iface, param, param_mode);
            self.push_str(",");
        }
        self.push_str(")");
        params
    }

    fn print_ty(&mut self, iface: &Interface, ty: &Type, mode: TypeMode) {
        match ty {
            Type::Id(t) => self.print_tyid(iface, *t, mode),
            Type::Handle(r) => {
                let mut info = TypeInfo::default();
                info.has_handle = true;
                let lt = self.lifetime_for(&info, mode);
                // Borrowed handles are always behind a reference since
                // in that case we never take ownership of the handle.
                if let Some(lt) = lt {
                    self.push_str("&");
                    if lt != "'_" {
                        self.push_str(lt);
                    }
                    self.push_str(" ");
                }

                let suffix = match self.handle_wrapper() {
                    Some(wrapper) => {
                        self.push_str(wrapper);
                        self.push_str("<");
                        ">"
                    }
                    None => "",
                };
                if self.handle_in_super() {
                    self.push_str("super::");
                }
                if let Some((proj, _)) = self.handle_projection() {
                    self.push_str(proj);
                    self.push_str("::");
                }
                self.push_str(&iface.resources[*r].name.to_camel_case());
                self.push_str(suffix);
            }

            Type::Unit => self.push_str("()"),
            Type::Bool => self.push_str("bool"),
            Type::U8 => self.push_str("u8"),
            Type::U16 => self.push_str("u16"),
            Type::U32 => self.push_str("u32"),
            Type::U64 => self.push_str("u64"),
            Type::S8 => self.push_str("i8"),
            Type::S16 => self.push_str("i16"),
            Type::S32 => self.push_str("i32"),
            Type::S64 => self.push_str("i64"),
            Type::Float32 => self.push_str("f32"),
            Type::Float64 => self.push_str("f64"),
            Type::Char => self.push_str("char"),
            Type::String => match mode {
                TypeMode::AllBorrowed(lt) | TypeMode::LeafBorrowed(lt) => {
                    self.print_borrowed_str(lt)
                }
                TypeMode::Owned | TypeMode::HandlesBorrowed(_) => self.push_str("String"),
            },
        }
    }

    fn print_tyid(&mut self, iface: &Interface, id: TypeId, mode: TypeMode) {
        let info = self.info(id);
        let lt = self.lifetime_for(&info, mode);
        let ty = &iface.types[id];
        match ty {
            CustomType::Named(_) => {
                let name = if lt.is_some() {
                    self.param_name(iface, id)
                } else {
                    self.result_name(iface, id)
                };
                self.push_str(&name);

                // Print generics for the type if it needs them.
                // (This only puts them there if they're needed).
                self.print_generics(&info, lt, false);
            }
<<<<<<< HEAD
            CustomType::Anonymous(ty) => match ty {
                AnonymousType::Option(t) => {
                    self.push_str("Option<");
                    self.print_ty(iface, t, mode);
                    self.push_str(">");
=======

            return;

            fn needs_generics(iface: &Interface, ty: &TypeDefKind) -> bool {
                match ty {
                    TypeDefKind::Variant(_)
                    | TypeDefKind::Record(_)
                    | TypeDefKind::Option(_)
                    | TypeDefKind::Expected(_)
                    | TypeDefKind::Stream(_)
                    | TypeDefKind::List(_)
                    | TypeDefKind::Flags(_)
                    | TypeDefKind::Enum(_)
                    | TypeDefKind::Tuple(_)
                    | TypeDefKind::Union(_) => true,
                    TypeDefKind::Type(Type::Id(t)) => needs_generics(iface, &iface.types[*t].kind),
                    TypeDefKind::Type(Type::String) => true,
                    TypeDefKind::Type(Type::Handle(_)) => true,
                    TypeDefKind::Type(_) => false,
>>>>>>> de91e00e
                }

                AnonymousType::Expected(e) => {
                    self.push_str("Result<");
                    self.print_ty(iface, &e.ok, mode);
                    self.push_str(",");
                    self.print_ty(iface, &e.err, mode);
                    self.push_str(">");
                }

                // Tuple-like records are mapped directly to Rust tuples of
                // types. Note the trailing comma after each member to
                // appropriately handle 1-tuples.
                AnonymousType::Tuple(t) => {
                    self.push_str("(");
                    for ty in t.types.iter() {
                        self.print_ty(iface, ty, mode);
                        self.push_str(",");
                    }
                    self.push_str(")");
                }
<<<<<<< HEAD
=======
                self.push_str(")");
            }
            TypeDefKind::Record(_) => {
                panic!("unsupported anonymous type reference: record")
            }
            TypeDefKind::Flags(_) => {
                panic!("unsupported anonymous type reference: flags")
            }
            TypeDefKind::Enum(_) => {
                panic!("unsupported anonymous type reference: enum")
            }
            TypeDefKind::Union(_) => {
                panic!("unsupported anonymous type reference: union")
            }
            TypeDefKind::Stream(_) => {
                todo!("unsupported anonymous type reference: stream")
            }
>>>>>>> de91e00e

                AnonymousType::List(t) => self.print_list(iface, t, mode),
            },
        }
    }

    fn print_list(&mut self, iface: &Interface, ty: &Type, mode: TypeMode) {
        match mode {
            TypeMode::AllBorrowed(lt) => {
                self.print_borrowed_slice(iface, false, ty, lt);
            }
            TypeMode::LeafBorrowed(lt) => {
                if iface.all_bits_valid(ty) {
                    self.print_borrowed_slice(iface, false, ty, lt);
                } else {
                    self.push_str("Vec<");
                    self.print_ty(iface, ty, mode);
                    self.push_str(">");
                }
            }
            TypeMode::HandlesBorrowed(_) | TypeMode::Owned => {
                self.push_str("Vec<");
                self.print_ty(iface, ty, mode);
                self.push_str(">");
            }
        }
    }

    fn print_rust_slice(
        &mut self,
        iface: &Interface,
        mutbl: bool,
        ty: &Type,
        lifetime: &'static str,
    ) {
        self.push_str("&");
        if lifetime != "'_" {
            self.push_str(lifetime);
            self.push_str(" ");
        }
        if mutbl {
            self.push_str(" mut ");
        }
        self.push_str("[");
        self.print_ty(iface, ty, TypeMode::AllBorrowed(lifetime));
        self.push_str("]");
    }

    fn print_generics(&mut self, info: &TypeInfo, lifetime: Option<&str>, bound: bool) {
        let proj = if info.has_handle {
            self.handle_projection()
        } else {
            None
        };
        if lifetime.is_none() && proj.is_none() {
            return;
        }
        self.push_str("<");
        if let Some(lt) = lifetime {
            self.push_str(lt);
            self.push_str(",");
        }
        if let Some((proj, trait_bound)) = proj {
            self.push_str(proj);
            if bound {
                self.push_str(": ");
                self.push_str(&trait_bound);
            }
        }
        self.push_str(">");
    }

    fn int_repr(&mut self, repr: Int) {
        self.push_str(int_repr(repr));
    }

    fn wasm_type(&mut self, ty: WasmType) {
        self.push_str(wasm_type(ty));
    }

    fn modes_of(&self, iface: &Interface, ty: TypeId) -> Vec<(String, TypeMode)> {
        let info = self.info(ty);
        let mut result = Vec::new();
        if info.param {
            result.push((self.param_name(iface, ty), self.default_param_mode()));
        }
        if info.result && (!info.param || self.uses_two_names(&info)) {
            result.push((self.result_name(iface, ty), TypeMode::Owned));
        }
        return result;
    }

    fn print_typedef_record(
        &mut self,
        iface: &Interface,
        id: TypeId,
        record: &Record,
        docs: &Docs,
    ) {
        let info = self.info(id);
        for (name, mode) in self.modes_of(iface, id) {
            let lt = self.lifetime_for(&info, mode);
            self.rustdoc(docs);
            if !info.owns_data() {
                self.push_str("#[repr(C)]\n");
                self.push_str("#[derive(Copy, Clone)]\n");
            } else if !info.has_handle {
                self.push_str("#[derive(Clone)]\n");
            }
            self.push_str(&format!("pub struct {}", name));
            self.print_generics(&info, lt, true);
            self.push_str(" {\n");
            for field in record.fields.iter() {
                self.rustdoc(&field.docs);
                self.push_str("pub ");
                self.push_str(&to_rust_ident(&field.name));
                self.push_str(": ");
                self.print_ty(iface, &field.ty, mode);
                self.push_str(",\n");
            }
            self.push_str("}\n");

            self.push_str("impl");
            self.print_generics(&info, lt, true);
            self.push_str(" std::fmt::Debug for ");
            self.push_str(&name);
            self.print_generics(&info, lt, false);
            self.push_str(" {\n");
            self.push_str("fn fmt(&self, f: &mut std::fmt::Formatter<'_>) -> std::fmt::Result {\n");
            self.push_str(&format!("f.debug_struct(\"{}\")", name));
            for field in record.fields.iter() {
                self.push_str(&format!(
                    ".field(\"{}\", &self.{})",
                    field.name,
                    to_rust_ident(&field.name)
                ));
            }
            self.push_str(".finish()");
            self.push_str("}\n");
            self.push_str("}\n");
        }
    }

    fn print_typedef_tuple(&mut self, iface: &Interface, id: TypeId, tuple: &Tuple, docs: &Docs) {
        let info = self.info(id);
        for (name, mode) in self.modes_of(iface, id) {
            let lt = self.lifetime_for(&info, mode);
            self.rustdoc(docs);
            self.push_str(&format!("pub type {}", name));
            self.print_generics(&info, lt, true);
            self.push_str(" = (");
            for ty in tuple.types.iter() {
                self.print_ty(iface, ty, mode);
                self.push_str(",");
            }
            self.push_str(");\n");
        }
    }

    fn print_typedef_variant(
        &mut self,
        iface: &Interface,
        id: TypeId,
        variant: &Variant,
        docs: &Docs,
    ) where
        Self: Sized,
    {
        self.print_rust_enum(
            iface,
            id,
            variant
                .cases
                .iter()
                .map(|c| (c.name.to_camel_case(), &c.docs, &c.ty)),
            docs,
        );
    }

    fn print_typedef_union(&mut self, iface: &Interface, id: TypeId, union: &Union, docs: &Docs)
    where
        Self: Sized,
    {
        self.print_rust_enum(
            iface,
            id,
            union
                .cases
                .iter()
                .enumerate()
                .map(|(i, c)| (format!("V{i}"), &c.docs, &c.ty)),
            docs,
        );
    }

    fn print_rust_enum<'a>(
        &mut self,
        iface: &Interface,
        id: TypeId,
        cases: impl IntoIterator<Item = (String, &'a Docs, &'a Type)> + Clone,
        docs: &Docs,
    ) where
        Self: Sized,
    {
        let info = self.info(id);

        for (name, mode) in self.modes_of(iface, id) {
            let name = name.to_camel_case();
            self.rustdoc(docs);
            let lt = self.lifetime_for(&info, mode);
            if !info.owns_data() {
                self.push_str("#[derive(Clone, Copy)]\n");
            } else if !info.has_handle {
                self.push_str("#[derive(Clone)]\n");
            }
            self.push_str(&format!("pub enum {name}"));
            self.print_generics(&info, lt, true);
            self.push_str("{\n");
            for (case_name, docs, payload) in cases.clone() {
                self.rustdoc(docs);
                self.push_str(&case_name);
                if *payload != Type::Unit {
                    self.push_str("(");
                    self.print_ty(iface, payload, mode);
                    self.push_str(")")
                }
                self.push_str(",\n");
            }
            self.push_str("}\n");

            self.print_rust_enum_debug(
                id,
                mode,
                &name,
                cases
                    .clone()
                    .into_iter()
                    .map(|(name, _docs, ty)| (name, ty)),
            );
        }
    }

    fn print_rust_enum_debug<'a>(
        &mut self,
        id: TypeId,
        mode: TypeMode,
        name: &str,
        cases: impl IntoIterator<Item = (String, &'a Type)>,
    ) where
        Self: Sized,
    {
        let info = self.info(id);
        let lt = self.lifetime_for(&info, mode);
        self.push_str("impl");
        self.print_generics(&info, lt, true);
        self.push_str(" std::fmt::Debug for ");
        self.push_str(name);
        self.print_generics(&info, lt, false);
        self.push_str(" {\n");
        self.push_str("fn fmt(&self, f: &mut std::fmt::Formatter<'_>) -> std::fmt::Result {\n");
        self.push_str("match self {\n");
        for (case_name, payload) in cases {
            self.push_str(name);
            self.push_str("::");
            self.push_str(&case_name);
            if *payload != Type::Unit {
                self.push_str("(e)");
            }
            self.push_str(" => {\n");
            self.push_str(&format!("f.debug_tuple(\"{}::{}\")", name, case_name));
            if *payload != Type::Unit {
                self.push_str(".field(e)");
            }
            self.push_str(".finish()\n");
            self.push_str("}\n");
        }
        self.push_str("}\n");
        self.push_str("}\n");
        self.push_str("}\n");
    }

    fn print_typedef_option(&mut self, iface: &Interface, id: TypeId, payload: &Type, docs: &Docs) {
        let info = self.info(id);

        for (name, mode) in self.modes_of(iface, id) {
            self.rustdoc(docs);
            let lt = self.lifetime_for(&info, mode);
            self.push_str(&format!("pub type {}", name));
            self.print_generics(&info, lt, true);
            self.push_str("= Option<");
            self.print_ty(iface, payload, mode);
            self.push_str(">;\n");
        }
    }

    fn print_typedef_expected(
        &mut self,
        iface: &Interface,
        id: TypeId,
        expected: &Expected,
        docs: &Docs,
    ) {
        let info = self.info(id);

        for (name, mode) in self.modes_of(iface, id) {
            self.rustdoc(docs);
            let lt = self.lifetime_for(&info, mode);
            self.push_str(&format!("pub type {}", name));
            self.print_generics(&info, lt, true);
            self.push_str("= Result<");
            self.print_ty(iface, &expected.ok, mode);
            self.push_str(",");
            self.print_ty(iface, &expected.err, mode);
            self.push_str(">;\n");
        }
    }

    fn print_typedef_enum(&mut self, id: TypeId, name: &str, enum_: &Enum, docs: &Docs)
    where
        Self: Sized,
    {
        // TODO: should this perhaps be an attribute in the wit file?
        let is_error = name.contains("errno");

        let name = name.to_camel_case();
        self.rustdoc(docs);
        self.push_str("#[repr(");
        self.int_repr(enum_.tag());
        self.push_str(")]\n#[derive(Clone, Copy, PartialEq, Eq)]\n");
        self.push_str(&format!("pub enum {} {{\n", name.to_camel_case()));
        for case in enum_.cases.iter() {
            self.rustdoc(&case.docs);
            self.push_str(&case.name.to_camel_case());
            self.push_str(",\n");
        }
        self.push_str("}\n");

        // Auto-synthesize an implementation of the standard `Error` trait for
        // error-looking types based on their name.
        if is_error {
            self.push_str("impl ");
            self.push_str(&name);
            self.push_str("{\n");

            self.push_str("pub fn name(&self) -> &'static str {\n");
            self.push_str("match self {\n");
            for case in enum_.cases.iter() {
                self.push_str(&name);
                self.push_str("::");
                self.push_str(&case.name.to_camel_case());
                self.push_str(" => \"");
                self.push_str(case.name.as_str());
                self.push_str("\",\n");
            }
            self.push_str("}\n");
            self.push_str("}\n");

            self.push_str("pub fn message(&self) -> &'static str {\n");
            self.push_str("match self {\n");
            for case in enum_.cases.iter() {
                self.push_str(&name);
                self.push_str("::");
                self.push_str(&case.name.to_camel_case());
                self.push_str(" => \"");
                if let Some(contents) = &case.docs.contents {
                    self.push_str(contents.trim());
                }
                self.push_str("\",\n");
            }
            self.push_str("}\n");
            self.push_str("}\n");

            self.push_str("}\n");

            self.push_str("impl std::fmt::Debug for ");
            self.push_str(&name);
            self.push_str(
                "{\nfn fmt(&self, f: &mut std::fmt::Formatter<'_>) -> std::fmt::Result {\n",
            );
            self.push_str("f.debug_struct(\"");
            self.push_str(&name);
            self.push_str("\")\n");
            self.push_str(".field(\"code\", &(*self as i32))\n");
            self.push_str(".field(\"name\", &self.name())\n");
            self.push_str(".field(\"message\", &self.message())\n");
            self.push_str(".finish()\n");
            self.push_str("}\n");
            self.push_str("}\n");

            self.push_str("impl std::fmt::Display for ");
            self.push_str(&name);
            self.push_str(
                "{\nfn fmt(&self, f: &mut std::fmt::Formatter<'_>) -> std::fmt::Result {\n",
            );
            self.push_str("write!(f, \"{} (error {})\", self.name(), *self as i32)");
            self.push_str("}\n");
            self.push_str("}\n");
            self.push_str("\n");
            self.push_str("impl std::error::Error for ");
            self.push_str(&name);
            self.push_str("{}\n");
        } else {
            self.print_rust_enum_debug(
                id,
                TypeMode::Owned,
                &name,
                enum_
                    .cases
                    .iter()
                    .map(|c| (c.name.to_camel_case(), &Type::Unit)),
            )
        }
    }

    fn print_typedef_alias(&mut self, iface: &Interface, id: TypeId, ty: &Type, docs: &Docs) {
        let info = self.info(id);
        for (name, mode) in self.modes_of(iface, id) {
            self.rustdoc(docs);
            self.push_str(&format!("pub type {}", name));
            let lt = self.lifetime_for(&info, mode);
            self.print_generics(&info, lt, true);
            self.push_str(" = ");
            self.print_ty(iface, ty, mode);
            self.push_str(";\n");
        }
    }

    fn print_type_list(&mut self, iface: &Interface, id: TypeId, ty: &Type, docs: &Docs) {
        let info = self.info(id);
        for (name, mode) in self.modes_of(iface, id) {
            let lt = self.lifetime_for(&info, mode);
            self.rustdoc(docs);
            self.push_str(&format!("pub type {}", name));
            self.print_generics(&info, lt, true);
            self.push_str(" = ");
            self.print_list(iface, ty, mode);
            self.push_str(";\n");
        }
    }

    fn param_name(&self, iface: &Interface, ty: TypeId) -> String {
        let info = self.info(ty);
        // FIXME: somehow make this statically take a named type
        // while still being able to get at the type info.
        let name = match &iface.types[ty] {
            CustomType::Named(ty) => ty.name.to_camel_case(),
            _ => unreachable!(),
        };
        if self.uses_two_names(&info) {
            format!("{}Param", name)
        } else {
            name
        }
    }

    fn result_name(&self, iface: &Interface, ty: TypeId) -> String {
        let info = self.info(ty);
        let name = match &iface.types[ty] {
            CustomType::Named(ty) => ty.name.to_camel_case(),
            _ => unreachable!(),
        };
        if self.uses_two_names(&info) {
            format!("{}Result", name)
        } else {
            name
        }
    }

    fn uses_two_names(&self, info: &TypeInfo) -> bool {
        info.owns_data()
            && info.param
            && info.result
            && match self.default_param_mode() {
                TypeMode::AllBorrowed(_) | TypeMode::LeafBorrowed(_) => true,
                TypeMode::HandlesBorrowed(_) => info.has_handle,
                TypeMode::Owned => false,
            }
    }

    fn lifetime_for(&self, info: &TypeInfo, mode: TypeMode) -> Option<&'static str> {
        match mode {
            TypeMode::AllBorrowed(s) | TypeMode::LeafBorrowed(s)
                if info.has_list || info.has_handle =>
            {
                Some(s)
            }
            TypeMode::HandlesBorrowed(s) if info.has_handle => Some(s),
            _ => None,
        }
    }
}

#[derive(Default)]
pub struct FnSig {
    pub async_: bool,
    pub unsafe_: bool,
    pub private: bool,
    pub use_item_name: bool,
    pub generics: Option<String>,
    pub self_arg: Option<String>,
    pub self_is_first_param: bool,
}

pub trait RustFunctionGenerator {
    fn push_str(&mut self, s: &str);
    fn tmp(&mut self) -> usize;
    fn rust_gen(&self) -> &dyn RustGenerator;
    fn lift_lower(&self) -> LiftLower;

    fn let_results(&mut self, amt: usize, results: &mut Vec<String>) {
        match amt {
            0 => {}
            1 => {
                let tmp = self.tmp();
                let res = format!("result{}", tmp);
                self.push_str("let ");
                self.push_str(&res);
                results.push(res);
                self.push_str(" = ");
            }
            n => {
                let tmp = self.tmp();
                self.push_str("let (");
                for i in 0..n {
                    let arg = format!("result{}_{}", tmp, i);
                    self.push_str(&arg);
                    self.push_str(",");
                    results.push(arg);
                }
                self.push_str(") = ");
            }
        }
    }

    fn record_lower(
        &mut self,
        iface: &Interface,
        id: TypeId,
        record: &Record,
        operand: &str,
        results: &mut Vec<String>,
    ) {
        let tmp = self.tmp();
        self.push_str("let ");
        let name = self.typename_lower(iface, id);
        self.push_str(&name);
        self.push_str("{ ");
        for field in record.fields.iter() {
            let name = to_rust_ident(&field.name);
            let arg = format!("{}{}", name, tmp);
            self.push_str(&name);
            self.push_str(":");
            self.push_str(&arg);
            self.push_str(", ");
            results.push(arg);
        }
        self.push_str("} = ");
        self.push_str(operand);
        self.push_str(";\n");
    }

    fn record_lift(
        &mut self,
        iface: &Interface,
        id: TypeId,
        ty: &Record,
        operands: &[String],
        results: &mut Vec<String>,
    ) {
        let mut result = self.typename_lift(iface, id);
        result.push_str("{");
        for (field, val) in ty.fields.iter().zip(operands) {
            result.push_str(&to_rust_ident(&field.name));
            result.push_str(":");
            result.push_str(&val);
            result.push_str(", ");
        }
        result.push_str("}");
        results.push(result);
    }

    fn tuple_lower(&mut self, tuple: &Tuple, operand: &str, results: &mut Vec<String>) {
        let tmp = self.tmp();
        self.push_str("let (");
        for i in 0..tuple.types.len() {
            let arg = format!("t{}_{}", tmp, i);
            self.push_str(&arg);
            self.push_str(", ");
            results.push(arg);
        }
        self.push_str(") = ");
        self.push_str(operand);
        self.push_str(";\n");
    }

    fn tuple_lift(&mut self, operands: &[String], results: &mut Vec<String>) {
        if operands.len() == 1 {
            results.push(format!("({},)", operands[0]));
        } else {
            results.push(format!("({})", operands.join(", ")));
        }
    }

    fn typename_lower(&self, iface: &Interface, id: TypeId) -> String {
        match self.lift_lower() {
            LiftLower::LowerArgsLiftResults => self.rust_gen().param_name(iface, id),
            LiftLower::LiftArgsLowerResults => self.rust_gen().result_name(iface, id),
        }
    }

    fn typename_lift(&self, iface: &Interface, id: TypeId) -> String {
        match self.lift_lower() {
            LiftLower::LiftArgsLowerResults => self.rust_gen().param_name(iface, id),
            LiftLower::LowerArgsLiftResults => self.rust_gen().result_name(iface, id),
        }
    }
}

pub fn to_rust_ident(name: &str) -> String {
    match name {
        "in" => "in_".into(),
        "type" => "type_".into(),
        "where" => "where_".into(),
        "yield" => "yield_".into(),
        "async" => "async_".into(),
        "self" => "self_".into(),
        s => s.to_snake_case(),
    }
}

pub fn wasm_type(ty: WasmType) -> &'static str {
    match ty {
        WasmType::I32 => "i32",
        WasmType::I64 => "i64",
        WasmType::F32 => "f32",
        WasmType::F64 => "f64",
    }
}

pub fn int_repr(repr: Int) -> &'static str {
    match repr {
        Int::U8 => "u8",
        Int::U16 => "u16",
        Int::U32 => "u32",
        Int::U64 => "u64",
    }
}

trait TypeInfoExt {
    fn owns_data(&self) -> bool;
}

impl TypeInfoExt for TypeInfo {
    fn owns_data(&self) -> bool {
        self.has_list || self.has_handle
    }
}

pub fn bitcast(casts: &[Bitcast], operands: &[String], results: &mut Vec<String>) {
    for (cast, operand) in casts.iter().zip(operands) {
        results.push(match cast {
            Bitcast::None => operand.clone(),
            Bitcast::I32ToI64 => format!("i64::from({})", operand),
            Bitcast::F32ToI32 => format!("({}).to_bits() as i32", operand),
            Bitcast::F64ToI64 => format!("({}).to_bits() as i64", operand),
            Bitcast::I64ToI32 => format!("{} as i32", operand),
            Bitcast::I32ToF32 => format!("f32::from_bits({} as u32)", operand),
            Bitcast::I64ToF64 => format!("f64::from_bits({} as u64)", operand),
            Bitcast::F32ToI64 => format!("i64::from(({}).to_bits())", operand),
            Bitcast::I64ToF32 => format!("f32::from_bits({} as u32)", operand),
        });
    }
}

pub enum RustFlagsRepr {
    U8,
    U16,
    U32,
    U64,
    U128,
}

impl RustFlagsRepr {
    pub fn new(f: &Flags) -> RustFlagsRepr {
        match f.repr() {
            FlagsRepr::U8 => RustFlagsRepr::U8,
            FlagsRepr::U16 => RustFlagsRepr::U16,
            FlagsRepr::U32(1) => RustFlagsRepr::U32,
            FlagsRepr::U32(2) => RustFlagsRepr::U64,
            FlagsRepr::U32(3 | 4) => RustFlagsRepr::U128,
            FlagsRepr::U32(n) => panic!("unsupported number of flags: {}", n * 32),
        }
    }
}

impl fmt::Display for RustFlagsRepr {
    fn fmt(&self, f: &mut fmt::Formatter<'_>) -> fmt::Result {
        match self {
            RustFlagsRepr::U8 => "u8".fmt(f),
            RustFlagsRepr::U16 => "u16".fmt(f),
            RustFlagsRepr::U32 => "u32".fmt(f),
            RustFlagsRepr::U64 => "u64".fmt(f),
            RustFlagsRepr::U128 => "u128".fmt(f),
        }
    }
}<|MERGE_RESOLUTION|>--- conflicted
+++ resolved
@@ -219,33 +219,11 @@
                 // (This only puts them there if they're needed).
                 self.print_generics(&info, lt, false);
             }
-<<<<<<< HEAD
             CustomType::Anonymous(ty) => match ty {
                 AnonymousType::Option(t) => {
                     self.push_str("Option<");
                     self.print_ty(iface, t, mode);
                     self.push_str(">");
-=======
-
-            return;
-
-            fn needs_generics(iface: &Interface, ty: &TypeDefKind) -> bool {
-                match ty {
-                    TypeDefKind::Variant(_)
-                    | TypeDefKind::Record(_)
-                    | TypeDefKind::Option(_)
-                    | TypeDefKind::Expected(_)
-                    | TypeDefKind::Stream(_)
-                    | TypeDefKind::List(_)
-                    | TypeDefKind::Flags(_)
-                    | TypeDefKind::Enum(_)
-                    | TypeDefKind::Tuple(_)
-                    | TypeDefKind::Union(_) => true,
-                    TypeDefKind::Type(Type::Id(t)) => needs_generics(iface, &iface.types[*t].kind),
-                    TypeDefKind::Type(Type::String) => true,
-                    TypeDefKind::Type(Type::Handle(_)) => true,
-                    TypeDefKind::Type(_) => false,
->>>>>>> de91e00e
                 }
 
                 AnonymousType::Expected(e) => {
@@ -267,28 +245,12 @@
                     }
                     self.push_str(")");
                 }
-<<<<<<< HEAD
-=======
-                self.push_str(")");
-            }
-            TypeDefKind::Record(_) => {
-                panic!("unsupported anonymous type reference: record")
-            }
-            TypeDefKind::Flags(_) => {
-                panic!("unsupported anonymous type reference: flags")
-            }
-            TypeDefKind::Enum(_) => {
-                panic!("unsupported anonymous type reference: enum")
-            }
-            TypeDefKind::Union(_) => {
-                panic!("unsupported anonymous type reference: union")
-            }
-            TypeDefKind::Stream(_) => {
-                todo!("unsupported anonymous type reference: stream")
-            }
->>>>>>> de91e00e
 
                 AnonymousType::List(t) => self.print_list(iface, t, mode),
+
+                AnonymousType::Stream(_) => {
+                    todo!("unsupported anonymous type reference: stream")
+                }
             },
         }
     }
