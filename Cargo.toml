--- conflicted
+++ resolved
@@ -54,21 +54,12 @@
 anyhow = { workspace = true }
 clap = { workspace = true }
 wit-bindgen-core = { path = 'crates/bindgen-core' }
-<<<<<<< HEAD
-wit-bindgen-gen-guest-rust = { path = 'crates/gen-guest-rust', features = ['structopt'] }
-wit-bindgen-gen-host-wasmtime-rust = { path = 'crates/gen-host-wasmtime-rust', features = ['structopt'] }
-wit-bindgen-gen-host-wasmtime-py = { path = 'crates/gen-host-wasmtime-py', features = ['structopt'] }
-wit-bindgen-gen-host-js = { path = 'crates/gen-host-js', features = ['structopt'] }
-wit-bindgen-gen-guest-c = { path = 'crates/gen-guest-c', features = ['structopt'] }
-wit-bindgen-gen-guest-go = { path = 'crates/gen-guest-go', features = ['structopt'] }
-wit-bindgen-gen-markdown = { path = 'crates/gen-markdown', features = ['structopt'] }
-=======
 wit-bindgen-gen-guest-rust = { path = 'crates/gen-guest-rust', features = ['clap'] }
 wit-bindgen-gen-host-wasmtime-rust = { path = 'crates/gen-host-wasmtime-rust', features = ['clap'] }
 wit-bindgen-gen-host-js = { path = 'crates/gen-host-js', features = ['clap'] }
 wit-bindgen-gen-guest-c = { path = 'crates/gen-guest-c', features = ['clap'] }
+wit-bindgen-gen-guest-go = { path = 'crates/gen-guest-go', features = ['clap'] }
 wit-bindgen-gen-markdown = { path = 'crates/gen-markdown', features = ['clap'] }
 wit-bindgen-gen-guest-teavm-java = { path = 'crates/gen-guest-teavm-java', features = ['clap'] }
 wat = { workspace = true }
-wit-component = { workspace = true }
->>>>>>> 9c40084d
+wit-component = { workspace = true }