--- conflicted
+++ resolved
@@ -28,18 +28,11 @@
 env_logger = "0.10.0"
 indexmap = "2.0.0"
 
-<<<<<<< HEAD
+wasmparser    = { git = "https://github.com/wasmfx/wasmfx-tools", tag = "wasmfx-tools-1.0.57" }
 wasm-metadata = { git = "https://github.com/wasmfx/wasmfx-tools", tag = "wasmfx-tools-1.0.57" }
 wasm-encoder  = { git = "https://github.com/wasmfx/wasmfx-tools", tag = "wasmfx-tools-1.0.57" }
 wit-parser    = { git = "https://github.com/wasmfx/wasmfx-tools", tag = "wasmfx-tools-1.0.57" }
 wit-component = { git = "https://github.com/wasmfx/wasmfx-tools", tag = "wasmfx-tools-1.0.57" }
-=======
-wasmparser = "0.121.0"
-wasm-encoder = "0.41.0"
-wasm-metadata = "0.10.17"
-wit-parser = "0.13.1"
-wit-component = "0.20.1"
->>>>>>> c6dc35fb
 
 wit-bindgen-core = { path = 'crates/core', version = '0.17.0' }
 wit-bindgen-c = { path = 'crates/c', version = '0.17.0' }
