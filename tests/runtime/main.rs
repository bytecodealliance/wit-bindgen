#![allow(unused_imports)] // not all imports used by all generators

use anyhow::{Context, Result};
use heck::ToUpperCamelCase;
use std::borrow::Cow;
use std::path::{Path, PathBuf};
use std::process::Command;
use std::{env, fs};
use wasm_encoder::{Encode, Section};
use wasmtime::component::{Component, Instance, Linker, ResourceTable};
use wasmtime::{Config, Engine, Store, Table};
use wasmtime_wasi::{WasiCtx, WasiCtxBuilder, WasiView};
use wit_component::{ComponentEncoder, StringEncoding};
use wit_parser::{Resolve, WorldId, WorldItem};

mod flavorful;
mod lists;
mod many_arguments;
mod numbers;
mod options;
mod other_dependencies;
mod ownership;
mod records;
mod resource_aggregates;
mod resource_alias;
mod resource_alias_redux;
mod resource_borrow_export;
mod resource_borrow_import;
mod resource_borrow_in_record;
mod resource_borrow_simple;
mod resource_floats;
mod resource_import_and_export;
mod resource_into_inner;
mod resource_with_lists;
mod resources;
mod rust_xcrate;
mod smoke;
mod strings;
mod type_section_suffix;
mod variants;
mod versions;

struct MyCtx {}

struct Wasi<T: Send>(T, MyCtx, ResourceTable, WasiCtx);

// wasi trait
impl<T: Send> WasiView for Wasi<T> {
    fn table(&mut self) -> &mut ResourceTable {
        &mut self.2
    }
    fn ctx(&mut self) -> &mut WasiCtx {
        &mut self.3
    }
}

fn run_test<T, U>(
    name: &str,
    add_to_linker: fn(&mut Linker<Wasi<T>>) -> Result<()>,
    instantiate: fn(&mut Store<Wasi<T>>, &Component, &Linker<Wasi<T>>) -> Result<(U, Instance)>,
    test: fn(U, &mut Store<Wasi<T>>) -> Result<()>,
) -> Result<()>
where
    T: Default,
    T: Send,
{
    run_test_from_dir(name, name, add_to_linker, instantiate, test)
}

fn run_test_from_dir<T, U>(
    dir_name: &str,
    name: &str,
    add_to_linker: fn(&mut Linker<Wasi<T>>) -> Result<()>,
    instantiate: fn(&mut Store<Wasi<T>>, &Component, &Linker<Wasi<T>>) -> Result<(U, Instance)>,
    test: fn(U, &mut Store<Wasi<T>>) -> Result<()>,
) -> Result<()>
where
    T: Default,
    T: Send,
{
    // Create an engine with caching enabled to assist with iteration in this
    // project.
    let mut config = Config::new();
    config.cache_config_load_default()?;
    config.wasm_backtrace_details(wasmtime::WasmBacktraceDetails::Enable);
    config.wasm_component_model(true);
    let engine = Engine::new(&config)?;

    for wasm in tests(name, dir_name)? {
        let component = Component::from_file(&engine, &wasm)?;
        let mut linker = Linker::new(&engine);

        add_to_linker(&mut linker)?;
        let state = MyCtx {};

        let table = ResourceTable::new();
        let wasi: WasiCtx = WasiCtxBuilder::new().inherit_stdout().args(&[""]).build();

        let data = Wasi(T::default(), state, table, wasi);

        let mut store = Store::new(&engine, data);

        wasmtime_wasi::add_to_linker_sync(&mut linker)?;

        let (exports, _) = instantiate(&mut store, &component, &linker)?;

        println!("testing {wasm:?}");
        test(exports, &mut store)?;
    }

    Ok(())
}

fn tests(name: &str, dir_name: &str) -> Result<Vec<PathBuf>> {
    let mut result = Vec::new();

    let mut dir = PathBuf::from("./tests/runtime");
    dir.push(dir_name);

    let mut rust = Vec::new();
    let mut c = Vec::new();
    let mut java = Vec::new();
    let mut go = Vec::new();
    let mut c_sharp: Vec<PathBuf> = Vec::new();
    let mut cpp = Vec::new();
    for file in dir.read_dir()? {
        let path = file?.path();
        match path.extension().and_then(|s| s.to_str()) {
            Some("c") => c.push(path),
            Some("java") => java.push(path),
            Some("rs") => rust.push(path),
            Some("go") => go.push(path),
<<<<<<< HEAD
            Some("cs") => {
                if cfg!(windows) {
                    c_sharp.push(path);
                }
            }
            Some("cpp") => cpp.push(path),
=======
            Some("cs") => c_sharp.push(path),
>>>>>>> bcd136e5
            _ => {}
        }
    }

    let mut out_dir = std::env::current_exe()?;
    out_dir.pop();
    out_dir.pop();
    out_dir.pop();
    out_dir.push("runtime-tests");
    out_dir.push(name);

    let wasi_adapter =
        std::fs::read(&test_artifacts::ADAPTER).context("failed to read the wasi adapter")?;

    drop(std::fs::remove_dir_all(&out_dir));
    std::fs::create_dir_all(&out_dir)?;

    if cfg!(feature = "rust") && !rust.is_empty() {
        let core = test_artifacts::WASMS
            .iter()
            .map(PathBuf::from)
            .find(|p| match p.file_stem().and_then(|s| s.to_str()) {
                Some(n) => n == name,
                None => false,
            })
            .unwrap_or_else(|| panic!("failed to find wasm with name '{name}' - make sure to include '{name}.rs' module in crates/test-rust-wasm/src/bin directory"));
        let bytes = std::fs::read(&core)?;
        let dst = if wasmparser::Parser::is_component(&bytes) {
            PathBuf::from(core)
        } else {
            println!("rust core module = {core:?}");
            let wasm = ComponentEncoder::default()
                .module(&bytes)?
                .validate(true)
                .adapter("wasi_snapshot_preview1", &wasi_adapter)?
                .realloc_via_memory_grow(true)
                .encode()?;

            let dst = out_dir.join("rust.wasm");
            std::fs::write(&dst, &wasm)?;
            dst
        };
        println!("rust component {dst:?}");
        result.push(dst);
    }

    #[cfg(feature = "c")]
    if !c.is_empty() {
        let (resolve, world) = resolve_wit_dir(&dir);
        for path in c.iter() {
            let world_name = &resolve.worlds[world].name;
            let out_dir = out_dir.join(format!("c-{}", world_name));
            drop(fs::remove_dir_all(&out_dir));
            fs::create_dir_all(&out_dir).unwrap();

            let snake = world_name.replace("-", "_");
            let mut files = Default::default();
            let mut opts = wit_bindgen_c::Opts::default();
            if let Some(path) = path.file_name().and_then(|s| s.to_str()) {
                if path.contains("utf16") {
                    opts.string_encoding = wit_component::StringEncoding::UTF16;
                }
            }
            opts.build().generate(&resolve, world, &mut files).unwrap();

            for (file, contents) in files.iter() {
                let dst = out_dir.join(file);
                fs::write(dst, contents).unwrap();
            }

            let sdk = PathBuf::from(std::env::var_os("WASI_SDK_PATH").expect(
                "point the `WASI_SDK_PATH` environment variable to the path of your wasi-sdk",
            ));
            // Test both C mode and C++ mode.
            for compiler in ["bin/clang", "bin/clang++"] {
                let mut cmd = Command::new(sdk.join(compiler));
                let out_wasm = out_dir.join(format!(
                    "c-{}.wasm",
                    path.file_stem().and_then(|s| s.to_str()).unwrap()
                ));
                cmd.arg("--sysroot").arg(sdk.join("share/wasi-sysroot"));
                cmd.arg(path)
                    .arg(out_dir.join(format!("{snake}.c")))
                    .arg(out_dir.join(format!("{snake}_component_type.o")))
                    .arg("-I")
                    .arg(&out_dir)
                    .arg("-Wall")
                    .arg("-Wextra")
                    .arg("-Werror")
                    .arg("-Wno-unused-parameter")
                    .arg("-mexec-model=reactor")
                    .arg("-g")
                    .arg("-o")
                    .arg(&out_wasm);
                // Disable the warning about compiling a `.c` file in C++ mode.
                if compiler.ends_with("++") {
                    cmd.arg("-Wno-deprecated");
                }
                println!("{:?}", cmd);
                let output = match cmd.output() {
                    Ok(output) => output,
                    Err(e) => panic!("failed to spawn compiler: {}", e),
                };

                if !output.status.success() {
                    println!("status: {}", output.status);
                    println!("stdout: ------------------------------------------");
                    println!("{}", String::from_utf8_lossy(&output.stdout));
                    println!("stderr: ------------------------------------------");
                    println!("{}", String::from_utf8_lossy(&output.stderr));
                    panic!("failed to compile");
                }

                // Translate the canonical ABI module into a component.
                let module = fs::read(&out_wasm).expect("failed to read wasm file");
                let component = ComponentEncoder::default()
                    .module(module.as_slice())
                    .expect("pull custom sections from module")
                    .validate(true)
                    .adapter("wasi_snapshot_preview1", &wasi_adapter)
                    .expect("adapter failed to get loaded")
                    .encode()
                    .expect(&format!(
                        "module {:?} can be translated to a component",
                        out_wasm
                    ));
                let component_path = out_wasm.with_extension("component.wasm");
                fs::write(&component_path, component).expect("write component to disk");

                result.push(component_path);
            }
        }
    }

    #[cfg(feature = "cpp")]
    if !cpp.is_empty() {
        let (resolve, world) = resolve_wit_dir(&dir);
        for path in cpp.iter() {
            let world_name = &resolve.worlds[world].name;
            let out_dir = out_dir.join(format!("cpp-{}", world_name));
            drop(fs::remove_dir_all(&out_dir));
            fs::create_dir_all(&out_dir).unwrap();

            let snake = world_name.replace("-", "_");
            let mut files = Default::default();
            let mut opts = wit_bindgen_cpp::Opts::default();
            // if let Some(path) = path.file_name().and_then(|s| s.to_str()) {
            //     if path.contains("utf16") {
            //         opts.string_encoding = wit_component::StringEncoding::UTF16;
            //     }
            // }
            opts.build().generate(&resolve, world, &mut files).unwrap();

            for (file, contents) in files.iter() {
                let dst = out_dir.join(file);
                fs::write(dst, contents).unwrap();
            }

            let sdk = PathBuf::from(std::env::var_os("WASI_SDK_PATH").expect(
                "point the `WASI_SDK_PATH` environment variable to the path of your wasi-sdk",
            ));
            // Test both C mode and C++ mode.
            let compiler = "bin/clang++";
            let mut cmd = Command::new(sdk.join(compiler));
            let out_wasm = out_dir.join(format!(
                "cpp-{}.wasm",
                path.file_stem().and_then(|s| s.to_str()).unwrap()
            ));
            cmd.arg("--sysroot").arg(sdk.join("share/wasi-sysroot"));
            cmd.arg(path)
                .arg(out_dir.join(format!("{snake}.cpp")))
                .arg(out_dir.join(format!("{snake}_component_type.o")))
                .arg("-I")
                .arg(&out_dir)
                .arg("-I")
                .arg(&(String::from(env!("CARGO_MANIFEST_DIR"))+"/crates/cpp/helper-types"))
                .arg("-Wall")
                .arg("-Wextra")
                .arg("-Werror")
                .arg("-Wno-unused-parameter")
                .arg("-mexec-model=reactor")
                .arg("-std=c++17")
                .arg("-g")
                .arg("-o")
                .arg(&out_wasm);
            // Disable the warning about compiling a `.c` file in C++ mode.
            // if compiler.ends_with("++") {
            //     cmd.arg("-Wno-deprecated");
            // }
            println!("{:?}", cmd);
            let output = match cmd.output() {
                Ok(output) => output,
                Err(e) => panic!("failed to spawn compiler: {}", e),
            };

            if !output.status.success() {
                println!("status: {}", output.status);
                println!("stdout: ------------------------------------------");
                println!("{}", String::from_utf8_lossy(&output.stdout));
                println!("stderr: ------------------------------------------");
                println!("{}", String::from_utf8_lossy(&output.stderr));
                panic!("failed to compile");
            }

            // Translate the canonical ABI module into a component.
            let module = fs::read(&out_wasm).expect("failed to read wasm file");
            let component = ComponentEncoder::default()
                .module(module.as_slice())
                .expect("pull custom sections from module")
                .validate(true)
                .adapter("wasi_snapshot_preview1", &wasi_adapter)
                .expect("adapter failed to get loaded")
                .encode()
                .expect(&format!(
                    "module {:?} can be translated to a component",
                    out_wasm
                ));
            let component_path = out_wasm.with_extension("component.wasm");
            fs::write(&component_path, component).expect("write component to disk");

            result.push(component_path);
        }
    }

    // FIXME: need to fix flaky Go test
    #[cfg(feature = "go")]
    if !go.is_empty() {
        let (resolve, world) = resolve_wit_dir(&dir);
        let world_name = &resolve.worlds[world].name;
        let out_dir = out_dir.join(format!("go-{}", world_name));
        let snake = world_name.replace("-", "_");
        drop(fs::remove_dir_all(&out_dir));

        let mut files = Default::default();
        wit_bindgen_go::Opts::default()
            .build()
            .generate(&resolve, world, &mut files)
            .unwrap();
        let gen_dir = out_dir.join("gen");
        fs::create_dir_all(&gen_dir).unwrap();
        for (file, contents) in files.iter() {
            let dst = gen_dir.join(file);
            fs::write(dst, contents).unwrap();
        }
        for go_impl in &go {
            fs::copy(&go_impl, out_dir.join(format!("{snake}.go"))).unwrap();
        }

        let go_mod = format!("module wit_{snake}_go\n\ngo 1.20");
        fs::write(out_dir.join("go.mod"), go_mod).unwrap();

        let out_wasm = out_dir.join("go.wasm");

        let mut cmd = Command::new("tinygo");
        cmd.arg("build");
        cmd.arg("-target=wasi");
        cmd.arg("-o");
        cmd.arg(&out_wasm);
        cmd.arg(format!("{snake}.go"));
        cmd.current_dir(&out_dir);

        let output = match cmd.output() {
            Ok(output) => output,
            Err(e) => panic!("failed to spawn compiler: {}", e),
        };

        if !output.status.success() {
            println!("dir: {}", out_dir.display());
            println!("status: {}", output.status);
            println!("stdout: ------------------------------------------");
            println!("{}", String::from_utf8_lossy(&output.stdout));
            println!("stderr: ------------------------------------------");
            println!("{}", String::from_utf8_lossy(&output.stderr));
            panic!("failed to compile");
        }

        // Translate the canonical ABI module into a component.

        let mut module = fs::read(&out_wasm).expect("failed to read wasm file");
        let encoded = wit_component::metadata::encode(&resolve, world, StringEncoding::UTF8, None)?;

        let section = wasm_encoder::CustomSection {
            name: Cow::Borrowed("component-type"),
            data: Cow::Borrowed(&encoded),
        };
        module.push(section.id());
        section.encode(&mut module);

        let component = ComponentEncoder::default()
            .module(module.as_slice())
            .expect("pull custom sections from module")
            .validate(true)
            .adapter("wasi_snapshot_preview1", &wasi_adapter)
            .expect("adapter failed to get loaded")
            .encode()
            .expect(&format!(
                "module {:?} can't be translated to a component",
                out_wasm
            ));
        let component_path = out_wasm.with_extension("component.wasm");
        fs::write(&component_path, component).expect("write component to disk");

        result.push(component_path);
    }

    #[cfg(feature = "teavm-java")]
    if !java.is_empty() {
        let (resolve, world) = resolve_wit_dir(&dir);
        const DEPTH_FROM_TARGET_DIR: u32 = 2;

        let base_dir = {
            let mut dir = out_dir.to_owned();
            for _ in 0..DEPTH_FROM_TARGET_DIR {
                dir.pop();
            }
            dir
        };

        let teavm_interop_jar = base_dir.join("teavm-interop-0.2.8.jar");
        let teavm_cli_jar = base_dir.join("teavm-cli-0.2.8.jar");
        if !(teavm_interop_jar.is_file() && teavm_cli_jar.is_file()) {
            panic!("please run ci/download-teavm.sh prior to running the Java tests")
        }

        let world_name = &resolve.worlds[world].name;
        let out_dir = out_dir.join(format!("java-{}", world_name));
        drop(fs::remove_dir_all(&out_dir));
        let java_dir = out_dir.join("src/main/java");
        let mut files = Default::default();

        wit_bindgen_teavm_java::Opts::default()
            .build()
            .generate(&resolve, world, &mut files)
            .unwrap();

        let mut dst_files = Vec::new();

        fs::create_dir_all(&java_dir).unwrap();
        for (file, contents) in files.iter() {
            let dst = java_dir.join(file);
            fs::create_dir_all(dst.parent().unwrap()).unwrap();
            fs::write(&dst, contents).unwrap();
            dst_files.push(dst);
        }

        for java_impl in java {
            let dst = java_dir.join(
                java_impl
                    .file_name()
                    .unwrap()
                    .to_str()
                    .unwrap()
                    .replace('_', "/"),
            );
            fs::copy(&java_impl, &dst).unwrap();
            dst_files.push(dst);
        }

        let main = java_dir.join("Main.java");

        fs::write(
            &main,
            include_bytes!("../../crates/teavm-java/tests/Main.java"),
        )
        .unwrap();

        dst_files.push(main);

        let mut cmd = Command::new("javac");
        cmd.arg("-cp")
            .arg(&teavm_interop_jar)
            .arg("-d")
            .arg(out_dir.join("target/classes"));

        for file in &dst_files {
            cmd.arg(file);
        }

        println!("{cmd:?}");
        let output = match cmd.output() {
            Ok(output) => output,
            Err(e) => panic!("failed to run javac: {}", e),
        };

        if !output.status.success() {
            println!("status: {}", output.status);
            println!("stdout: ------------------------------------------");
            println!("{}", String::from_utf8_lossy(&output.stdout));
            println!("stderr: ------------------------------------------");
            println!("{}", String::from_utf8_lossy(&output.stderr));
            panic!("failed to build");
        }

        let mut cmd = Command::new("java");
        cmd.arg("-jar")
            .arg(&teavm_cli_jar)
            .arg("-p")
            .arg(out_dir.join("target/classes"))
            .arg("-d")
            .arg(out_dir.join("target/generated/wasm/teavm-wasm"))
            .arg("-t")
            .arg("wasm")
            .arg("-g")
            .arg("-O")
            .arg("1");

        for file in dst_files {
            cmd.arg("--preserve-class").arg(
                file.strip_prefix(&java_dir)
                    .unwrap()
                    .to_str()
                    .unwrap()
                    .strip_suffix(".java")
                    .unwrap()
                    .replace('/', "."),
            );
        }

        cmd.arg("Main");

        println!("{cmd:?}");
        let output = match cmd.output() {
            Ok(output) => output,
            Err(e) => panic!("failed to run teavm: {}", e),
        };

        if !output.status.success() {
            println!("status: {}", output.status);
            println!("stdout: ------------------------------------------");
            println!("{}", String::from_utf8_lossy(&output.stdout));
            println!("stderr: ------------------------------------------");
            println!("{}", String::from_utf8_lossy(&output.stderr));
            panic!("failed to build");
        }

        let out_wasm = out_dir.join("target/generated/wasm/teavm-wasm/classes.wasm");

        // Translate the canonical ABI module into a component.
        let module = fs::read(&out_wasm).expect("failed to read wasm file");
        let component = ComponentEncoder::default()
            .module(module.as_slice())
            .expect("pull custom sections from module")
            .validate(true)
            .adapter("wasi_snapshot_preview1", &wasi_adapter)
            .expect("adapter failed to get loaded")
            .encode()
            .expect(&format!(
                "module {out_wasm:?} can be translated to a component",
            ));
        let component_path =
            out_dir.join("target/generated/wasm/teavm-wasm/classes.component.wasm");
        fs::write(&component_path, component).expect("write component to disk");

        result.push(component_path);
    }

    #[cfg(feature = "csharp-mono")]
    if cfg!(windows) && !c_sharp.is_empty() {
        let (resolve, world) = resolve_wit_dir(&dir);
        for path in c_sharp.iter() {
            let world_name = &resolve.worlds[world].name;
            let out_dir = out_dir.join(format!("csharp-{}", world_name));
            drop(fs::remove_dir_all(&out_dir));
            fs::create_dir_all(&out_dir).unwrap();

            for csharp_impl in &c_sharp {
                fs::copy(
                    &csharp_impl,
                    &out_dir.join(csharp_impl.file_name().unwrap()),
                )
                .unwrap();
            }

            let snake = world_name.replace("-", "_");
            let camel = format!("{}World", snake.to_upper_camel_case());

            let assembly_name = format!(
                "csharp-{}",
                path.file_stem().and_then(|s| s.to_str()).unwrap()
            );

            let out_wasm = out_dir.join(&assembly_name);

            let mut files = Default::default();
            let mut opts = wit_bindgen_csharp::Opts::default();
            opts.runtime = wit_bindgen_csharp::CSharpRuntime::Mono;

            if let Some(path) = path.file_name().and_then(|s| s.to_str()) {
                if path.contains("utf16") {
                    opts.string_encoding = wit_component::StringEncoding::UTF16;
                }
            }
            opts.build().generate(&resolve, world, &mut files).unwrap();

            for (file, contents) in files.iter() {
                let dst = out_dir.join(file);
                fs::write(dst, contents).unwrap();
            }

            let mut csproj = wit_bindgen_csharp::CSProject::new_mono(
                out_dir.clone(),
                &assembly_name,
                world_name,
            );

            // Copy test file to target location to be included in compilation
            let file_name = path.file_name().unwrap();
            fs::copy(path, out_dir.join(file_name.to_str().unwrap()))?;

            csproj.generate()?;

            let dotnet_root_env = "DOTNET_ROOT";
            let dotnet_cmd: PathBuf;
            match env::var(dotnet_root_env) {
                Ok(val) => dotnet_cmd = Path::new(&val).join("dotnet"),
                Err(_e) => dotnet_cmd = "dotnet".into(),
            }

            let mut cmd = Command::new(dotnet_cmd);

            cmd.current_dir(&out_dir);

            cmd.arg("build")
                .arg(out_dir.join(format!("{camel}.csproj")))
                .arg("-c")
                .arg("Debug")
                .arg("/p:PlatformTarget=AnyCPU")
                .arg("--self-contained")
                .arg("-o")
                .arg(&out_wasm);

            let output = match cmd.output() {
                Ok(output) => output,
                Err(e) => panic!("failed to spawn compiler: {}", e),
            };

            if !output.status.success() {
                println!("status: {}", output.status);
                println!("stdout: ------------------------------------------");
                println!("{}", String::from_utf8_lossy(&output.stdout));
                println!("stderr: ------------------------------------------");
                println!("{}", String::from_utf8_lossy(&output.stderr));
                panic!("failed to compile");
            }

            let out_wasm = out_wasm.join("AppBundle").join(assembly_name);
            let mut wasm_filename = out_wasm.clone();
            wasm_filename.set_extension("wasm");

            let module = fs::read(&wasm_filename).with_context(|| {
                format!("failed to read wasm file: {}", wasm_filename.display())
            })?;

            // Translate the canonical ABI module into a component.
            let component_type_filename = out_dir.join(format!("{camel}_component_type.o"));
            let component_type = fs::read(&component_type_filename).with_context(|| {
                format!(
                    "failed to read component type file: {}",
                    component_type_filename.display()
                )
            })?;

            let mut new_module = wasm_encoder::Module::new();

            for payload in wasmparser::Parser::new(0).parse_all(&module) {
                let payload = payload.unwrap();
                match payload {
                    _ => {
                        if let Some((id, range)) = payload.as_section() {
                            new_module.section(&wasm_encoder::RawSection {
                                id,
                                data: &module[range],
                            });
                        }
                    }
                }
            }

            for payload in wasmparser::Parser::new(0).parse_all(&component_type) {
                let payload = payload.unwrap();
                match payload {
                    wasmparser::Payload::CustomSection(_) => {
                        if let Some((id, range)) = payload.as_section() {
                            new_module.section(&wasm_encoder::RawSection {
                                id,
                                data: &component_type[range],
                            });
                        }
                    }
                    _ => {
                        continue;
                    }
                }
            }

            let module = new_module.finish();

            let component = ComponentEncoder::default()
                .module(&module)
                .expect("pull custom sections from module")
                .validate(true)
                .adapter("wasi_snapshot_preview1", &wasi_adapter)
                .expect("adapter failed to get loaded")
                .realloc_via_memory_grow(true)
                .encode()
                .expect(&format!(
                    "module {:?} can be translated to a component",
                    out_wasm
                ));
            let component_path = out_wasm.with_extension("component.wasm");
            println!("COMPONENT WASM File name: {}", component_path.display());
            fs::write(&component_path, component).expect("write component to disk");

            result.push(component_path);
        }
    }

    #[cfg(feature = "csharp-naot")]
    if cfg!(windows) && !c_sharp.is_empty() {
        let (resolve, world) = resolve_wit_dir(&dir);
        for path in c_sharp.iter() {
            let world_name = &resolve.worlds[world].name;
            let out_dir = out_dir.join(format!("csharp-{}", world_name));
            drop(fs::remove_dir_all(&out_dir));
            fs::create_dir_all(&out_dir).unwrap();

            for csharp_impl in &c_sharp {
                fs::copy(
                    &csharp_impl,
                    &out_dir.join(csharp_impl.file_name().unwrap()),
                )
                .unwrap();
            }

            let snake = world_name.replace("-", "_");
            let camel = format!("{}World", snake.to_upper_camel_case());

            let assembly_name = format!(
                "csharp-{}",
                path.file_stem().and_then(|s| s.to_str()).unwrap()
            );

            let out_wasm = out_dir.join(&assembly_name);

            let mut files = Default::default();
            let mut opts = wit_bindgen_csharp::Opts::default();
            if let Some(path) = path.file_name().and_then(|s| s.to_str()) {
                if path.contains("utf16") {
                    opts.string_encoding = wit_component::StringEncoding::UTF16;
                }
            }
            opts.build().generate(&resolve, world, &mut files).unwrap();

            for (file, contents) in files.iter() {
                let dst = out_dir.join(file);
                fs::write(dst, contents).unwrap();
            }

            let mut csproj =
                wit_bindgen_csharp::CSProject::new(out_dir.clone(), &assembly_name, world_name);
            csproj.aot();

            // Copy test file to target location to be included in compilation
            let file_name = path.file_name().unwrap();
            fs::copy(path, out_dir.join(file_name.to_str().unwrap()))?;

            csproj.generate()?;

            let dotnet_root_env = "DOTNET_ROOT";
            let dotnet_cmd: PathBuf;
            match env::var(dotnet_root_env) {
                Ok(val) => dotnet_cmd = Path::new(&val).join("dotnet"),
                Err(_e) => dotnet_cmd = "dotnet".into(),
            }

            let mut cmd = Command::new(dotnet_cmd);
            let mut wasm_filename = out_wasm.join(assembly_name);
            wasm_filename.set_extension("wasm");

            cmd.current_dir(&out_dir);

            //  add .arg("/bl") to diagnose dotnet build problems
            cmd.arg("publish")
                .arg(out_dir.join(format!("{camel}.csproj")))
                .arg("-r")
                .arg("wasi-wasm")
                .arg("-c")
                .arg("Debug")
                .arg("/p:PlatformTarget=AnyCPU")
                .arg("/p:MSBuildEnableWorkloadResolver=false")
                .arg("--self-contained")
                .arg("/p:UseAppHost=false")
                .arg("-o")
                .arg(&out_wasm);
            let output = match cmd.output() {
                Ok(output) => output,
                Err(e) => panic!("failed to spawn compiler: {}", e),
            };

            if !output.status.success() {
                println!("status: {}", output.status);
                println!("stdout: ------------------------------------------");
                println!("{}", String::from_utf8_lossy(&output.stdout));
                println!("stderr: ------------------------------------------");
                println!("{}", String::from_utf8_lossy(&output.stderr));
                panic!("failed to compile");
            }

            // Translate the canonical ABI module into a component.

            let module = fs::read(&wasm_filename).expect("failed to read wasm file");
            let component = ComponentEncoder::default()
                .module(module.as_slice())
                .expect("pull custom sections from module")
                .validate(true)
                .adapter("wasi_snapshot_preview1", &wasi_adapter)
                .expect("adapter failed to get loaded")
                .realloc_via_memory_grow(true)
                .encode()
                .expect(&format!(
                    "module {:?} can be translated to a component",
                    out_wasm
                ));
            let component_path = out_wasm.with_extension("component.wasm");
            fs::write(&component_path, component).expect("write component to disk");

            result.push(component_path);
        }
    }

    Ok(result)
}

#[allow(dead_code)] // not used by all generators
fn resolve_wit_dir(dir: &PathBuf) -> (Resolve, WorldId) {
    let mut resolve = Resolve::new();
    let (pkg, _files) = resolve.push_path(dir).unwrap();
    let world = resolve.select_world(pkg, None).unwrap();
    (resolve, world)
}<|MERGE_RESOLUTION|>--- conflicted
+++ resolved
@@ -130,16 +130,8 @@
             Some("java") => java.push(path),
             Some("rs") => rust.push(path),
             Some("go") => go.push(path),
-<<<<<<< HEAD
-            Some("cs") => {
-                if cfg!(windows) {
-                    c_sharp.push(path);
-                }
-            }
+            Some("cs") => c_sharp.push(path),
             Some("cpp") => cpp.push(path),
-=======
-            Some("cs") => c_sharp.push(path),
->>>>>>> bcd136e5
             _ => {}
         }
     }
