--- conflicted
+++ resolved
@@ -1,19 +1,13 @@
 using RunnerWorld.wit.Imports.test.resourceBorrow;
 using System.Diagnostics;
 
-<<<<<<< HEAD
-public class RunnerWorldImpl {
-    public static void Main() {
-        uint ret = IToTestImports.Foo(new IToTestImports.Thing(42));
-=======
 namespace RunnerWorld;
 
 public class RunnerWorldImpl : IRunnerWorld
 {
     public static void Run()
     {
-        uint ret = ToTestInterop.Foo(new IToTest.Thing(42));
->>>>>>> 4284ea88
+        uint ret = ToTestImports.Foo(new IToTestImports.Thing(42));
         Debug.Assert(ret == 42 + 1 + 2);
     }
 }