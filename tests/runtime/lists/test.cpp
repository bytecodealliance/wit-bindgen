#include <assert.h>
#include <test_cpp.h>
#include <float.h>
#include <math.h>

uint32_t exports::test::lists::to_test::AllocatedBytes() {
    return 0;
}

template <class T, class S>
static bool equal(T const&a, S const& b) {
    return a == b;
}
template<class R, class S>
static bool equal(std::span<R> const&a, std::span<S> const& b) {
    if (a.size() != b.size()) { return false; }
    for (uint32_t i = 0; i<a.size(); ++i) {
        if (!equal(a[i], b[i])) { return false; }
    }
    return true;
}
template<class R>
static bool equal(wit::vector<R> const&a, std::span<R> const& b) {
    return equal(a.get_view(), b);
}
template<class R>
static bool equal(std::span<const R> const&a, wit::vector<R> const& b) {
    return equal(b, a);
}
template<class R>
static bool equal(std::span<const R> const&a, std::vector<R> const& b) {
    return equal(a, std::span<const R>(b));
}
template<class R>
static bool equal(wit::vector<R> const&a, std::vector<R> const& b) {
<<<<<<< HEAD
    return equal(a.get_view(), std::span<const R>(b.begin(), b.end()));
=======
    return equal(a.get_view(), std::span<R const>(b));
>>>>>>> 24eebf74
}
template<class R,class S, class T, class U>
static bool equal(std::tuple<R,S> const&a, std::tuple<T,U> const& b) {
    return equal(std::get<0>(a), std::get<0>(b)) && equal(std::get<1>(a), std::get<1>(b));
}

static bool equal(wit::string const& a, std::string_view b) {
    return a.get_view() == b;
}

void exports::test::lists::to_test::EmptyListParam(wit::vector<uint8_t> a) {
    assert(a.empty());
}

void exports::test::lists::to_test::EmptyStringParam(wit::string a) {
    assert(a.empty());
}

wit::vector<uint8_t> exports::test::lists::to_test::EmptyListResult() {
    return wit::vector<uint8_t>();
}

wit::string exports::test::lists::to_test::EmptyStringResult() {
    return wit::string::from_view(std::string_view());
}

void exports::test::lists::to_test::ListParam(wit::vector<uint8_t> list) {
    assert(equal(list, std::vector<uint8_t>{1, 2, 3, 4}));
}

void exports::test::lists::to_test::ListParam2(wit::string ptr) {
    assert(equal(ptr, std::string_view("foo")));
}

void exports::test::lists::to_test::ListParam3(wit::vector<wit::string> ptr) {
    assert(equal(ptr.size(), size_t(3)));
    assert(equal(ptr[0], std::string_view("foo")));
    assert(equal(ptr[1], std::string_view("bar")));
    assert(equal(ptr[2], std::string_view("baz")));
}

void exports::test::lists::to_test::ListParam4(wit::vector<wit::vector<wit::string>> ptr) {
    assert(equal(ptr.size(), size_t(2)));
    assert(equal(ptr[0][0], std::string_view("foo")));
    assert(equal(ptr[0][1], std::string_view("bar")));
    assert(equal(ptr[1][0], std::string_view("baz")));
}

void exports::test::lists::to_test::ListParam5(wit::vector<std::tuple<uint8_t, uint32_t, uint8_t>> a) {

}

void exports::test::lists::to_test::ListParamLarge(wit::vector<wit::string> a) {

}

wit::vector<uint8_t> exports::test::lists::to_test::ListResult() {
    return wit::vector<uint8_t>::from_view(std::span<uint8_t const>(std::vector<uint8_t>{1, 2, 3, 4, 5}));
}

wit::string exports::test::lists::to_test::ListResult2() {
    return wit::string::from_view("hello!");
}

wit::vector<wit::string> exports::test::lists::to_test::ListResult3() {
    return wit::vector<wit::string>::from_view(std::span<wit::string const>(std::vector<wit::string>{wit::string::from_view("hello,"), wit::string::from_view("world!")}));
}

wit::vector<uint8_t> exports::test::lists::to_test::ListRoundtrip(wit::vector<uint8_t> x) {
    return x;
}

wit::string exports::test::lists::to_test::StringRoundtrip(wit::string x) {
    return x;
}

std::tuple<wit::vector<uint8_t>, wit::vector<int8_t>> exports::test::lists::to_test::ListMinmax8(wit::vector<uint8_t> a, wit::vector<int8_t> b) {
    return std::make_tuple(std::move(a), std::move(b));
}

std::tuple<wit::vector<uint16_t>, wit::vector<int16_t>> exports::test::lists::to_test::ListMinmax16(wit::vector<uint16_t> a, wit::vector<int16_t> b) {
    return std::make_tuple(std::move(a), std::move(b));
}

std::tuple<wit::vector<uint32_t>, wit::vector<int32_t>> exports::test::lists::to_test::ListMinmax32(wit::vector<uint32_t> a, wit::vector<int32_t> b) {
    return std::make_tuple(std::move(a), std::move(b));
}

std::tuple<wit::vector<uint64_t>, wit::vector<int64_t>> exports::test::lists::to_test::ListMinmax64(wit::vector<uint64_t> a, wit::vector<int64_t> b) {
    return std::make_tuple(std::move(a), std::move(b));
}

std::tuple<wit::vector<float>, wit::vector<double>> exports::test::lists::to_test::ListMinmaxFloat(wit::vector<float> a, wit::vector<double> b) {
    return std::make_tuple(std::move(a), std::move(b));
}<|MERGE_RESOLUTION|>--- conflicted
+++ resolved
@@ -33,11 +33,7 @@
 }
 template<class R>
 static bool equal(wit::vector<R> const&a, std::vector<R> const& b) {
-<<<<<<< HEAD
-    return equal(a.get_view(), std::span<const R>(b.begin(), b.end()));
-=======
     return equal(a.get_view(), std::span<R const>(b));
->>>>>>> 24eebf74
 }
 template<class R,class S, class T, class U>
 static bool equal(std::tuple<R,S> const&a, std::tuple<T,U> const& b) {
