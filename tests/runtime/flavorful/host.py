from exports.bindings import Exports
from imports.bindings import add_imports_to_linker, Imports
from typing import Tuple, List
import exports.bindings as e
import imports.bindings as i
import sys
import wasmtime

class MyImports:
    def list_in_record1_func(self, a: i.ListInRecord1) -> None:
        pass

    def list_in_record2_func(self) -> i.ListInRecord2:
        return i.ListInRecord2('list_in_record2')

    def list_in_record3_func(self, a: i.ListInRecord3) -> i.ListInRecord3:
        assert(a.a == 'list_in_record3 input')
        return i.ListInRecord3('list_in_record3 output')

    def list_in_record4_func(self, a: i.ListInAlias) -> i.ListInAlias:
        assert(a.a == 'input4')
        return i.ListInRecord4('result4')

    def list_in_variant1(self, a: i.ListInVariant1V1, b: i.ListInVariant1V2, c: i.ListInVariant1V3) -> None:
        assert(a == 'foo')
        assert(b == i.Err('bar'))
        assert(c == 'baz')

    def list_in_variant2_func(self) -> i.ListInVariant2:
        return 'list_in_variant2'

    def list_in_variant3_func(self, a: i.ListInVariant3) -> i.ListInVariant3:
        assert(a == 'input3')
        return 'output3'

    def errno_result(self) -> i.Expected[None, i.MyErrno]:
        return i.Err(i.MyErrno.B)

    def list_typedefs(self, a: i.ListTypedef, c: i.ListTypedef3) -> Tuple[i.ListTypedef2, i.ListTypedef3]:
        assert(a == 'typedef1')
        assert(c == ['typedef2'])
        return (b'typedef3', ['typedef4'])

    def list_of_variants(self, a: List[bool], b: List[i.Expected[None, None]], c: List[i.MyErrno]) -> Tuple[List[bool], List[i.Expected[None, None]], List[i.MyErrno]]:
          assert(a == [True, False])
          assert(b == [i.Ok(None), i.Err(None)])
          assert(c == [i.MyErrno.SUCCESS, i.MyErrno.A])
          return (
                [False, True],
                [i.Err(None), i.Ok(None)],
                [i.MyErrno.A, i.MyErrno.B],
          )

def run(wasm_file: str) -> None:
    store = wasmtime.Store()
    module = wasmtime.Module.from_file(store.engine, wasm_file)
    linker = wasmtime.Linker(store.engine)
    linker.define_wasi()
    wasi = wasmtime.WasiConfig()
    wasi.inherit_stdout()
    wasi.inherit_stderr()
    store.set_wasi(wasi)

    imports = MyImports()
    add_imports_to_linker(linker, store, imports)
    wasm = Exports(store, linker, module)

    wasm.test_imports(store)
    wasm.list_in_record1_func(store, e.ListInRecord1("list_in_record1"))
    assert(wasm.list_in_record2_func(store) == e.ListInRecord2(a="list_in_record2"))

    assert(wasm.list_in_record3_func(store, e.ListInRecord3("list_in_record3 input")).a == "list_in_record3 output")
    assert(wasm.list_in_record4_func(store, e.ListInRecord4("input4")).a == "result4")

<<<<<<< HEAD
    wasm.list_in_variant1(store, "foo", e.Err("bar"), e.ListInVariant1V30('baz'))
    assert(wasm.list_in_variant2_func(store) == "list_in_variant2")
    assert(wasm.list_in_variant3_func(store, "input3") == "output3")
=======
    wasm.list_in_variant1(store, "foo", e.Err("bar"), 'baz')
    assert(wasm.list_in_variant2(store) == "list_in_variant2")
    assert(wasm.list_in_variant3(store, "input3") == "output3")
>>>>>>> fce4b529

    assert(isinstance(wasm.errno_result(store), e.Err))

    r1, r2 = wasm.list_typedefs(store, "typedef1", ["typedef2"])
    assert(r1 == b'typedef3')
    assert(r2 == ['typedef4'])

if __name__ == '__main__':
    run(sys.argv[1])<|MERGE_RESOLUTION|>--- conflicted
+++ resolved
@@ -72,15 +72,9 @@
     assert(wasm.list_in_record3_func(store, e.ListInRecord3("list_in_record3 input")).a == "list_in_record3 output")
     assert(wasm.list_in_record4_func(store, e.ListInRecord4("input4")).a == "result4")
 
-<<<<<<< HEAD
-    wasm.list_in_variant1(store, "foo", e.Err("bar"), e.ListInVariant1V30('baz'))
+    wasm.list_in_variant1(store, "foo", e.Err("bar"), 'baz')
     assert(wasm.list_in_variant2_func(store) == "list_in_variant2")
     assert(wasm.list_in_variant3_func(store, "input3") == "output3")
-=======
-    wasm.list_in_variant1(store, "foo", e.Err("bar"), 'baz')
-    assert(wasm.list_in_variant2(store) == "list_in_variant2")
-    assert(wasm.list_in_variant3(store, "input3") == "output3")
->>>>>>> fce4b529
 
     assert(isinstance(wasm.errno_result(store), e.Err))
 
