--- conflicted
+++ resolved
@@ -8,16 +8,10 @@
 
 public class RunnerWorldImpl : IRunnerWorld
 {
-<<<<<<< HEAD
-    public static void Main(string[] args){
+    public static void Run()
+    {
         IToTestImports.TakeBasic("latin utf16");
         Debug.Assert(IToTestImports.ReturnUnicode() == "🚀🚀🚀 𠈄𓀀");
-=======
-    public static void Run()
-    {
-        ToTestInterop.TakeBasic("latin utf16");
-        Debug.Assert(ToTestInterop.ReturnUnicode() == "🚀🚀🚀 𠈄𓀀");
->>>>>>> 4284ea88
 
         Debug.Assert(IToTestImports.ReturnEmpty() == string.Empty);
         Debug.Assert(IToTestImports.Roundtrip("🚀🚀🚀 𠈄𓀀") == "🚀🚀🚀 𠈄𓀀");
