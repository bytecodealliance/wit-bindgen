use anyhow::{anyhow, bail, Context, Result};
use clap::Parser;
use std::path::{Path, PathBuf};
use wit_bindgen_core::component::ComponentGenerator;
use wit_bindgen_core::{wit_parser, Files, WorldGenerator};
use wit_parser::World;

/// Helper for passing VERSION to opt.
/// If CARGO_VERSION_INFO is set, use it, otherwise use CARGO_PKG_VERSION.
fn version() -> &'static str {
    option_env!("CARGO_VERSION_INFO").unwrap_or(env!("CARGO_PKG_VERSION"))
}

#[derive(Debug, Parser)]
#[command(version = version())]
struct Opt {
    #[command(subcommand)]
    category: Category,
}

#[derive(Debug, Parser)]
enum Category {
    /// Generators for creating hosts that embed WASM modules/components.
    #[command(subcommand)]
    Host(HostGenerator),
    /// Generators for writing guest WASM modules/components.
    #[command(subcommand)]
    Guest(GuestGenerator),
    /// This generator outputs a Markdown file describing an interface.
    Markdown {
        #[clap(flatten)]
        opts: wit_bindgen_gen_markdown::Opts,
        #[clap(flatten)]
        common: Common,
        #[clap(flatten)]
        world: WorldOpt,
    },
}

#[derive(Debug, Parser)]
enum HostGenerator {
    /// Generates bindings for Rust hosts using the Wasmtime engine.
    WasmtimeRust {
        #[clap(flatten)]
        opts: wit_bindgen_gen_host_wasmtime_rust::Opts,
        #[clap(flatten)]
        common: Common,
        #[clap(flatten)]
        world: WorldOpt,
    },
    /// Generates bindings for JavaScript hosts.
    Js {
        #[clap(flatten)]
        opts: wit_bindgen_gen_host_js::Opts,
        #[clap(flatten)]
        component: ComponentOpts,
    },
}

#[derive(Debug, Parser)]
enum GuestGenerator {
    /// Generates bindings for Rust guest modules.
    Rust {
        #[clap(flatten)]
        opts: wit_bindgen_gen_guest_rust::Opts,
        #[clap(flatten)]
        common: Common,
        #[clap(flatten)]
        world: WorldOpt,
    },
    /// Generates bindings for C/CPP guest modules.
    C {
        #[clap(flatten)]
        opts: wit_bindgen_gen_guest_c::Opts,
        #[clap(flatten)]
        common: Common,
        #[clap(flatten)]
        world: WorldOpt,
    },
<<<<<<< HEAD
    /// Generates bindings for Go guest modules.
    Go {
        #[structopt(flatten)]
        opts: wit_bindgen_gen_guest_go::Opts,
        #[structopt(flatten)]
        common: Common,
    },
=======
    /// Generates bindings for TeaVM-based Java guest modules.
    TeavmJava {
        #[clap(flatten)]
        opts: wit_bindgen_gen_guest_teavm_java::Opts,
        #[clap(flatten)]
        common: Common,
        #[clap(flatten)]
        world: WorldOpt,
    },
}

#[derive(Debug, Parser)]
struct WorldOpt {
    /// Generate bindings for the WIT document.
    #[clap(value_name = "DOCUMENT", value_parser = parse_world)]
    wit: World,
}

fn parse_world(s: &str) -> Result<World> {
    let path = Path::new(s);
    if !path.is_file() {
        bail!("wit file `{}` does not exist", path.display());
    }

    let world = World::parse_file(&path)
        .with_context(|| format!("failed to parse wit file `{}`", path.display()))
        .map_err(|e| {
            eprintln!("{e:?}");
            e
        })?;

    Ok(world)
>>>>>>> 9c40084d
}

#[derive(Debug, Parser)]
struct ComponentOpts {
    /// Path to the input wasm component to generate bindings for.
    component: PathBuf,

    /// Optionally rename the generated bindings instead of inferring the name
    /// from the input `component` path.
    #[clap(long)]
    name: Option<String>,

    #[clap(flatten)]
    common: Common,
}

#[derive(Debug, Parser, Clone)]
struct Common {
    /// Where to place output files
    #[clap(long = "out-dir")]
    out_dir: Option<PathBuf>,
}

impl Opt {
    fn common(&self) -> &Common {
        match &self.category {
            Category::Guest(GuestGenerator::Rust { common, .. })
            | Category::Guest(GuestGenerator::C { common, .. })
            | Category::Guest(GuestGenerator::TeavmJava { common, .. })
            | Category::Host(HostGenerator::WasmtimeRust { common, .. })
            | Category::Markdown { common, .. } => common,
            Category::Host(HostGenerator::Js { component, .. }) => &component.common,
        }
<<<<<<< HEAD
        Category::Host(HostGenerator::WasmtimePy { opts, common }) => {
            (Box::new(opts.build()), common)
        }
        Category::Host(HostGenerator::Js { opts, common }) => (Box::new(opts.build()), common),
        Category::Guest(GuestGenerator::C { opts, common }) => (Box::new(opts.build()), common),
        Category::Guest(GuestGenerator::Go { opts, common }) => (Box::new(opts.build()), common),
        Category::Markdown { opts, common } => (Box::new(opts.build()), common),
    };
=======
    }
}
>>>>>>> 9c40084d

fn main() -> Result<()> {
    let opt: Opt = Opt::parse();
    let common = opt.common().clone();

    let mut files = Files::default();
    match opt.category {
        Category::Host(HostGenerator::WasmtimeRust { opts, world, .. }) => {
            gen_world(opts.build(), world, &mut files)?;
        }
        Category::Host(HostGenerator::Js { opts, component }) => {
            gen_component(opts.build()?, component, &mut files)?;
        }
        Category::Guest(GuestGenerator::Rust { opts, world, .. }) => {
            gen_world(opts.build(), world, &mut files)?;
        }
        Category::Guest(GuestGenerator::C { opts, world, .. }) => {
            gen_world(opts.build(), world, &mut files)?;
        }
        Category::Guest(GuestGenerator::TeavmJava { opts, world, .. }) => {
            gen_world(opts.build(), world, &mut files)?;
        }
        Category::Markdown { opts, world, .. } => {
            gen_world(opts.build(), world, &mut files)?;
        }
    }

    for (name, contents) in files.iter() {
        let dst = match &common.out_dir {
            Some(path) => path.join(name),
            None => name.into(),
        };
        println!("Generating {:?}", dst);
        if let Some(parent) = dst.parent() {
            std::fs::create_dir_all(parent)
                .with_context(|| format!("failed to create {:?}", parent))?;
        }
        std::fs::write(&dst, contents).with_context(|| format!("failed to write {:?}", dst))?;
    }

    Ok(())
}

fn gen_world(
    mut generator: Box<dyn WorldGenerator>,
    opts: WorldOpt,
    files: &mut Files,
) -> Result<()> {
    generator.generate(&opts.wit, files);
    Ok(())
}

fn gen_component(
    mut generator: Box<dyn ComponentGenerator>,
    opts: ComponentOpts,
    files: &mut Files,
) -> Result<()> {
    let wasm = wat::parse_file(&opts.component)?;
    let name = match &opts.name {
        Some(name) => name.as_str(),
        None => opts
            .component
            .file_stem()
            .and_then(|s| s.to_str())
            .ok_or_else(|| anyhow!("filename not valid utf-8"))?,
    };

    wit_bindgen_core::component::generate(&mut *generator, name, &wasm, files)?;

    Ok(())
}<|MERGE_RESOLUTION|>--- conflicted
+++ resolved
@@ -77,17 +77,17 @@
         #[clap(flatten)]
         world: WorldOpt,
     },
-<<<<<<< HEAD
+    /// Generates bindings for TeaVM-based Java guest modules.
+    TeavmJava {
+        #[clap(flatten)]
+        opts: wit_bindgen_gen_guest_teavm_java::Opts,
+        #[clap(flatten)]
+        common: Common,
+        #[clap(flatten)]
+        world: WorldOpt,
+    },
     /// Generates bindings for Go guest modules.
     Go {
-        #[structopt(flatten)]
-        opts: wit_bindgen_gen_guest_go::Opts,
-        #[structopt(flatten)]
-        common: Common,
-    },
-=======
-    /// Generates bindings for TeaVM-based Java guest modules.
-    TeavmJava {
         #[clap(flatten)]
         opts: wit_bindgen_gen_guest_teavm_java::Opts,
         #[clap(flatten)]
@@ -118,7 +118,6 @@
         })?;
 
     Ok(world)
->>>>>>> 9c40084d
 }
 
 #[derive(Debug, Parser)]
@@ -148,23 +147,13 @@
             Category::Guest(GuestGenerator::Rust { common, .. })
             | Category::Guest(GuestGenerator::C { common, .. })
             | Category::Guest(GuestGenerator::TeavmJava { common, .. })
+            | Category::Guest(GuestGenerator::Go { common, .. })
             | Category::Host(HostGenerator::WasmtimeRust { common, .. })
             | Category::Markdown { common, .. } => common,
             Category::Host(HostGenerator::Js { component, .. }) => &component.common,
         }
-<<<<<<< HEAD
-        Category::Host(HostGenerator::WasmtimePy { opts, common }) => {
-            (Box::new(opts.build()), common)
-        }
-        Category::Host(HostGenerator::Js { opts, common }) => (Box::new(opts.build()), common),
-        Category::Guest(GuestGenerator::C { opts, common }) => (Box::new(opts.build()), common),
-        Category::Guest(GuestGenerator::Go { opts, common }) => (Box::new(opts.build()), common),
-        Category::Markdown { opts, common } => (Box::new(opts.build()), common),
-    };
-=======
-    }
-}
->>>>>>> 9c40084d
+    }
+}
 
 fn main() -> Result<()> {
     let opt: Opt = Opt::parse();
@@ -185,6 +174,9 @@
             gen_world(opts.build(), world, &mut files)?;
         }
         Category::Guest(GuestGenerator::TeavmJava { opts, world, .. }) => {
+            gen_world(opts.build(), world, &mut files)?;
+        }
+        Category::Guest(GuestGenerator::Go { opts, world, .. }) => {
             gen_world(opts.build(), world, &mut files)?;
         }
         Category::Markdown { opts, world, .. } => {
