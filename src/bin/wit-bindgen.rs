--- conflicted
+++ resolved
@@ -75,67 +75,8 @@
     world: Option<String>,
 }
 
-<<<<<<< HEAD
-#[derive(Debug, Parser)]
-struct ComponentOpts {
-    /// Path to the input wasm component to generate bindings for.
-    component: PathBuf,
-
-    /// Optionally rename the generated bindings instead of inferring the name
-    /// from the input `component` path.
-    #[clap(long)]
-    name: Option<String>,
-
-    #[clap(flatten)]
-    common: Common,
-}
-
-#[derive(Debug, Parser, Clone)]
-struct Common {
-    /// Where to place output files
-    #[clap(long = "out-dir")]
-    out_dir: Option<PathBuf>,
-}
-
-impl Opt {
-    fn common(&self) -> &Common {
-        match &self.category {
-            Category::Guest(GuestGenerator::Rust { common, .. })
-            | Category::Guest(GuestGenerator::C { common, .. })
-            | Category::Guest(GuestGenerator::TeavmJava { common, .. })
-            | Category::Guest(GuestGenerator::TinyGo { common, .. })
-            | Category::Markdown { common, .. } => common,
-            Category::Host(HostGenerator::Js { component, .. }) => &component.common,
-        }
-    }
-}
-
-=======
->>>>>>> bcfd685a
 fn main() -> Result<()> {
     let mut files = Files::default();
-<<<<<<< HEAD
-    match opt.category {
-        Category::Host(HostGenerator::Js { opts, component }) => {
-            gen_component(opts.build()?, component, &mut files)?;
-        }
-        Category::Guest(GuestGenerator::Rust { opts, world, .. }) => {
-            gen_world(opts.build(), world, &mut files)?;
-        }
-        Category::Guest(GuestGenerator::C { opts, world, .. }) => {
-            gen_world(opts.build(), world, &mut files)?;
-        }
-        Category::Guest(GuestGenerator::TeavmJava { opts, world, .. }) => {
-            gen_world(opts.build(), world, &mut files)?;
-        }
-        Category::Guest(GuestGenerator::TinyGo { opts, world, .. }) => {
-            gen_world(opts.build(), world, &mut files)?;
-        }
-        Category::Markdown { opts, world, .. } => {
-            gen_world(opts.build(), world, &mut files)?;
-        }
-    }
-=======
     let (generator, opt) = match Opt::parse() {
         #[cfg(feature = "markdown")]
         Opt::Markdown { opts, args } => (opts.build(), args),
@@ -145,79 +86,12 @@
         Opt::Rust { opts, args } => (opts.build(), args),
         #[cfg(feature = "teavm-java")]
         Opt::TeavmJava { opts, args } => (opts.build(), args),
+        #[cfg(feature = "go")]
+        Opt::TeavmJava { opts, args } => (opts.build(), args),
     };
 
     gen_world(generator, &opt, &mut files)?;
->>>>>>> bcfd685a
 
     for (name, contents) in files.iter() {
-        let dst = match &opt.out_dir {
-            Some(path) => path.join(name),
-            None => name.into(),
-        };
-        println!("Generating {:?}", dst);
-        if let Some(parent) = dst.parent() {
-            std::fs::create_dir_all(parent)
-                .with_context(|| format!("failed to create {:?}", parent))?;
-        }
-        std::fs::write(&dst, contents).with_context(|| format!("failed to write {:?}", dst))?;
-    }
-
-    Ok(())
-}
-
-fn gen_world(
-    mut generator: Box<dyn WorldGenerator>,
-    opts: &Common,
-    files: &mut Files,
-) -> Result<()> {
-    let mut resolve = Resolve::default();
-    let pkg = if opts.wit.is_dir() {
-        resolve.push_dir(&opts.wit)?.0
-    } else {
-        resolve.push(
-            UnresolvedPackage::parse_file(&opts.wit)?,
-            &Default::default(),
-        )?
-    };
-    let world = match &opts.world {
-        Some(world) => {
-            let mut parts = world.splitn(2, '.');
-            let doc = parts.next().unwrap();
-            let world = parts.next();
-            let doc = *resolve.packages[pkg]
-                .documents
-                .get(doc)
-                .ok_or_else(|| anyhow!("no document named `{doc}` in package"))?;
-            match world {
-                Some(name) => *resolve.documents[doc]
-                    .worlds
-                    .get(name)
-                    .ok_or_else(|| anyhow!("no world named `{name}` in document"))?,
-                None => resolve.documents[doc]
-                    .default_world
-                    .ok_or_else(|| anyhow!("no default world in document"))?,
-            }
-        }
-        None => {
-            let mut docs = resolve.packages[pkg].documents.iter();
-            let (_, doc) = docs
-                .next()
-                .ok_or_else(|| anyhow!("no documents found in package"))?;
-            if docs.next().is_some() {
-                bail!("multiple documents found in package, specify which to bind with `--world` argument")
-            }
-            resolve.documents[*doc]
-                .default_world
-                .ok_or_else(|| anyhow!("no default world in document"))?
-        }
-    };
-    generator.generate(&resolve, world, files);
-    Ok(())
-}
-
-#[test]
-fn verify_cli() {
-    use clap::CommandFactory;
     Opt::command().debug_assert()
 }